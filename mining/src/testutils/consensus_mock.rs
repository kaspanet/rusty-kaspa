use consensus_core::{
    api::ConsensusApi,
    block::{Block, BlockTemplate, MutableBlock},
    blockstatus::BlockStatus,
    coinbase::MinerData,
    constants::BLOCK_VERSION,
    errors::{
        block::{BlockProcessResult, RuleError},
        coinbase::CoinbaseResult,
        tx::{TxResult, TxRuleError},
    },
    header::Header,
    mass::transaction_estimated_serialized_size,
    merkle::calc_hash_merkle_root,
    trusted::TrustedBlock,
    tx::{MutableTransaction, Transaction, TransactionId, TransactionOutpoint, UtxoEntry},
    utxo::utxo_collection::UtxoCollection,
};
use futures_util::future::BoxFuture;
use hashes::ZERO_HASH;
use parking_lot::RwLock;
use std::{collections::HashMap, sync::Arc, time::SystemTime, unimplemented};

use super::coinbase_mock::CoinbaseManagerMock;

pub(crate) struct ConsensusMock {
    transactions: RwLock<HashMap<TransactionId, Arc<Transaction>>>,
    statuses: RwLock<HashMap<TransactionId, TxResult<()>>>,
    utxos: RwLock<UtxoCollection>,
}

impl ConsensusMock {
    pub(crate) fn new() -> Self {
        Self {
            transactions: RwLock::new(HashMap::default()),
            statuses: RwLock::new(HashMap::default()),
            utxos: RwLock::new(HashMap::default()),
        }
    }

    pub(crate) fn set_status(&self, transaction_id: TransactionId, status: TxResult<()>) {
        self.statuses.write().insert(transaction_id, status);
    }

    pub(crate) fn add_transaction(&self, transaction: Transaction, block_daa_score: u64) {
        let transaction = MutableTransaction::from_tx(transaction);
        let mut transactions = self.transactions.write();
        let mut utxos = self.utxos.write();

        // Remove the spent UTXOs
        transaction.tx.inputs.iter().for_each(|x| {
            utxos.remove(&x.previous_outpoint);
        });
        // Create the new UTXOs
        transaction.tx.outputs.iter().enumerate().for_each(|(i, x)| {
            utxos.insert(
                TransactionOutpoint::new(transaction.id(), i as u32),
                UtxoEntry::new(x.value, x.script_public_key.clone(), block_daa_score, transaction.tx.is_coinbase()),
            );
        });
        // Register the transaction
        transactions.insert(transaction.id(), transaction.tx);
    }

    pub(crate) fn can_finance_transaction(&self, transaction: &MutableTransaction) -> bool {
        let utxos = self.utxos.read();
        for outpoint in transaction.missing_outpoints() {
            if !utxos.contains_key(&outpoint) {
                return false;
            }
        }
        true
    }

    // fn t() {
    //             // TODO: Replace this hack by a call to build the script (some txscript.PayToAddrScript(payAddress) equivalent).
    //     //       See app\rpc\rpchandlers\get_block_template.go HandleGetBlockTemplate
    //     const ADDRESS_PUBLIC_KEY_SCRIPT_PUBLIC_KEY_VERSION: u16 = 0;
    //     const OP_CHECK_SIG: u8 = 172;
    //     let mut script_addr = request.pay_address.payload.clone();
    //     let mut pay_to_pub_key_script = Vec::with_capacity(34);
    //     pay_to_pub_key_script.push(u8::try_from(script_addr.len()).unwrap());
    //     pay_to_pub_key_script.append(&mut script_addr);
    //     pay_to_pub_key_script.push(OP_CHECK_SIG);

    //     let script = ScriptVec::from_vec(pay_to_pub_key_script);

    //     let script_public_key = ScriptPublicKey::new(ADDRESS_PUBLIC_KEY_SCRIPT_PUBLIC_KEY_VERSION, script);

    // }
}

impl ConsensusApi for ConsensusMock {
    fn build_block_template(self: Arc<Self>, miner_data: MinerData, mut txs: Vec<Transaction>) -> Result<BlockTemplate, RuleError> {
        let coinbase_manager = CoinbaseManagerMock::new();
        let coinbase = coinbase_manager.expected_coinbase_transaction(miner_data.clone());
        txs.insert(0, coinbase.tx);
        let now = SystemTime::now().duration_since(std::time::UNIX_EPOCH).unwrap().as_millis() as u64;
        let hash_merkle_root = calc_hash_merkle_root(txs.iter());
        let header = Header::new(
            BLOCK_VERSION,
            vec![],
            hash_merkle_root,
            ZERO_HASH,
            ZERO_HASH,
            now,
            123456789u32,
            0,
            0,
            0.into(),
            0,
            ZERO_HASH,
        );
        let mutable_block = MutableBlock::new(header, txs);

        Ok(BlockTemplate::new(mutable_block, miner_data, coinbase.has_red_reward, now))
    }

    fn validate_and_insert_block(
        self: Arc<Self>,
        _block: Block,
        _update_virtual: bool,
    ) -> BoxFuture<'static, BlockProcessResult<BlockStatus>> {
        unimplemented!()
    }

    fn validate_and_insert_trusted_block(self: Arc<Self>, _tb: TrustedBlock) -> BoxFuture<'static, BlockProcessResult<BlockStatus>> {
        unimplemented!()
    }

    fn validate_mempool_transaction_and_populate(self: Arc<Self>, mutable_tx: &mut MutableTransaction) -> TxResult<()> {
        // If a predefined status was registered to simulate an error, return it right away
        if let Some(status) = self.statuses.read().get(&mutable_tx.id()) {
            if status.is_err() {
                return status.clone();
            }
        }
        let utxos = self.utxos.read();
        let mut has_missing_outpoints = false;
        for i in 0..mutable_tx.tx.inputs.len() {
            // Keep existing entries
            if mutable_tx.entries[i].is_some() {
                continue;
            }
            // Try add missing entries
            if let Some(entry) = utxos.get(&mutable_tx.tx.inputs[i].previous_outpoint) {
                mutable_tx.entries[i] = Some(entry.clone());
            } else {
                has_missing_outpoints = true;
            }
        }
        if has_missing_outpoints {
            return Err(TxRuleError::MissingTxOutpoints);
        }
        // At this point we know all UTXO entries are populated, so we can safely calculate the fee
        let total_in: u64 = mutable_tx.entries.iter().map(|x| x.as_ref().unwrap().amount).sum();
        let total_out: u64 = mutable_tx.tx.outputs.iter().map(|x| x.value).sum();
        let calculated_fee = total_in - total_out;
        mutable_tx.calculated_fee = Some(calculated_fee);
        Ok(())
    }

    fn calculate_transaction_mass(self: Arc<Self>, transaction: &Transaction) -> u64 {
        if transaction.is_coinbase() {
            0
        } else {
            transaction_estimated_serialized_size(transaction)
        }
    }

    fn get_virtual_daa_score(self: Arc<Self>) -> u64 {
        0
    }

    fn modify_coinbase_payload(self: Arc<Self>, payload: Vec<u8>, miner_data: &MinerData) -> CoinbaseResult<Vec<u8>> {
        let coinbase_manager = CoinbaseManagerMock::new();
        Ok(coinbase_manager.modify_coinbase_payload(payload, miner_data))
    }

<<<<<<< HEAD
    fn validate_pruning_proof(
        self: Arc<Self>,
        _proof: &consensus_core::pruning::PruningPointProof,
    ) -> Result<(), consensus_core::errors::pruning::PruningError> {
        unimplemented!()
    }

    fn apply_pruning_proof(self: Arc<Self>, _proof: consensus_core::pruning::PruningPointProof, _trusted_set: &[TrustedBlock]) {
        unimplemented!()
    }

    fn import_pruning_points(self: Arc<Self>, _pruning_points: consensus_core::pruning::PruningPointsList) {
        unimplemented!()
    }
=======
    fn get_virtual_state_tips(self: Arc<Self>) -> Vec<hashes::Hash> {
        unimplemented!()
    } //Needed for compiler

    fn get_virtual_utxos(
        self: Arc<Self>,
        _from_outpoint: Option<TransactionOutpoint>,
        _limit: usize,
        _skip_first: bool,
    ) -> Vec<(TransactionOutpoint, UtxoEntry)> {
        unimplemented!()
    } //Needed for compiler
>>>>>>> ba338779
}<|MERGE_RESOLUTION|>--- conflicted
+++ resolved
@@ -177,7 +177,6 @@
         Ok(coinbase_manager.modify_coinbase_payload(payload, miner_data))
     }
 
-<<<<<<< HEAD
     fn validate_pruning_proof(
         self: Arc<Self>,
         _proof: &consensus_core::pruning::PruningPointProof,
@@ -192,7 +191,7 @@
     fn import_pruning_points(self: Arc<Self>, _pruning_points: consensus_core::pruning::PruningPointsList) {
         unimplemented!()
     }
-=======
+
     fn get_virtual_state_tips(self: Arc<Self>) -> Vec<hashes::Hash> {
         unimplemented!()
     } //Needed for compiler
@@ -205,5 +204,4 @@
     ) -> Vec<(TransactionOutpoint, UtxoEntry)> {
         unimplemented!()
     } //Needed for compiler
->>>>>>> ba338779
 }
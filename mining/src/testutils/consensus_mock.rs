use super::coinbase_mock::CoinbaseManagerMock;
use crate::consensus_context::ConsensusMiningContext;
use consensus_core::{
    block::{BlockTemplate, MutableBlock},
    coinbase::MinerData,
    constants::BLOCK_VERSION,
    errors::{
        block::RuleError,
        coinbase::CoinbaseResult,
        tx::{TxResult, TxRuleError},
    },
    header::Header,
    mass::transaction_estimated_serialized_size,
    merkle::calc_hash_merkle_root,
    tx::{MutableTransaction, Transaction, TransactionId, TransactionOutpoint, UtxoEntry},
    utxo::utxo_collection::UtxoCollection,
};
use hashes::ZERO_HASH;

use parking_lot::RwLock;
use std::{collections::HashMap, sync::Arc, time::SystemTime};

pub(crate) struct ConsensusMock {
    transactions: RwLock<HashMap<TransactionId, Arc<Transaction>>>,
    statuses: RwLock<HashMap<TransactionId, TxResult<()>>>,
    utxos: RwLock<UtxoCollection>,
}

impl ConsensusMock {
    pub(crate) fn new() -> Self {
        Self {
            transactions: RwLock::new(HashMap::default()),
            statuses: RwLock::new(HashMap::default()),
            utxos: RwLock::new(HashMap::default()),
        }
    }

    pub(crate) fn set_status(&self, transaction_id: TransactionId, status: TxResult<()>) {
        self.statuses.write().insert(transaction_id, status);
    }

    pub(crate) fn add_transaction(&self, transaction: Transaction, block_daa_score: u64) {
        let transaction = MutableTransaction::from_tx(transaction);
        let mut transactions = self.transactions.write();
        let mut utxos = self.utxos.write();

        // Remove the spent UTXOs
        transaction.tx.inputs.iter().for_each(|x| {
            utxos.remove(&x.previous_outpoint);
        });
        // Create the new UTXOs
        transaction.tx.outputs.iter().enumerate().for_each(|(i, x)| {
            utxos.insert(
                TransactionOutpoint::new(transaction.id(), i as u32),
                UtxoEntry::new(x.value, x.script_public_key.clone(), block_daa_score, transaction.tx.is_coinbase()),
            );
        });
        // Register the transaction
        transactions.insert(transaction.id(), transaction.tx);
    }

    pub(crate) fn can_finance_transaction(&self, transaction: &MutableTransaction) -> bool {
        let utxos = self.utxos.read();
        for outpoint in transaction.missing_outpoints() {
            if !utxos.contains_key(&outpoint) {
                return false;
            }
        }
        true
    }
<<<<<<< HEAD
=======

    // fn t() {
    //     // TODO: Replace this hack by a call to build the script (some txscript.PayToAddrScript(payAddress) equivalent).
    //     //       See app\rpc\rpchandlers\get_block_template.go HandleGetBlockTemplate
    //     const ADDRESS_PUBLIC_KEY_SCRIPT_PUBLIC_KEY_VERSION: u16 = 0;
    //     const OP_CHECK_SIG: u8 = 172;
    //     let mut script_addr = request.pay_address.payload.clone();
    //     let mut pay_to_pub_key_script = Vec::with_capacity(34);
    //     pay_to_pub_key_script.push(u8::try_from(script_addr.len()).unwrap());
    //     pay_to_pub_key_script.append(&mut script_addr);
    //     pay_to_pub_key_script.push(OP_CHECK_SIG);

    //     let script = ScriptVec::from_vec(pay_to_pub_key_script);

    //     let script_public_key = ScriptPublicKey::new(ADDRESS_PUBLIC_KEY_SCRIPT_PUBLIC_KEY_VERSION, script);

    // }
>>>>>>> d1e77f0d
}

impl ConsensusMiningContext for ConsensusMock {
    fn build_block_template(&self, miner_data: MinerData, mut txs: Vec<Transaction>) -> Result<BlockTemplate, RuleError> {
        let coinbase_manager = CoinbaseManagerMock::new();
        let coinbase = coinbase_manager.expected_coinbase_transaction(miner_data.clone());
        txs.insert(0, coinbase.tx);
        let now = SystemTime::now().duration_since(std::time::UNIX_EPOCH).unwrap().as_millis() as u64;
        let hash_merkle_root = calc_hash_merkle_root(txs.iter());
        let header = Header::new(
            BLOCK_VERSION,
            vec![],
            hash_merkle_root,
            ZERO_HASH,
            ZERO_HASH,
            now,
            123456789u32,
            0,
            0,
            0.into(),
            0,
            ZERO_HASH,
        );
        let mutable_block = MutableBlock::new(header, txs);

        Ok(BlockTemplate::new(mutable_block, miner_data, coinbase.has_red_reward, now))
    }

    fn validate_mempool_transaction_and_populate(&self, mutable_tx: &mut MutableTransaction) -> TxResult<()> {
        // If a predefined status was registered to simulate an error, return it right away
        if let Some(status) = self.statuses.read().get(&mutable_tx.id()) {
            if status.is_err() {
                return status.clone();
            }
        }
        let utxos = self.utxos.read();
        let mut has_missing_outpoints = false;
        for i in 0..mutable_tx.tx.inputs.len() {
            // Keep existing entries
            if mutable_tx.entries[i].is_some() {
                continue;
            }
            // Try add missing entries
            if let Some(entry) = utxos.get(&mutable_tx.tx.inputs[i].previous_outpoint) {
                mutable_tx.entries[i] = Some(entry.clone());
            } else {
                has_missing_outpoints = true;
            }
        }
        if has_missing_outpoints {
            return Err(TxRuleError::MissingTxOutpoints);
        }
        // At this point we know all UTXO entries are populated, so we can safely calculate the fee
        let total_in: u64 = mutable_tx.entries.iter().map(|x| x.as_ref().unwrap().amount).sum();
        let total_out: u64 = mutable_tx.tx.outputs.iter().map(|x| x.value).sum();
        let calculated_fee = total_in - total_out;
        mutable_tx.calculated_fee = Some(calculated_fee);
        Ok(())
    }

    fn calculate_transaction_mass(&self, transaction: &Transaction) -> u64 {
        if transaction.is_coinbase() {
            0
        } else {
            transaction_estimated_serialized_size(transaction)
        }
    }

    fn get_virtual_daa_score(&self) -> u64 {
        0
    }

    fn modify_coinbase_payload(&self, payload: Vec<u8>, miner_data: &MinerData) -> CoinbaseResult<Vec<u8>> {
        let coinbase_manager = CoinbaseManagerMock::new();
        Ok(coinbase_manager.modify_coinbase_payload(payload, miner_data))
    }
}<|MERGE_RESOLUTION|>--- conflicted
+++ resolved
@@ -68,26 +68,6 @@
         }
         true
     }
-<<<<<<< HEAD
-=======
-
-    // fn t() {
-    //     // TODO: Replace this hack by a call to build the script (some txscript.PayToAddrScript(payAddress) equivalent).
-    //     //       See app\rpc\rpchandlers\get_block_template.go HandleGetBlockTemplate
-    //     const ADDRESS_PUBLIC_KEY_SCRIPT_PUBLIC_KEY_VERSION: u16 = 0;
-    //     const OP_CHECK_SIG: u8 = 172;
-    //     let mut script_addr = request.pay_address.payload.clone();
-    //     let mut pay_to_pub_key_script = Vec::with_capacity(34);
-    //     pay_to_pub_key_script.push(u8::try_from(script_addr.len()).unwrap());
-    //     pay_to_pub_key_script.append(&mut script_addr);
-    //     pay_to_pub_key_script.push(OP_CHECK_SIG);
-
-    //     let script = ScriptVec::from_vec(pay_to_pub_key_script);
-
-    //     let script_public_key = ScriptPublicKey::new(ADDRESS_PUBLIC_KEY_SCRIPT_PUBLIC_KEY_VERSION, script);
-
-    // }
->>>>>>> d1e77f0d
 }
 
 impl ConsensusMiningContext for ConsensusMock {

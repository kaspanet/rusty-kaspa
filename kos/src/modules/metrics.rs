--- conflicted
+++ resolved
@@ -1,10 +1,5 @@
 use crate::imports::*;
-<<<<<<< HEAD
-use kaspa_cli_lib::modules::metrics::Metrics as Inner;
-use kaspa_metrics::MetricsSinkFn;
-=======
 use kaspa_cli_lib::metrics::{metrics::MetricsSinkFn, Metrics as Inner};
->>>>>>> c6b9a7b4
 
 pub struct Metrics {
     inner: Arc<Inner>,

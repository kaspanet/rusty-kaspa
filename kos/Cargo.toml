--- conflicted
+++ resolved
@@ -29,6 +29,7 @@
 kaspa-consensus-core.workspace = true
 kaspa-core.workspace = true
 kaspa-daemon.workspace = true
+kaspa-metrics.workspace = true
 kaspa-rpc-core.workspace = true
 kaspa-wallet-core.workspace = true
 nw-sys.workspace = true
@@ -44,27 +45,7 @@
 workflow-log.workspace = true
 workflow-nw.workspace = true
 workflow-terminal.workspace = true
-<<<<<<< HEAD
-workflow-d3.workspace = true
-wasm-bindgen-futures.workspace = true
-thiserror.workspace = true
-cfg-if.workspace = true
-borsh.workspace = true
-serde.workspace = true
-serde_json.workspace = true
-async-trait.workspace = true
-kaspa-core.workspace = true
-kaspa-daemon.workspace = true
-kaspa-consensus-core.workspace = true
-futures.workspace = true
-downcast.workspace = true
-kaspa-wallet-core.workspace = true
-regex.workspace = true
-kaspa-rpc-core.workspace = true
-kaspa-metrics.workspace = true
-=======
 workflow-wasm.workspace = true
->>>>>>> 204398e8
 
 [dependencies.web-sys]
 workspace = true

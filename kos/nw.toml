[application]
name = "kaspa-os"
version = "0.1.0"
title = "Kaspa OS"
organization = "Kaspa Contributors"

[description]
short = "Kaspa Desktop OS"
long = """
Kaspa Desktop OS
""""

[package]
# root = ""
# resources = "resources/setup"
# exclude = ["resources/setup"]
exclude = [{ glob = ["{src/*,target/*,test/*,resources/setup/*,*.lock,*.toml,.git*,build*}"] }]
output = "../setup"
use-app-nw = true

[node-webkit]
version = "0.72.0"
ffmpeg = false

[macos-disk-image]
# window_caption_height = 60
# icon_size = 72
# window_position = [200,200]
# window_size = [485,330]
application_icon_position = [100,178]
system_applications_folder_position = [385,178]

[windows]
uuid = "9464f462-db23-4f78-a027-c864db698121"
group = "Kaspa"
# run_on_startup = "everyone"
run_after_setup = true

# [languages]
# languages = ["english"]

[firewall]
application = { direction = "in+out" }
rules = [
    { name = "Kaspad", program = "bin\\kaspad.exe", direction="in+out" }
]

[[action]]
stage = "build"
items = [
<<<<<<< HEAD
=======
    # { run = { cmd = "/Users/aspect/.cargo/bin/cargo build --release --bin kaspad", cwd = ".." } },
    # { run = { cmd = "cargo build --release --bin kaspad", cwd = ".." } },
    # { run = { cmd = "cmd /C cd \\Users\\aspect\\staging\\rusty-kaspa && cargo build --release --bin kaspad", cwd = ".." } },
>>>>>>> e00e73b9
    { run = { cmd = "cargo build --release --bin kaspad", cwd = ".." } },
    { copy = { file = "../target/release/kaspad$EXE", to = "$TARGET/bin/" } },
]<|MERGE_RESOLUTION|>--- conflicted
+++ resolved
@@ -48,12 +48,6 @@
 [[action]]
 stage = "build"
 items = [
-<<<<<<< HEAD
-=======
-    # { run = { cmd = "/Users/aspect/.cargo/bin/cargo build --release --bin kaspad", cwd = ".." } },
-    # { run = { cmd = "cargo build --release --bin kaspad", cwd = ".." } },
-    # { run = { cmd = "cmd /C cd \\Users\\aspect\\staging\\rusty-kaspa && cargo build --release --bin kaspad", cwd = ".." } },
->>>>>>> e00e73b9
     { run = { cmd = "cargo build --release --bin kaspad", cwd = ".." } },
     { copy = { file = "../target/release/kaspad$EXE", to = "$TARGET/bin/" } },
 ]
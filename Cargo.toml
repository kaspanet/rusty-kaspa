--- conflicted
+++ resolved
@@ -16,7 +16,6 @@
     "consensus/notify",
     "consensus/pow",
     "consensus/wasm",
-    # "kos",
     "kaspad",
     "simpa",
     "wasm",
@@ -63,7 +62,7 @@
 
 [workspace.package]
 rust-version = "1.77.0"
-version = "0.14.0"
+version = "0.14.1"
 authors = ["Kaspa developers"]
 license = "ISC"
 repository = "https://github.com/kaspanet/rusty-kaspa"
@@ -80,118 +79,62 @@
 ]
 
 [workspace.dependencies]
-<<<<<<< HEAD
-# kaspa-testing-integration = { version = "0.13.6", path = "testing/integration" }
-kaspa-addresses = { version = "0.13.6", path = "crypto/addresses" }
-kaspa-addressmanager = { version = "0.13.6", path = "components/addressmanager" }
-kaspa-bip32 = { version = "0.13.6", path = "wallet/bip32" }
-kaspa-resolver = { version = "0.13.6", path = "rpr/wrpc/resolver" }
-kaspa-cli = { version = "0.13.6", path = "cli" }
-kaspa-connectionmanager = { version = "0.13.6", path = "components/connectionmanager" }
-kaspa-consensus = { version = "0.13.6", path = "consensus" }
-kaspa-consensus-core = { version = "0.13.6", path = "consensus/core" }
-kaspa-consensus-client = { version = "0.13.6", path = "consensus/client" }
-kaspa-consensus-notify = { version = "0.13.6", path = "consensus/notify" }
-kaspa-consensus-wasm = { version = "0.13.6", path = "consensus/wasm" }
-kaspa-consensusmanager = { version = "0.13.6", path = "components/consensusmanager" }
-kaspa-core = { version = "0.13.6", path = "core" }
-kaspa-daemon = { version = "0.13.6", path = "daemon" }
-kaspa-database = { version = "0.13.6", path = "database" }
-kaspa-grpc-client = { version = "0.13.6", path = "rpc/grpc/client" }
-kaspa-grpc-core = { version = "0.13.6", path = "rpc/grpc/core" }
-kaspa-grpc-server = { version = "0.13.6", path = "rpc/grpc/server" }
-kaspa-hashes = { version = "0.13.6", path = "crypto/hashes" }
-kaspa-index-core = { version = "0.13.6", path = "indexes/core" }
-kaspa-index-processor = { version = "0.13.6", path = "indexes/processor" }
-kaspa-math = { version = "0.13.6", path = "math" }
-kaspa-merkle = { version = "0.13.6", path = "crypto/merkle" }
-kaspa-metrics-core = { version = "0.13.6", path = "metrics/core" }
-kaspa-mining = { version = "0.13.6", path = "mining" }
-kaspa-mining-errors = { version = "0.13.6", path = "mining/errors" }
-kaspa-muhash = { version = "0.13.6", path = "crypto/muhash" }
-kaspa-notify = { version = "0.13.6", path = "notify" }
-# kaspa-os = { version = "0.13.6", path = "kaspa-os" }
-kaspa-p2p-flows = { version = "0.13.6", path = "protocol/flows" }
-kaspa-p2p-lib = { version = "0.13.6", path = "protocol/p2p" }
-kaspa-perf-monitor = { version = "0.13.6", path = "metrics/perf_monitor" }
-kaspa-pow = { version = "0.13.6", path = "consensus/pow" }
-kaspa-rpc-core = { version = "0.13.6", path = "rpc/core" }
-kaspa-rpc-macros = { version = "0.13.6", path = "rpc/macros" }
-kaspa-rpc-service = { version = "0.13.6", path = "rpc/service" }
-kaspa-txscript = { version = "0.13.6", path = "crypto/txscript" }
-kaspa-txscript-errors = { version = "0.13.6", path = "crypto/txscript/errors" }
-kaspa-utils = { version = "0.13.6", path = "utils" }
-kaspa-utils-tower = { version = "0.13.6", path = "utils/tower" }
-kaspa-utxoindex = { version = "0.13.6", path = "indexes/utxoindex" }
-kaspa-wallet = { version = "0.13.6", path = "wallet/native" }
-kaspa-wallet-cli-wasm = { version = "0.13.6", path = "wallet/wasm" }
-kaspa-wallet-keys = { version = "0.13.6", path = "wallet/keys" }
-kaspa-wallet-core = { version = "0.13.6", path = "wallet/core" }
-kaspa-wallet-macros = { version = "0.13.6", path = "wallet/macros" }
-kaspa-wasm = { version = "0.13.6", path = "wasm" }
-kaspa-wasm-core = { version = "0.13.6", path = "wasm/core" }
-kaspa-wrpc-client = { version = "0.13.6", path = "rpc/wrpc/client" }
-kaspa-wrpc-core = { version = "0.13.6", path = "rpc/wrpc/core" }
-kaspa-wrpc-proxy = { version = "0.13.6", path = "rpc/wrpc/proxy" }
-kaspa-wrpc-server = { version = "0.13.6", path = "rpc/wrpc/server" }
-kaspa-wrpc-wasm = { version = "0.13.6", path = "rpc/wrpc/wasm" }
-kaspa-wrpc-example-subscriber = { version = "0.13.6", path = "rpc/wrpc/examples/subscriber" }
-kaspad = { version = "0.13.6", path = "kaspad" }
-kaspa-alloc = { version = "0.13.6", path = "utils/alloc" }
-=======
-# kaspa-testing-integration = { version = "0.14.0", path = "testing/integration" }
-kaspa-addresses = { version = "0.14.0", path = "crypto/addresses" }
-kaspa-addressmanager = { version = "0.14.0", path = "components/addressmanager" }
-kaspa-bip32 = { version = "0.14.0", path = "wallet/bip32" }
-kaspa-cli = { version = "0.14.0", path = "cli" }
-kaspa-connectionmanager = { version = "0.14.0", path = "components/connectionmanager" }
-kaspa-consensus = { version = "0.14.0", path = "consensus" }
-kaspa-consensus-core = { version = "0.14.0", path = "consensus/core" }
-kaspa-consensus-notify = { version = "0.14.0", path = "consensus/notify" }
-kaspa-consensus-wasm = { version = "0.14.0", path = "consensus/wasm" }
-kaspa-consensusmanager = { version = "0.14.0", path = "components/consensusmanager" }
-kaspa-core = { version = "0.14.0", path = "core" }
-kaspa-daemon = { version = "0.14.0", path = "daemon" }
-kaspa-database = { version = "0.14.0", path = "database" }
-kaspa-grpc-client = { version = "0.14.0", path = "rpc/grpc/client" }
-kaspa-grpc-core = { version = "0.14.0", path = "rpc/grpc/core" }
-kaspa-grpc-server = { version = "0.14.0", path = "rpc/grpc/server" }
-kaspa-hashes = { version = "0.14.0", path = "crypto/hashes" }
-kaspa-index-core = { version = "0.14.0", path = "indexes/core" }
-kaspa-index-processor = { version = "0.14.0", path = "indexes/processor" }
-kaspa-math = { version = "0.14.0", path = "math" }
-kaspa-merkle = { version = "0.14.0", path = "crypto/merkle" }
-kaspa-metrics-core = { version = "0.14.0", path = "metrics/core" }
-kaspa-mining = { version = "0.14.0", path = "mining" }
-kaspa-mining-errors = { version = "0.14.0", path = "mining/errors" }
-kaspa-muhash = { version = "0.14.0", path = "crypto/muhash" }
-kaspa-notify = { version = "0.14.0", path = "notify" }
-kaspa-os = { version = "0.14.0", path = "kaspa-os" }
-kaspa-p2p-flows = { version = "0.14.0", path = "protocol/flows" }
-kaspa-p2p-lib = { version = "0.14.0", path = "protocol/p2p" }
-kaspa-perf-monitor = { version = "0.14.0", path = "metrics/perf_monitor" }
-kaspa-pow = { version = "0.14.0", path = "consensus/pow" }
-kaspa-rpc-core = { version = "0.14.0", path = "rpc/core" }
-kaspa-rpc-macros = { version = "0.14.0", path = "rpc/macros" }
-kaspa-rpc-service = { version = "0.14.0", path = "rpc/service" }
-kaspa-txscript = { version = "0.14.0", path = "crypto/txscript" }
-kaspa-txscript-errors = { version = "0.14.0", path = "crypto/txscript/errors" }
-kaspa-utils = { version = "0.14.0", path = "utils" }
-kaspa-utils-tower = { version = "0.14.0", path = "utils/tower" }
-kaspa-utxoindex = { version = "0.14.0", path = "indexes/utxoindex" }
-kaspa-wallet = { version = "0.14.0", path = "wallet/native" }
-kaspa-wallet-cli-wasm = { version = "0.14.0", path = "wallet/wasm" }
-kaspa-wallet-core = { version = "0.14.0", path = "wallet/core" }
-kaspa-wallet-macros = { version = "0.14.0", path = "wallet/macros" }
-kaspa-wasm = { version = "0.14.0", path = "wasm" }
-kaspa-wrpc-client = { version = "0.14.0", path = "rpc/wrpc/client" }
-kaspa-wrpc-core = { version = "0.14.0", path = "rpc/wrpc/core" }
-kaspa-wrpc-proxy = { version = "0.14.0", path = "rpc/wrpc/proxy" }
-kaspa-wrpc-server = { version = "0.14.0", path = "rpc/wrpc/server" }
-kaspa-wrpc-wasm = { version = "0.14.0", path = "rpc/wrpc/wasm" }
-kaspad = { version = "0.14.0", path = "kaspad" }
-kaspa-alloc = { version = "0.14.0", path = "utils/alloc" }
->>>>>>> 7974dae5
+# kaspa-testing-integration = { version = "0.14.1", path = "testing/integration" }
+kaspa-addresses = { version = "0.14.1", path = "crypto/addresses" }
+kaspa-addressmanager = { version = "0.14.1", path = "components/addressmanager" }
+kaspa-bip32 = { version = "0.14.1", path = "wallet/bip32" }
+kaspa-resolver = { version = "0.14.1", path = "rpr/wrpc/resolver" }
+kaspa-cli = { version = "0.14.1", path = "cli" }
+kaspa-connectionmanager = { version = "0.14.1", path = "components/connectionmanager" }
+kaspa-consensus = { version = "0.14.1", path = "consensus" }
+kaspa-consensus-core = { version = "0.14.1", path = "consensus/core" }
+kaspa-consensus-client = { version = "0.14.1", path = "consensus/client" }
+kaspa-consensus-notify = { version = "0.14.1", path = "consensus/notify" }
+kaspa-consensus-wasm = { version = "0.14.1", path = "consensus/wasm" }
+kaspa-consensusmanager = { version = "0.14.1", path = "components/consensusmanager" }
+kaspa-core = { version = "0.14.1", path = "core" }
+kaspa-daemon = { version = "0.14.1", path = "daemon" }
+kaspa-database = { version = "0.14.1", path = "database" }
+kaspa-grpc-client = { version = "0.14.1", path = "rpc/grpc/client" }
+kaspa-grpc-core = { version = "0.14.1", path = "rpc/grpc/core" }
+kaspa-grpc-server = { version = "0.14.1", path = "rpc/grpc/server" }
+kaspa-hashes = { version = "0.14.1", path = "crypto/hashes" }
+kaspa-index-core = { version = "0.14.1", path = "indexes/core" }
+kaspa-index-processor = { version = "0.14.1", path = "indexes/processor" }
+kaspa-math = { version = "0.14.1", path = "math" }
+kaspa-merkle = { version = "0.14.1", path = "crypto/merkle" }
+kaspa-metrics-core = { version = "0.14.1", path = "metrics/core" }
+kaspa-mining = { version = "0.14.1", path = "mining" }
+kaspa-mining-errors = { version = "0.14.1", path = "mining/errors" }
+kaspa-muhash = { version = "0.14.1", path = "crypto/muhash" }
+kaspa-notify = { version = "0.14.1", path = "notify" }
+kaspa-p2p-flows = { version = "0.14.1", path = "protocol/flows" }
+kaspa-p2p-lib = { version = "0.14.1", path = "protocol/p2p" }
+kaspa-perf-monitor = { version = "0.14.1", path = "metrics/perf_monitor" }
+kaspa-pow = { version = "0.14.1", path = "consensus/pow" }
+kaspa-rpc-core = { version = "0.14.1", path = "rpc/core" }
+kaspa-rpc-macros = { version = "0.14.1", path = "rpc/macros" }
+kaspa-rpc-service = { version = "0.14.1", path = "rpc/service" }
+kaspa-txscript = { version = "0.14.1", path = "crypto/txscript" }
+kaspa-txscript-errors = { version = "0.14.1", path = "crypto/txscript/errors" }
+kaspa-utils = { version = "0.14.1", path = "utils" }
+kaspa-utils-tower = { version = "0.14.1", path = "utils/tower" }
+kaspa-utxoindex = { version = "0.14.1", path = "indexes/utxoindex" }
+kaspa-wallet = { version = "0.14.1", path = "wallet/native" }
+kaspa-wallet-cli-wasm = { version = "0.14.1", path = "wallet/wasm" }
+kaspa-wallet-keys = { version = "0.14.1", path = "wallet/keys" }
+kaspa-wallet-core = { version = "0.14.1", path = "wallet/core" }
+kaspa-wallet-macros = { version = "0.14.1", path = "wallet/macros" }
+kaspa-wasm = { version = "0.14.1", path = "wasm" }
+kaspa-wasm-core = { version = "0.14.1", path = "wasm/core" }
+kaspa-wrpc-client = { version = "0.14.1", path = "rpc/wrpc/client" }
+kaspa-wrpc-core = { version = "0.14.1", path = "rpc/wrpc/core" }
+kaspa-wrpc-proxy = { version = "0.14.1", path = "rpc/wrpc/proxy" }
+kaspa-wrpc-server = { version = "0.14.1", path = "rpc/wrpc/server" }
+kaspa-wrpc-wasm = { version = "0.14.1", path = "rpc/wrpc/wasm" }
+kaspa-wrpc-example-subscriber = { version = "0.14.1", path = "rpc/wrpc/examples/subscriber" }
+kaspad = { version = "0.14.1", path = "kaspad" }
+kaspa-alloc = { version = "0.14.1", path = "utils/alloc" }
 
 # external
 aes = "0.8.3"

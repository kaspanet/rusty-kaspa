--- conflicted
+++ resolved
@@ -13,14 +13,12 @@
     "crypto/muhash",
     "crypto/addresses",
     "crypto/merkle",
-<<<<<<< HEAD
-    "crypto/txscript",
-=======
     "rpc/core",
     "rpc/grpc",
     "mining",
     "p2p",
->>>>>>> 24fa6597
+    "crypto/txscript",
+    "crypto/txscript/errors",
 ]
 
 [workspace.package]
@@ -44,13 +42,11 @@
 merkle = { path = "crypto/merkle" }
 pow = { path = "consensus/pow" }
 kaspa-utils = { path = "utils" }
-<<<<<<< HEAD
-txscript = { path = "crypto/txscript" }
-=======
 rpc-core = { path = "rpc/core" }
 rpc-grpc = { path = "rpc/grpc" }
 mining = { path = "mining" }
->>>>>>> 24fa6597
+txscript = { path = "crypto/txscript" }
+txscript-errors = { path = "crypto/txscript/errors" }
 
 thiserror = "1"
 faster-hex = "0.6"
@@ -59,7 +55,6 @@
 rand_chacha = "0.3"
 rayon = "1"
 tempfile = "3.3"
-log = "0.4.17"
 blake2b_simd = "1"
 sha2 = "0.10"
 serde = { version = "1", features = ["derive", "rc"] }
@@ -71,15 +66,11 @@
 wasm-bindgen = { version = "0.2", features = ["serde-serialize"] }
 criterion = { version = "0.4", default-features = false }
 indexmap = "1.9.1"
-<<<<<<< HEAD
 parking_lot = "0.12"
-smallvec = { version = "1.10.0", features = ["serde"] }
-=======
 smallvec = { version = "1.10.0", features = ["serde"] }
 borsh = "0.9.3"
 clap = { version = "4.0.23", features = ["derive", "string"] }
 async-channel = "1.8.0"
 derive_more = { version = "0.99" }
 log = "0.4"
-cfg-if = "1.0.0"
->>>>>>> 24fa6597
+cfg-if = "1.0.0"
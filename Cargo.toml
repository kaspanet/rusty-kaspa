--- conflicted
+++ resolved
@@ -18,13 +18,10 @@
     "mining",
     "protocol/p2p",
     "protocol/flows",
-<<<<<<< HEAD
+    "components/addressmanager",
+    "database",
     "crypto/txscript",
     "crypto/txscript/errors",
-=======
-    "components/addressmanager",
-    "database",
->>>>>>> b0ba4f34
 ]
 
 [workspace.package]
@@ -53,13 +50,10 @@
 p2p-lib = { path = "protocol/p2p" }
 p2p-flows = { path = "protocol/flows" }
 mining = { path = "mining" }
-<<<<<<< HEAD
 txscript = { path = "crypto/txscript" }
 txscript-errors = { path = "crypto/txscript/errors" }
-=======
 addressmanager = { path = "components/addressmanager" }
 database = { path = "database" }
->>>>>>> b0ba4f34
 
 thiserror = "1"
 faster-hex = "0.6"
@@ -87,5 +81,4 @@
 derive_more = { version = "0.99" }
 log = "0.4"
 cfg-if = "1.0.0"
-rocksdb = "0.19"
-parking_lot = "0.12"+rocksdb = "0.19"
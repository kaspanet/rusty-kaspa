--- conflicted
+++ resolved
@@ -217,12 +217,8 @@
 ripemd = { version = "0.1.3", default-features = false }
 rlimit = "0.10.1"
 rocksdb = "0.21.0"
-<<<<<<< HEAD
 rv = "0.16.4"
-secp256k1 = { version = "0.24.3", features = [
-=======
 secp256k1 = { version = "0.28.2", features = [
->>>>>>> 45bf344b
     "global-context",
     "rand-std",
     "serde",

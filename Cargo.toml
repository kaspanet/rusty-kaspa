[workspace]
resolver = "2"
members = [
    "daemon",
    "cli",
    "core",
    "wallet/macros",
    "wallet/core",
    "wallet/grpc/core",
    "wallet/grpc/server",
    "wallet/daemon",
    "wallet/wasm",
    "wallet/bip32",
    "wallet/keys",
    "wallet/pskt",
    "consensus",
    "consensus/core",
    "consensus/client",
    "consensus/notify",
    "consensus/pow",
    "consensus/wasm",
    "kaspad",
    "simpa",
    "wasm",
    "wasm/core",
    "math",
    "crypto/hashes",
    "crypto/muhash",
    "crypto/addresses",
    "crypto/merkle",
    "notify",
    "indexes/core",
    "indexes/processor",
    "indexes/utxoindex",
    "rpc/macros",
    "rpc/core",
    "rpc/service",
    "rpc/grpc/core",
    "rpc/grpc/client",
    "rpc/grpc/server",
    "rpc/wrpc/server",
    "rpc/wrpc/client",
    "rpc/wrpc/proxy",
    "rpc/wrpc/wasm",
    "rpc/wrpc/examples/subscriber",
    "rpc/wrpc/examples/simple_client",
    "mining",
    "mining/errors",
    "protocol/p2p",
    "protocol/flows",
    "components/addressmanager",
    "components/connectionmanager",
    "components/consensusmanager",
    "database",
    "crypto/txscript",
    "crypto/txscript/errors",
    "testing/integration",
    "utils",
    "utils/tower",
    "rothschild",
    "metrics/core",
    "metrics/perf_monitor",
    "utils/alloc",
]

[workspace.package]
rust-version = "1.82.0"
version = "1.0.1"
authors = ["Kaspa developers"]
license = "ISC"
repository = "https://github.com/kaspanet/rusty-kaspa"
edition = "2021"
include = [
    "src/**/*.rs",
    "src/**/*.s",
    "src/**/*.r",
    "proto/**/*.proto",
    "benches/**/*.rs",
    "build.rs",
    "Cargo.toml",
    "Cargo.lock",
]

[workspace.dependencies]
# kaspa-testing-integration = { version = "1.0.0", path = "testing/integration" }
kaspa-addresses = { version = "1.0.1", path = "crypto/addresses" }
kaspa-addressmanager = { version = "1.0.1", path = "components/addressmanager" }
kaspa-bip32 = { version = "1.0.1", path = "wallet/bip32" }
kaspa-cli = { version = "1.0.1", path = "cli" }
kaspa-connectionmanager = { version = "1.0.1", path = "components/connectionmanager" }
kaspa-consensus = { version = "1.0.1", path = "consensus" }
kaspa-consensus-core = { version = "1.0.1", path = "consensus/core" }
kaspa-consensus-client = { version = "1.0.1", path = "consensus/client" }
kaspa-consensus-notify = { version = "1.0.1", path = "consensus/notify" }
kaspa-consensus-wasm = { version = "1.0.1", path = "consensus/wasm" }
kaspa-consensusmanager = { version = "1.0.1", path = "components/consensusmanager" }
kaspa-core = { version = "1.0.1", path = "core" }
kaspa-daemon = { version = "1.0.1", path = "daemon" }
kaspa-database = { version = "1.0.1", path = "database" }
kaspa-grpc-client = { version = "1.0.1", path = "rpc/grpc/client" }
kaspa-grpc-core = { version = "1.0.1", path = "rpc/grpc/core" }
kaspa-grpc-server = { version = "1.0.1", path = "rpc/grpc/server" }
kaspa-hashes = { version = "1.0.1", path = "crypto/hashes" }
kaspa-index-core = { version = "1.0.1", path = "indexes/core" }
kaspa-index-processor = { version = "1.0.1", path = "indexes/processor" }
kaspa-math = { version = "1.0.1", path = "math" }
kaspa-merkle = { version = "1.0.1", path = "crypto/merkle" }
kaspa-metrics-core = { version = "1.0.1", path = "metrics/core" }
kaspa-mining = { version = "1.0.1", path = "mining" }
kaspa-mining-errors = { version = "1.0.1", path = "mining/errors" }
kaspa-muhash = { version = "1.0.1", path = "crypto/muhash" }
kaspa-notify = { version = "1.0.1", path = "notify" }
kaspa-p2p-flows = { version = "1.0.1", path = "protocol/flows" }
kaspa-p2p-lib = { version = "1.0.1", path = "protocol/p2p" }
kaspa-p2p-mining = { version = "1.0.1", path = "protocol/mining" }
kaspa-perf-monitor = { version = "1.0.1", path = "metrics/perf_monitor" }
kaspa-pow = { version = "1.0.1", path = "consensus/pow" }
kaspa-rpc-core = { version = "1.0.1", path = "rpc/core" }
kaspa-rpc-macros = { version = "1.0.1", path = "rpc/macros" }
kaspa-rpc-service = { version = "1.0.1", path = "rpc/service" }
kaspa-txscript = { version = "1.0.1", path = "crypto/txscript" }
kaspa-txscript-errors = { version = "1.0.1", path = "crypto/txscript/errors" }
kaspa-utils = { version = "1.0.1", path = "utils" }
kaspa-utils-tower = { version = "1.0.1", path = "utils/tower" }
kaspa-utxoindex = { version = "1.0.1", path = "indexes/utxoindex" }
<<<<<<< HEAD
kaspa-wallet-daemon = { version = "1.0.1", path = "wallet/daemon" }
=======
kaspa-wallet = { version = "1.0.1", path = "wallet/native" }
>>>>>>> 8ae55970
kaspa-wallet-cli-wasm = { version = "1.0.1", path = "wallet/wasm" }
kaspa-wallet-keys = { version = "1.0.1", path = "wallet/keys" }
kaspa-wallet-pskt = { version = "1.0.1", path = "wallet/pskt" }
kaspa-wallet-core = { version = "1.0.1", path = "wallet/core" }
<<<<<<< HEAD
kaspa-wallet-grpc-core = { version = "1.0.0", path = "wallet/grpc/core" }
kaspa-wallet-grpc-server = { version = "1.0.0", path = "wallet/grpc/server" }
=======
>>>>>>> 8ae55970
kaspa-wallet-macros = { version = "1.0.1", path = "wallet/macros" }
kaspa-wasm = { version = "1.0.1", path = "wasm" }
kaspa-wasm-core = { version = "1.0.1", path = "wasm/core" }
kaspa-wrpc-client = { version = "1.0.1", path = "rpc/wrpc/client" }
kaspa-wrpc-proxy = { version = "1.0.1", path = "rpc/wrpc/proxy" }
kaspa-wrpc-server = { version = "1.0.1", path = "rpc/wrpc/server" }
kaspa-wrpc-wasm = { version = "1.0.1", path = "rpc/wrpc/wasm" }
kaspa-wrpc-example-subscriber = { version = "1.0.1", path = "rpc/wrpc/examples/subscriber" }
kaspad = { version = "1.0.1", path = "kaspad" }
kaspa-alloc = { version = "1.0.1", path = "utils/alloc" }

# external
aes = "0.8.3"
ahash = "0.8.6"
arc-swap = "1.6.0"
argon2 = "0.5.2"
async-channel = "2.0.0"
async-std = { version = "1.12.0", features = ['attributes'] }
async-stream = "0.3.5"
async-trait = "0.1.74"
base64 = "0.22.1"
bincode = { version = "1.3.3", default-features = false }
blake2b_simd = "1.0.2"
borsh = { version = "1.5.1", features = ["derive", "rc"] }
bs58 = { version = "0.5.0", features = ["check"], default-features = false }
bytes = "1.7.1"
cc = "1.0.83"
cfb-mode = "0.8.2"
cfg-if = "1.0.0"
chacha20poly1305 = "0.10.1"
clap = { version = "4.4.7", features = ["derive", "string", "cargo"] }
convert_case = "0.6.0"
criterion = { version = "0.5.1", default-features = false }
crossbeam-channel = "0.5.8"
ctrlc = "3.4.1"
crypto_box = { version = "0.9.1", features = ["chacha20"] }
dashmap = "6.0.1"
derivative = "2.2.0"
derive_builder = "0.20.0"
derive_more = "0.99.17"
# derive_more = { version = "1.0.0", features = ["full"] }
dhat = "0.3.2"
dirs = "5.0.1"
downcast = "0.11.0"
downcast-rs = "1.2.0"
duration-string = "0.4.0"
enum-primitive-derive = "0.3.0"
event-listener = "2.5.3" # TODO "3.0.1"
evpkdf = "0.2.0"
faster-hex = "0.9.0"
fixedstr = { version = "0.5.4", features = ["serde"] }
flate2 = "1.0.28"
futures = { version = "0.3.29" }
futures-util = { version = "0.3.29", default-features = false, features = ["alloc"] }
getrandom = { version = "0.2.10", features = ["js"] }
h2 = "0.4.6"
# h2 = "0.3.21"
heapless = "0.8.0"
# heapless = "0.7.16"
hex = { version = "0.4.3", features = ["serde"] }
hex-literal = "0.4.1"
hexplay = "0.3.0"
hmac = { version = "0.12.1", default-features = false }
home = "0.5.5"
http-body = "1.0.1"
http-body-util = "0.1.2"
igd-next = { version = "0.14.2", features = ["aio_tokio"] }
indexmap = "2.1.0"
intertrait = "0.2.2"
ipnet = "2.9.0"
itertools = "0.13.0"
js-sys = "0.3.70"
keccak = "0.1.4"
local-ip-address = "0.6.1"
log = "0.4.20"
log4rs = "1.2.0"
mac_address = "1.1.7"
malachite-base = "0.4.4"
malachite-nz = "0.4.4"
md-5 = "0.10.6"
num = "0.4.1"
num_cpus = "1.16.0"
num-traits = "0.2.17"
once_cell = "1.18.0"
pad = "0.1.6"
parking_lot = "0.12.1"
paste = "1.0.14"
pbkdf2 = "0.12.2"
portable-atomic = { version = "1.5.1", features = ["float"] }
prost = "0.13.2"
rand = "0.8.5"
rand_chacha = "0.3.1"
rand_core = { version = "0.6.4", features = ["std"] }
rand_distr = "0.4.3"
rayon = "1.8.0"
regex = "1.10.2"
ripemd = { version = "0.1.3", default-features = false }
rlimit = "0.10.1"
rocksdb = "0.22.0"
rv = "0.16.4"
secp256k1 = { version = "0.29.0", features = [
    "global-context",
    "rand-std",
    "serde",
] } # TODO "0.28.0"
separator = "0.4.1"
seqlock = "0.2.0"
serde = { version = "1.0.190", features = ["derive", "rc"] }
serde_bytes = "0.11.12"
serde_json = "1.0.107"
serde_repr = "0.1.18"
serde-value = "0.7.0"
serde-wasm-bindgen = "0.6.1"
sha1 = "0.10.6"
sha2 = "0.10.8"
sha3 = "0.10.8"
slugify-rs = "0.0.3"
smallvec = { version = "1.11.1", features = ["serde"] }
sorted-insert = "0.2.3"
subtle = { version = "2.5.0", default-features = false }
sysinfo = "0.31.2"
tempfile = "3.8.1"
textwrap = "0.16.0"
thiserror = "1.0.50"
tokio = { version = "1.33.0", features = ["sync", "rt-multi-thread"] }
tokio-stream = "0.1.14"
toml = "0.8.8"
tonic = { version = "0.12.3", features = ["tls-webpki-roots", "gzip", "transport"] }
tonic-build = { version = "0.12.3", features = ["prost"] }
triggered = "0.1.2"
uuid = { version = "1.5.0", features = ["v4", "fast-rng", "serde"] }
wasm-bindgen = { version = "0.2.100", features = ["serde-serialize"] }
wasm-bindgen-futures = "0.4.43"
wasm-bindgen-test = "0.3.50"
web-sys = "0.3.70"
xxhash-rust = { version = "0.8.7", features = ["xxh3"] }
zeroize = { version = "1.6.0", default-features = false, features = ["alloc"] }
pin-project-lite = "0.2.13"
tower-http = { version = "0.5.2", features = [
    "map-response-body",
    "map-request-body",
] }
tower = "0.5.1"
chrono = "0.4.31"
indexed_db_futures = "0.5.0"
# workflow dependencies that are not a part of core libraries

# workflow-perf-monitor = { path = "../../../workflow-perf-monitor-rs" }
workflow-perf-monitor = "0.0.2"
nw-sys = "0.1.6"
rustls = { version = "0.23", default-features = false, features = ["ring"] }

# workflow dependencies
workflow-core = { version = "0.18.0" }
workflow-d3 = { version = "0.18.0" }
workflow-dom = { version = "0.18.0" }
workflow-http = { version = "0.18.0", default-features = false, features = ["rustls-tls-webpki-roots", "http2", "charset", "macos-system-configuration"] }
workflow-log = { version = "0.18.0" }
workflow-node = { version = "0.18.0" }
workflow-nw = { version = "0.18.0" }
workflow-rpc = { version = "0.18.0", default-features = false, features = ["rustls-tls-webpki-roots"] }
workflow-serializer = { version = "0.18.0" }
workflow-store = { version = "0.18.0" }
workflow-terminal = { version = "0.18.0" }
workflow-wasm = { version = "0.18.0" }

# if below is enabled, this means that there is an ongoing work
# on the workflow-rs crate. This requires that you clone workflow-rs
# into a sibling folder from https://github.com/workflow-rs/workflow-rs
# workflow-core = { path = "../workflow-rs/core" }
# workflow-d3 = { path = "../workflow-rs/d3" }
# workflow-dom = { path = "../workflow-rs/dom" }
# # Same features as default but with rustls-tls-webpki-roots instead of native-tls
# workflow-http = { path = "../workflow-rs/http", default-features = false, features = ["rustls-tls-webpki-roots", "http2", "charset", "macos-system-configuration"] }
# workflow-log = { path = "../workflow-rs/log" }
# workflow-node = { path = "../workflow-rs/node" }
# workflow-nw = { path = "../workflow-rs/nw" }
# workflow-rpc = { path = "../workflow-rs/rpc", default-features = false, features = ["rustls-tls-webpki-roots"] }
# workflow-serializer = { path = "../workflow-rs/serializer" }
# workflow-store = { path = "../workflow-rs/store" }
# workflow-terminal = { path = "../workflow-rs/terminal" }
# workflow-wasm = { path = "../workflow-rs/wasm" }


# ---
# workflow-core = { git = "https://github.com/workflow-rs/workflow-rs.git", branch = "master" }
# workflow-d3 = { git = "https://github.com/workflow-rs/workflow-rs.git", branch = "master" }
# workflow-dom = { git = "https://github.com/workflow-rs/workflow-rs.git", branch = "master" }
# workflow-http = { git = "https://github.com/workflow-rs/workflow-rs.git", branch = "master", default-features = false, features = ["rustls-tls-webpki-roots", "http2", "charset", "macos-system-configuration"] }
# workflow-log = { git = "https://github.com/workflow-rs/workflow-rs.git", branch = "master" }
# workflow-node = { git = "https://github.com/workflow-rs/workflow-rs.git", branch = "master" }
# workflow-nw = { git = "https://github.com/workflow-rs/workflow-rs.git", branch = "master" }
# workflow-rpc = { git = "https://github.com/workflow-rs/workflow-rs.git", branch = "master", default-features = false, features = ["rustls-tls-webpki-roots"]  }
# workflow-serializer = { git = "https://github.com/workflow-rs/workflow-rs.git", branch = "master" }
# workflow-store = { git = "https://github.com/workflow-rs/workflow-rs.git", branch = "master" }
# workflow-terminal = { git = "https://github.com/workflow-rs/workflow-rs.git", branch = "master" }
# workflow-wasm = { git = "https://github.com/workflow-rs/workflow-rs.git", branch = "master" }
# https://github.com/aspectron/nw-sys
# nw-sys = { path = "../nw-sys" }

[profile.release]
lto = "thin"
strip = true
overflow-checks = true

[profile.heap]
inherits = "release"
debug = true
strip = false

[workspace.lints.clippy]
empty_docs = "allow"
uninlined_format_args = "allow"<|MERGE_RESOLUTION|>--- conflicted
+++ resolved
@@ -123,20 +123,13 @@
 kaspa-utils = { version = "1.0.1", path = "utils" }
 kaspa-utils-tower = { version = "1.0.1", path = "utils/tower" }
 kaspa-utxoindex = { version = "1.0.1", path = "indexes/utxoindex" }
-<<<<<<< HEAD
 kaspa-wallet-daemon = { version = "1.0.1", path = "wallet/daemon" }
-=======
-kaspa-wallet = { version = "1.0.1", path = "wallet/native" }
->>>>>>> 8ae55970
 kaspa-wallet-cli-wasm = { version = "1.0.1", path = "wallet/wasm" }
 kaspa-wallet-keys = { version = "1.0.1", path = "wallet/keys" }
 kaspa-wallet-pskt = { version = "1.0.1", path = "wallet/pskt" }
 kaspa-wallet-core = { version = "1.0.1", path = "wallet/core" }
-<<<<<<< HEAD
 kaspa-wallet-grpc-core = { version = "1.0.0", path = "wallet/grpc/core" }
 kaspa-wallet-grpc-server = { version = "1.0.0", path = "wallet/grpc/server" }
-=======
->>>>>>> 8ae55970
 kaspa-wallet-macros = { version = "1.0.1", path = "wallet/macros" }
 kaspa-wasm = { version = "1.0.1", path = "wasm" }
 kaspa-wasm-core = { version = "1.0.1", path = "wasm/core" }
@@ -147,6 +140,7 @@
 kaspa-wrpc-example-subscriber = { version = "1.0.1", path = "rpc/wrpc/examples/subscriber" }
 kaspad = { version = "1.0.1", path = "kaspad" }
 kaspa-alloc = { version = "1.0.1", path = "utils/alloc" }
+kaspa-wallet = { version = "1.0.1", path = "wallet/native" }
 
 # external
 aes = "0.8.3"

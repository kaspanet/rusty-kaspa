--- conflicted
+++ resolved
@@ -22,18 +22,14 @@
     "indexes/processor",
     "indexes/utxoindex",
     "rpc/core",
-<<<<<<< HEAD
-    "rpc/grpc",
+    "rpc/grpc/core",
+    "rpc/grpc/client",
+    "rpc/grpc/server",
     "rpc/macros",
     "rpc/wrpc/client",
     "rpc/wrpc/server",
     "rpc/wrpc/proxy",
     "rpc/wrpc/wasm",
-=======
-    "rpc/grpc/core",
-    "rpc/grpc/client",
-    "rpc/grpc/server",
->>>>>>> 6e619d54
     "mining",
     "protocol/p2p",
     "protocol/flows",
@@ -67,9 +63,11 @@
 kaspa-index-processor = { path = "indexes/processor" }
 utxoindex = { path = "indexes/utxoindex" }
 kaspa-utils = { path = "utils" }
-<<<<<<< HEAD
-rpc-core = { path = "rpc/core" }
-rpc-grpc = { path = "rpc/grpc" }
+kaspa-notify = { path = "notify" }
+kaspa-rpc-core = { path = "rpc/core" }
+kaspa-grpc-core = { path = "rpc/grpc/core" }
+kaspa-grpc-client = { path = "rpc/grpc/client" }
+kaspa-grpc-server = { path = "rpc/grpc/server" }
 kaspa-rpc-macros = { path = "rpc/macros" }
 kaspa-wrpc-client = { path = "rpc/wrpc/client" }
 kaspa-wrpc-server = { path = "rpc/wrpc/server" }
@@ -81,13 +79,6 @@
 kaspa-wallet-cli-wasm = { path = "wallet/wasm" }
 kaspa-wasm = { path = "wasm" }
 kaspa-bip32 = { path = "wallet/bip32" }
-=======
-kaspa-notify = { path = "notify" }
-kaspa-rpc-core = { path = "rpc/core" }
-kaspa-grpc-core = { path = "rpc/grpc/core" }
-kaspa-grpc-client = { path = "rpc/grpc/client" }
-kaspa-grpc-server = { path = "rpc/grpc/server" }
->>>>>>> 6e619d54
 p2p-lib = { path = "protocol/p2p" }
 p2p-flows = { path = "protocol/flows" }
 mining = { path = "mining" }
@@ -120,19 +111,15 @@
 indexmap = "1.9.1"
 parking_lot = "0.12"
 smallvec = { version = "1.10.0", features = ["serde"] }
-<<<<<<< HEAD
 borsh = { version = "0.9.1", features = ["rc"] } # please keep this fixed
 async-std = { version = "1.12.0", features = ['attributes'] }
-=======
-borsh = { version = "0.9", features = ["rc"] } # please keep this fixed
-clap = { version = "4.0.23", features = ["derive", "string"] }
->>>>>>> 6e619d54
 async-channel = "1.8.0"
 clap = { version = "4.0.23", features = ["derive", "string","cargo"] }
 derive_more = { version = "0.99" }
 log = "0.4"
 cfg-if = "1.0.0"
-<<<<<<< HEAD
+rocksdb = "0.19"
+num_cpus = "1.15.0"
 async-trait = "0.1.57"
 paste = "1.0.11"
 regex = "1.6.0"
@@ -140,7 +127,6 @@
 convert_case = "0.5.0"
 wasm-bindgen-futures="0.4.33"
 js-sys = "0.3.56"
-num_cpus = "1.15.0"
 getrandom = { version = "0.2.8", features = ["js"] }
 
 # bip32 dependencies
@@ -148,7 +134,7 @@
 bs58 = { version = "0.4", features = ["check"], default-features = false}
 hmac = {version = "0.12", default-features = false}
 secp256k1 = { version = "0.24", features = ["global-context", "rand-std"] }
-sha2 = {version = "0.10", default-features = false}
+#sha2 = {version = "0.10", default-features = false}
 zeroize = {version = "1", default-features = false, features=["alloc"]}
 ripemd = {version = "0.1", default-features = false}
 subtle = {version = "2", default-features = false}
@@ -169,7 +155,3 @@
 # workflow-dom = { path = "../workflow-rs/dom" }
 # workflow-rpc = { path = "../workflow-rs/rpc" }
 # workflow-terminal = { path = "../workflow-rs/terminal" }
-=======
-rocksdb = "0.19"
-num_cpus = "1.15.0"
->>>>>>> 6e619d54

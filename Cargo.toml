[workspace]
members = [
    "core",
    "wallet/core",
    "wallet/cli",
    "wallet/native",
    "wallet/wasm",
    "wallet/bip32",
    "consensus",
    "consensus/core",
    "consensus/pow",
    "kaspad",
    "simpa",
    "wasm",
    "math",
    "crypto/hashes",
    "crypto/muhash",
    "crypto/addresses",
    "crypto/merkle",
    "rpc/core",
    "rpc/grpc",
    "rpc/macros",
    "rpc/wrpc/client",
    "rpc/wrpc/server",
    "rpc/wrpc/proxy",
    "rpc/wrpc/wasm",
    "mining",
    "protocol/p2p",
    "protocol/flows"
]

[workspace.package]
version = "0.1.0"
authors = ["Kaspa developers"]
license = "MIT/Apache-2.0"
edition = "2021"
include = ["src/**/*.rs", "Cargo.toml"]

[workspace.dependencies]
kaspa-core = { path = "core" }
# kaspa-wallet = { path = "wallet" }
consensus = { path = "consensus" }
consensus-core = { path = "consensus/core" }
kaspad = { path = "kaspad" }
math = { path = "math" }
hashes = { path = "crypto/hashes" }
muhash = { path = "crypto/muhash" }
addresses = { path = "crypto/addresses" }
merkle = { path = "crypto/merkle" }
pow = { path = "consensus/pow" }
kaspa-utils = { path = "utils" }
rpc-core = { path = "rpc/core" }
rpc-grpc = { path = "rpc/grpc" }
<<<<<<< HEAD
kaspa-rpc-macros = { path = "rpc/macros" }
kaspa-wrpc-client = { path = "rpc/wrpc/client" }
kaspa-wrpc-server = { path = "rpc/wrpc/server" }
kaspa-wrpc-proxy = { path = "rpc/wrpc/proxy" }
kaspa-wrpc-wasm = { path = "rpc/wrpc/wasm" }
kaspa-wallet-core = { path = "wallet/core" }
kaspa-wallet-cli = { path = "wallet/cli" }
kaspa-wallet-cli-native = { path = "wallet/native" }
kaspa-wallet-cli-wasm = { path = "wallet/wasm" }
kaspa-wasm = { path = "wasm" }
kaspa-bip32 = { path = "wallet/bip32" }
=======
p2p-lib = { path = "protocol/p2p" }
p2p-flows = { path = "protocol/flows" }
>>>>>>> 83d7e50c
mining = { path = "mining" }

thiserror = "1"
faster-hex = "0.6"
itertools = "0.10"
rand = "0.8"
rand_chacha = "0.3"
rayon = "1"
tempfile = "3.3"
serde = { version = "1", features = ["derive", "rc"] }
serde_json = "1.0.91"
serde-wasm-bindgen = "0.4.5"
futures-util = { version = "0.3", default-features = false, features = [
    "alloc",
] }
futures = { version = "0.3" }
bincode = { version = "1", default-features = false }
tokio = { version = "1", features = ["sync","rt-multi-thread"] }
wasm-bindgen = { version = "0.2", features = ["serde-serialize"] }
criterion = { version = "0.4", default-features = false }
indexmap = "1.9.1"
smallvec = { version = "1.10.0", features = ["serde"] }
borsh = { version = "0.10.0", features = ["rc"] }
async-std = { version = "1.12.0", features = ['attributes'] }
async-channel = "1.8.0"
clap = { version = "4.0.23", features = ["derive", "string","cargo"] }
derive_more = { version = "0.99" }
log = "0.4"
cfg-if = "1.0.0"
async-trait = "0.1.57"
paste = "1.0.11"
regex = "1.6.0"
pad = "0.1.6"
convert_case = "0.5.0"
wasm-bindgen-futures="0.4.33"
js-sys = "0.3.56"
num_cpus = "1.15.0"
getrandom = { version = "0.2.8", features = ["js"] }

# bip32 dependencies
rand_core = { version = "0.6", features = ["std"] }
bs58 = { version = "0.4", features = ["check"], default-features = false}
hmac = {version = "0.12", default-features = false}
secp256k1 = { version = "0.24", features = ["global-context", "rand-std"] }
sha2 = {version = "0.10", default-features = false}
zeroize = {version = "1", default-features = false, features=["alloc"]}
ripemd = {version = "0.1", default-features = false}
subtle = {version = "2", default-features = false}
once_cell = {version = "1"}
pbkdf2 = {version = "0.11", default-features = false}

# workflow dependencies
workflow-log = { version = "0.3.6" }
workflow-core = { version = "0.3.6" }
workflow-wasm = { version = "0.3.6" }
workflow-dom = { version = "0.3.6" }
workflow-rpc = { version = "0.3.6" }
workflow-terminal = { version = "0.3.6" }

# workflow-log = { path = "../workflow-rs/log" }
# workflow-core = { path = "../workflow-rs/core" }
# workflow-wasm = { path = "../workflow-rs/wasm" }
# workflow-dom = { path = "../workflow-rs/dom" }
# workflow-rpc = { path = "../workflow-rs/rpc" }
# workflow-terminal = { path = "../workflow-rs/terminal" }
<|MERGE_RESOLUTION|>--- conflicted
+++ resolved
@@ -51,7 +51,6 @@
 kaspa-utils = { path = "utils" }
 rpc-core = { path = "rpc/core" }
 rpc-grpc = { path = "rpc/grpc" }
-<<<<<<< HEAD
 kaspa-rpc-macros = { path = "rpc/macros" }
 kaspa-wrpc-client = { path = "rpc/wrpc/client" }
 kaspa-wrpc-server = { path = "rpc/wrpc/server" }
@@ -63,10 +62,8 @@
 kaspa-wallet-cli-wasm = { path = "wallet/wasm" }
 kaspa-wasm = { path = "wasm" }
 kaspa-bip32 = { path = "wallet/bip32" }
-=======
 p2p-lib = { path = "protocol/p2p" }
 p2p-flows = { path = "protocol/flows" }
->>>>>>> 83d7e50c
 mining = { path = "mining" }
 
 thiserror = "1"

<<<<<<< HEAD
pub use async_std::channel::{unbounded, Receiver, Sender};
=======
use async_channel::{unbounded, Receiver, Sender};
>>>>>>> 24fa6597

/// Multiple producers multiple consumers channel
#[derive(Clone, Debug)]
pub struct Channel<T> {
    sender: Sender<T>,
    receiver: Receiver<T>,
}

impl<T> Channel<T> {
    pub fn new(channel: (Sender<T>, Receiver<T>)) -> Channel<T> {
        Self { sender: channel.0, receiver: channel.1 }
    }

    pub fn sender(&self) -> Sender<T> {
        self.sender.clone()
    }

    pub fn receiver(&self) -> Receiver<T> {
        self.receiver.clone()
    }

    pub fn close(&self) {
        self.receiver.close();
    }

    pub fn is_closed(&self) -> bool {
        self.receiver.is_closed()
    }
}

/// Default for a [`Channel<T>`] is unbounded
impl<T> Default for Channel<T> {
    fn default() -> Self {
        let ch = unbounded();
        Self { sender: ch.0, receiver: ch.1 }
    }
}<|MERGE_RESOLUTION|>--- conflicted
+++ resolved
@@ -1,9 +1,4 @@
-<<<<<<< HEAD
-pub use async_std::channel::{unbounded, Receiver, Sender};
-=======
 use async_channel::{unbounded, Receiver, Sender};
->>>>>>> 24fa6597
-
 /// Multiple producers multiple consumers channel
 #[derive(Clone, Debug)]
 pub struct Channel<T> {

--- conflicted
+++ resolved
@@ -49,11 +49,8 @@
     }
 }
 
-<<<<<<< HEAD
-=======
 /// Returns an iterator over powers of two up to (the rounded up) available parallelism: `2, 4, 8, ..., 2^(available_parallelism.log2().ceil())`,
 /// i.e., for `std::thread::available_parallelism = 15` the function will return `2, 4, 8, 16`
 pub fn parallelism_in_power_steps() -> impl Iterator<Item = usize> {
     (1..=(std::thread::available_parallelism().unwrap().get() as f64).log2().ceil() as u32).map(|x| 2usize.pow(x))
-}
->>>>>>> 4ab0017f
+}
--- conflicted
+++ resolved
@@ -251,7 +251,6 @@
                     }
                 }
             }
-<<<<<<< HEAD
             RpcApiOps::GetTransactionData => {
                 if argv.is_empty() {
                     return Err(Error::custom("Missing transaction Ids to query"));
@@ -275,7 +274,8 @@
                         include_verbose_data: try_extract_bool(&argv, argv_index_offset + 3, "include_verbose_data")?,
                     })
                     .await?;
-=======
+                self.println(&ctx, result);
+            }
             RpcApiOps::GetFeeEstimate => {
                 let result = rpc.get_fee_estimate_call(None, GetFeeEstimateRequest {}).await?;
                 self.println(&ctx, result);
@@ -307,7 +307,6 @@
                 let result =
                     rpc.get_utxo_return_address_call(None, GetUtxoReturnAddressRequest { txid, accepting_block_daa_score }).await?;
 
->>>>>>> 4ab0017f
                 self.println(&ctx, result);
             }
             _ => {

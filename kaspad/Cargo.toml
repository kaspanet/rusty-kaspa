[package]
name = "kaspad"
description = "Kaspa full node daemon"
version.workspace = true
edition.workspace = true
authors.workspace = true
include.workspace = true
license.workspace = true

[dependencies]
hashes.workspace = true
kaspa-core.workspace = true
consensus-core.workspace = true
consensus.workspace = true
<<<<<<< HEAD
event-processor.workspace = true
utxoindex.workspace = true
rpc-core.workspace = true
rpc-grpc.workspace = true
async-channel.workspace = true
=======
kaspa-rpc-core.workspace = true
kaspa-grpc-server.workspace = true
>>>>>>> e2f68cf8
p2p-flows.workspace = true

thiserror.workspace = true
futures-util.workspace = true
rand.workspace = true
rayon.workspace = true
tempfile.workspace = true
tokio = { workspace = true, features = ["rt", "macros", "rt-multi-thread"] }
clap.workspace = true
log.workspace = true
rand_distr = "0.4"
num-format = "0.4"
dirs = "4.0"
<|MERGE_RESOLUTION|>--- conflicted
+++ resolved
@@ -1,37 +1,32 @@
-[package]
-name = "kaspad"
-description = "Kaspa full node daemon"
-version.workspace = true
-edition.workspace = true
-authors.workspace = true
-include.workspace = true
-license.workspace = true
-
-[dependencies]
-hashes.workspace = true
-kaspa-core.workspace = true
-consensus-core.workspace = true
-consensus.workspace = true
-<<<<<<< HEAD
-event-processor.workspace = true
-utxoindex.workspace = true
-rpc-core.workspace = true
-rpc-grpc.workspace = true
-async-channel.workspace = true
-=======
-kaspa-rpc-core.workspace = true
-kaspa-grpc-server.workspace = true
->>>>>>> e2f68cf8
-p2p-flows.workspace = true
-
-thiserror.workspace = true
-futures-util.workspace = true
-rand.workspace = true
-rayon.workspace = true
-tempfile.workspace = true
-tokio = { workspace = true, features = ["rt", "macros", "rt-multi-thread"] }
-clap.workspace = true
-log.workspace = true
-rand_distr = "0.4"
-num-format = "0.4"
-dirs = "4.0"
+[package]
+name = "kaspad"
+description = "Kaspa full node daemon"
+version.workspace = true
+edition.workspace = true
+authors.workspace = true
+include.workspace = true
+license.workspace = true
+
+[dependencies]
+hashes.workspace = true
+kaspa-core.workspace = true
+consensus-core.workspace = true
+consensus.workspace = true
+event-processor.workspace = true
+utxoindex.workspace = true
+async-channel.workspace = true
+kaspa-rpc-core.workspace = true
+kaspa-grpc-server.workspace = true
+p2p-flows.workspace = true
+
+thiserror.workspace = true
+futures-util.workspace = true
+rand.workspace = true
+rayon.workspace = true
+tempfile.workspace = true
+tokio = { workspace = true, features = ["rt", "macros", "rt-multi-thread"] }
+clap.workspace = true
+log.workspace = true
+rand_distr = "0.4"
+num-format = "0.4"
+dirs = "4.0"
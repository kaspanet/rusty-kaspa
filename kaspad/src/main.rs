extern crate kaspa_consensus;
extern crate kaspa_core;
extern crate kaspa_hashes;

use kaspa_addressmanager::AddressManager;
use kaspa_consensus::consensus::factory::Factory as ConsensusFactory;
use kaspa_consensus::pipeline::monitor::ConsensusMonitor;
use kaspa_consensus::pipeline::ProcessingCounters;
use kaspa_consensus_core::config::Config;
use kaspa_consensus_core::errors::config::{ConfigError, ConfigResult};
use kaspa_consensus_core::networktype::{NetworkId, NetworkType};
use kaspa_consensus_notify::root::ConsensusNotificationRoot;
use kaspa_consensus_notify::service::NotifyService;
use kaspa_consensusmanager::ConsensusManager;
use kaspa_core::kaspad_env::version;
use kaspa_core::task::tick::TickService;
use kaspa_core::{core::Core, signals::Signals, task::runtime::AsyncRuntime};
use kaspa_index_processor::service::IndexService;
use kaspa_mining::manager::{MiningManager, MiningManagerProxy};
use kaspa_p2p_flows::flow_context::FlowContext;
use kaspa_rpc_service::service::RpcCoreService;
use kaspa_utils::networking::ContextualNetAddress;
use kaspa_utxoindex::api::UtxoIndexProxy;

use std::fs;
use std::path::PathBuf;
use std::process::exit;
use std::sync::Arc;
use std::time::Duration;

use args::{Args, Defaults};

use kaspa_consensus::config::ConfigBuilder;
use kaspa_utxoindex::UtxoIndex;

use async_channel::unbounded;
use kaspa_core::info;
use kaspa_grpc_server::service::GrpcService;
use kaspa_p2p_flows::service::P2pService;
<<<<<<< HEAD
use kaspa_wrpc_server::service::{Options as WrpcServerOptions, ServerCounters as WrpcServerCounters, WrpcEncoding, WrpcService};
=======
use kaspa_perf_monitor::builder::Builder as PerfMonitorBuilder;
use kaspa_wrpc_server::service::{Options as WrpcServerOptions, WrpcEncoding, WrpcService};
>>>>>>> ce3e231d

mod args;

const DEFAULT_DATA_DIR: &str = "datadir";
const CONSENSUS_DB: &str = "consensus";
const UTXOINDEX_DB: &str = "utxoindex";
const META_DB: &str = "meta";
const DEFAULT_LOG_DIR: &str = "logs";

fn get_home_dir() -> PathBuf {
    #[cfg(target_os = "windows")]
    return dirs::data_local_dir().unwrap();
    #[cfg(not(target_os = "windows"))]
    return dirs::home_dir().unwrap();
}

fn get_app_dir() -> PathBuf {
    #[cfg(target_os = "windows")]
    return get_home_dir().join("rusty-kaspa");
    #[cfg(not(target_os = "windows"))]
    return get_home_dir().join(".rusty-kaspa");
}

fn validate_config_and_args(_config: &Arc<Config>, args: &Args) -> ConfigResult<()> {
    if !args.connect_peers.is_empty() && !args.add_peers.is_empty() {
        return Err(ConfigError::MixedConnectAndAddPeers);
    }
    if args.logdir.is_some() && args.no_log_files {
        return Err(ConfigError::MixedLogDirAndNoLogFiles);
    }
    Ok(())
}

fn get_user_approval_or_exit(message: &str, approve: bool) {
    if approve {
        return;
    }
    println!("{}", message);
    let mut input = String::new();
    match std::io::stdin().read_line(&mut input) {
        Ok(_) => {
            let lower = input.to_lowercase();
            let answer = lower.as_str().strip_suffix("\r\n").or(lower.as_str().strip_suffix('\n')).unwrap_or(lower.as_str());
            if answer == "y" || answer == "yes" {
                // return
            } else {
                println!("Operation was rejected ({}), exiting..", answer);
                exit(1);
            }
        }
        Err(error) => {
            println!("Error reading from console: {error}, exiting..");
            exit(1);
        }
    }
}

pub fn main() {
    let args = Args::parse(&Defaults::default());

    // Configure the panic behavior
    kaspa_core::panic::configure_panic();

    let network = match (args.testnet, args.devnet, args.simnet) {
        (false, false, false) => NetworkType::Mainnet.into(),
        (true, false, false) => NetworkId::with_suffix(NetworkType::Testnet, args.testnet_suffix),
        (false, true, false) => NetworkType::Devnet.into(),
        (false, false, true) => NetworkType::Simnet.into(),
        _ => panic!("only a single net should be activated"),
    };

    let config = Arc::new(
        ConfigBuilder::new(network.into())
            .adjust_perf_params_to_consensus_params()
            .apply_args(|config| args.apply_to_config(config))
            .build(),
    );

    // Make sure config and args form a valid set of properties
    if let Err(err) = validate_config_and_args(&config, &args) {
        println!("{}", err);
        exit(1);
    }

    // TODO: Refactor all this quick-and-dirty code
    let app_dir = args
        .appdir
        .unwrap_or_else(|| get_app_dir().as_path().to_str().unwrap().to_string())
        .replace('~', get_home_dir().as_path().to_str().unwrap());
    let app_dir = if app_dir.is_empty() { get_app_dir() } else { PathBuf::from(app_dir) };
    let db_dir = app_dir.join(config.network_name()).join(DEFAULT_DATA_DIR);

    // Logs directory is usually under the application directory, unless otherwise specified
    let log_dir = args.logdir.unwrap_or_default().replace('~', get_home_dir().as_path().to_str().unwrap());
    let log_dir = if log_dir.is_empty() { app_dir.join(config.network_name()).join(DEFAULT_LOG_DIR) } else { PathBuf::from(log_dir) };
    let log_dir = if args.no_log_files { None } else { log_dir.to_str() };

    // Initialize the logger
    kaspa_core::log::init_logger(log_dir, &args.log_level);

    // Print package name and version
    info!("{} v{}", env!("CARGO_PKG_NAME"), version());

    assert!(!db_dir.to_str().unwrap().is_empty());
    info!("Application directory: {}", app_dir.display());
    info!("Data directory: {}", db_dir.display());
    match log_dir {
        Some(s) => {
            info!("Logs directory: {}", s);
        }
        None => {
            info!("Logs to console only");
        }
    }

    let consensus_db_dir = db_dir.join(CONSENSUS_DB);
    let utxoindex_db_dir = db_dir.join(UTXOINDEX_DB);
    let meta_db_dir = db_dir.join(META_DB);

    if args.reset_db && db_dir.exists() {
        let msg = "Reset DB was requested -- this means the current databases will be fully deleted, 
do you confirm? (answer y/n or pass --yes to the Kaspad command line to confirm all interactive questions)";
        get_user_approval_or_exit(msg, args.yes);
        info!("Deleting databases");
        fs::remove_dir_all(db_dir.clone()).unwrap();
    }

    fs::create_dir_all(consensus_db_dir.as_path()).unwrap();
    fs::create_dir_all(meta_db_dir.as_path()).unwrap();
    if args.utxoindex {
        info!("Utxoindex Data directory {}", utxoindex_db_dir.display());
        fs::create_dir_all(utxoindex_db_dir.as_path()).unwrap();
    }

    // DB used for addresses store and for multi-consensus management
    let mut meta_db = kaspa_database::prelude::open_db(meta_db_dir.clone(), true, 1);

    // TEMP: upgrade from Alpha version or any version before this one
    if meta_db.get_pinned(b"multi-consensus-metadata-key").is_ok_and(|r| r.is_some()) {
        let msg = "Node database is from an older Kaspad version and needs to be fully deleted, do you confirm the delete? (y/n)";
        get_user_approval_or_exit(msg, args.yes);

        info!("Deleting databases from previous Kaspad version");

        // Drop so that deletion works
        drop(meta_db);

        // Delete
        fs::remove_dir_all(db_dir).unwrap();

        // Recreate the empty folders
        fs::create_dir_all(consensus_db_dir.as_path()).unwrap();
        fs::create_dir_all(meta_db_dir.as_path()).unwrap();
        fs::create_dir_all(utxoindex_db_dir.as_path()).unwrap();

        // Reopen the DB
        meta_db = kaspa_database::prelude::open_db(meta_db_dir, true, 1);
    }

    let connect_peers = args.connect_peers.iter().map(|x| x.normalize(config.default_p2p_port())).collect::<Vec<_>>();
    let add_peers = args.add_peers.iter().map(|x| x.normalize(config.default_p2p_port())).collect();
    let p2p_server_addr = args.listen.unwrap_or(ContextualNetAddress::unspecified()).normalize(config.default_p2p_port());
    // connect_peers means no DNS seeding and no outbound peers
    let outbound_target = if connect_peers.is_empty() { args.outbound_target } else { 0 };
    let dns_seeders = if connect_peers.is_empty() { config.dns_seeders } else { &[] };

    let grpc_server_addr = args.rpclisten.unwrap_or(ContextualNetAddress::unspecified()).normalize(config.default_rpc_port());

    let core = Arc::new(Core::new());

    // ---

    let tick_service = Arc::new(TickService::new());
    let (notification_send, notification_recv) = unbounded();
    let notification_root = Arc::new(ConsensusNotificationRoot::new(notification_send));
    let processing_counters = Arc::new(ProcessingCounters::default());
    let wrpc_borsh_counters = Arc::new(WrpcServerCounters::default());
    let wrpc_json_counters = Arc::new(WrpcServerCounters::default());

    // Use `num_cpus` background threads for the consensus database as recommended by rocksdb
    let consensus_db_parallelism = num_cpus::get();
    let consensus_factory = Arc::new(ConsensusFactory::new(
        meta_db.clone(),
        &config,
        consensus_db_dir,
        consensus_db_parallelism,
        notification_root.clone(),
        processing_counters.clone(),
    ));
    let consensus_manager = Arc::new(ConsensusManager::new(consensus_factory));
<<<<<<< HEAD
    let monitor = Arc::new(ConsensusMonitor::new(processing_counters.clone(), tick_service.clone()));
=======
    let consensus_monitor = Arc::new(ConsensusMonitor::new(counters, tick_service.clone()));

    let perf_monitor = args.perf_metrics.then(|| {
        let cb = move |counters| {
            trace!("[{}] metrics: {:?}", kaspa_perf_monitor::SERVICE_NAME, counters);
        };
        Arc::new(
            PerfMonitorBuilder::new()
                .with_fetch_interval(Duration::from_secs(args.perf_metrics_interval_sec))
                .with_fetch_cb(cb)
                .with_tick_service(tick_service.clone())
                .build(),
        )
    });
>>>>>>> ce3e231d

    let notify_service = Arc::new(NotifyService::new(notification_root.clone(), notification_recv));
    let index_service: Option<Arc<IndexService>> = if args.utxoindex {
        // Use only a single thread for none-consensus databases
        let utxoindex_db = kaspa_database::prelude::open_db(utxoindex_db_dir, true, 1);
        let utxoindex = UtxoIndexProxy::new(UtxoIndex::new(consensus_manager.clone(), utxoindex_db).unwrap());
        let index_service = Arc::new(IndexService::new(&notify_service.notifier(), Some(utxoindex)));
        Some(index_service)
    } else {
        None
    };

    let address_manager = AddressManager::new(config.clone(), meta_db);
    let mining_manager =
        MiningManagerProxy::new(Arc::new(MiningManager::new(config.target_time_per_block, false, config.max_block_mass, None)));

    let flow_context = Arc::new(FlowContext::new(
        consensus_manager.clone(),
        address_manager,
        config.clone(),
        mining_manager.clone(),
        tick_service.clone(),
        notification_root,
    ));
    let p2p_service = Arc::new(P2pService::new(
        flow_context.clone(),
        connect_peers,
        add_peers,
        p2p_server_addr,
        outbound_target,
        args.inbound_limit,
        dns_seeders,
        config.default_p2p_port(),
    ));

    let rpc_core_service = Arc::new(RpcCoreService::new(
        consensus_manager.clone(),
        notify_service.notifier(),
        index_service.as_ref().map(|x| x.notifier()),
        mining_manager,
        flow_context,
        index_service.as_ref().map(|x| x.utxoindex().unwrap()),
        config,
        core.clone(),
        processing_counters,
        wrpc_borsh_counters.clone(),
        wrpc_json_counters.clone(),
    ));
    let grpc_service = Arc::new(GrpcService::new(grpc_server_addr, rpc_core_service.clone(), args.rpc_max_clients));

    // Create an async runtime and register the top-level async services
    let async_runtime = Arc::new(AsyncRuntime::new(args.async_threads));
    async_runtime.register(tick_service);
    async_runtime.register(notify_service);
    if let Some(index_service) = index_service {
        async_runtime.register(index_service)
    };
    async_runtime.register(rpc_core_service.clone());
    async_runtime.register(grpc_service);
    async_runtime.register(p2p_service);
    async_runtime.register(consensus_monitor);
    if let Some(perf_monitor) = perf_monitor {
        async_runtime.register(perf_monitor);
    }
    let wrpc_service_tasks: usize = 2; // num_cpus::get() / 2;
                                       // Register wRPC servers based on command line arguments
    [
        (args.rpclisten_borsh, WrpcEncoding::Borsh, wrpc_borsh_counters),
        (args.rpclisten_json, WrpcEncoding::SerdeJson, wrpc_json_counters),
    ]
    .into_iter()
    .filter_map(|(listen_address, encoding, wrpc_server_counters)| {
        listen_address.map(|listen_address| {
            Arc::new(WrpcService::new(
                wrpc_service_tasks,
                Some(rpc_core_service.clone()),
                &encoding,
                wrpc_server_counters,
                WrpcServerOptions {
                    listen_address: listen_address.to_address(&network.network_type, &encoding).to_string(), // TODO: use a normalized ContextualNetAddress instead of a String
                    verbose: args.wrpc_verbose,
                    ..WrpcServerOptions::default()
                },
            ))
        })
    })
    .for_each(|server| async_runtime.register(server));

    // Bind the keyboard signal to the core
    Arc::new(Signals::new(&core)).init();

    // Consensus must start first in order to init genesis in stores
    core.bind(consensus_manager);
    core.bind(async_runtime);

    core.run();

    info!("Kaspad has stopped");
}<|MERGE_RESOLUTION|>--- conflicted
+++ resolved
@@ -34,15 +34,11 @@
 use kaspa_utxoindex::UtxoIndex;
 
 use async_channel::unbounded;
-use kaspa_core::info;
+use kaspa_core::{info, trace};
 use kaspa_grpc_server::service::GrpcService;
 use kaspa_p2p_flows::service::P2pService;
-<<<<<<< HEAD
+use kaspa_perf_monitor::builder::Builder as PerfMonitorBuilder;
 use kaspa_wrpc_server::service::{Options as WrpcServerOptions, ServerCounters as WrpcServerCounters, WrpcEncoding, WrpcService};
-=======
-use kaspa_perf_monitor::builder::Builder as PerfMonitorBuilder;
-use kaspa_wrpc_server::service::{Options as WrpcServerOptions, WrpcEncoding, WrpcService};
->>>>>>> ce3e231d
 
 mod args;
 
@@ -232,11 +228,9 @@
         notification_root.clone(),
         processing_counters.clone(),
     ));
+
     let consensus_manager = Arc::new(ConsensusManager::new(consensus_factory));
-<<<<<<< HEAD
-    let monitor = Arc::new(ConsensusMonitor::new(processing_counters.clone(), tick_service.clone()));
-=======
-    let consensus_monitor = Arc::new(ConsensusMonitor::new(counters, tick_service.clone()));
+    let consensus_monitor = Arc::new(ConsensusMonitor::new(processing_counters.clone(), tick_service.clone()));
 
     let perf_monitor = args.perf_metrics.then(|| {
         let cb = move |counters| {
@@ -250,7 +244,6 @@
                 .build(),
         )
     });
->>>>>>> ce3e231d
 
     let notify_service = Arc::new(NotifyService::new(notification_root.clone(), notification_recv));
     let index_service: Option<Arc<IndexService>> = if args.utxoindex {

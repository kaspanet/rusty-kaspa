--- conflicted
+++ resolved
@@ -232,15 +232,10 @@
 
     let mining_manager = Arc::new(MiningManager::new(config.target_time_per_block, false, config.max_block_mass, None));
 
-<<<<<<< HEAD
     let flow_context =
         Arc::new(FlowContext::new(consensus_manager.clone(), address_manager, &config, mining_manager.clone(), notification_root));
-    let p2p_service =
-        Arc::new(P2pService::new(flow_context.clone(), args.connect, args.listen, args.outbound_target, args.inbound_limit));
-=======
-    let flow_context = Arc::new(FlowContext::new(consensus_manager.clone(), address_manager, &config, mining_manager));
     let p2p_service = Arc::new(P2pService::new(
-        flow_context,
+        flow_context.clone(),
         args.connect,
         args.listen,
         args.outbound_target,
@@ -248,7 +243,6 @@
         config.params.dns_seeders,
         config.params.default_port,
     ));
->>>>>>> 4b5eb14e
 
     // TODO: pass the FlowContext to RpcCoreService
     let rpc_core_server = Arc::new(RpcCoreServer::new(

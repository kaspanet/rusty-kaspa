--- conflicted
+++ resolved
@@ -5,19 +5,17 @@
 use kaspa_addressmanager::AddressManager;
 use kaspa_consensus::consensus::factory::Factory as ConsensusFactory;
 use kaspa_consensus::pipeline::ProcessingCounters;
+use kaspa_consensus_core::api::DynConsensus;
 use kaspa_consensus_core::networktype::NetworkType;
 use kaspa_consensus_notify::root::ConsensusNotificationRoot;
 use kaspa_consensus_notify::service::NotifyService;
-
 use kaspa_consensusmanager::ConsensusManager;
 use kaspa_core::{core::Core, signals::Signals, task::runtime::AsyncRuntime};
 use kaspa_index_processor::service::IndexService;
-<<<<<<< HEAD
-use kaspa_rpc_service::RpcCoreServer;
-=======
 use kaspa_mining::manager::MiningManager;
 use kaspa_p2p_flows::flow_context::FlowContext;
->>>>>>> fd2175d0
+use kaspa_rpc_service::RpcCoreServer;
+
 use std::fs;
 use std::path::PathBuf;
 use std::sync::Arc;
@@ -191,14 +189,10 @@
         fs::create_dir_all(utxoindex_db_dir.as_path()).unwrap();
     }
 
-<<<<<<< HEAD
     // DB used for addresses store and for multi-consensus management
     let meta_db = kaspa_database::prelude::open_db(meta_db_dir, true, 1);
 
-    let grpc_server_addr = args.rpclisten.unwrap_or_else(|| "127.0.0.1:16610".to_string()).parse().unwrap();
-=======
     let grpc_server_addr = args.rpclisten.unwrap_or_else(|| format!("127.0.0.1:{}", network_type.port())).parse().unwrap();
->>>>>>> fd2175d0
 
     let core = Arc::new(Core::new());
 
@@ -234,43 +228,24 @@
 
     let amgr = AddressManager::new(meta_db);
 
-<<<<<<< HEAD
+    let mining_manager = Arc::new(MiningManager::new(
+        consensus_manager.consensus().consensus.clone() as DynConsensus, // TEMP
+        config.target_time_per_block,
+        false,
+        config.max_block_mass,
+        None,
+    ));
+
+    let flow_context = Arc::new(FlowContext::new(consensus_manager.clone(), amgr, &config, mining_manager));
+    let p2p_service = Arc::new(P2pService::new(flow_context, args.connect, args.listen, args.outbound_target, args.inbound_limit));
+
+    // TODO: pass the FlowContext to RpcCoreService
     let rpc_core_server = Arc::new(RpcCoreServer::new(
         consensus_manager.clone(),
         notify_service.notifier(),
         index_service.as_ref().map(|x| x.notifier()),
     ));
     let grpc_server = Arc::new(GrpcServer::new(grpc_server_addr, rpc_core_server.service()));
-    let p2p_service = Arc::new(P2pService::new(
-        consensus_manager.clone(),
-        amgr,
-        &config,
-        args.connect,
-        args.listen,
-        args.outbound_target,
-        args.inbound_limit,
-    ));
-
-    // TODO: TEMP: temp mining manager initialization just to make sure it complies with consensus
-    // let _mining_manager =
-    //     MiningManager::new(consensus.clone() as DynConsensus, config.target_time_per_block, false, config.max_block_mass, None);
-=======
-    let mining_manager = Arc::new(MiningManager::new(
-        consensus.clone() as DynConsensus,
-        config.target_time_per_block,
-        false,
-        config.max_block_mass,
-        None,
-    ));
-
-    let flow_context = Arc::new(FlowContext::new(consensus.clone(), amgr, &config, mining_manager));
-    let p2p_service = Arc::new(P2pService::new(flow_context, args.connect, args.listen, args.outbound_target, args.inbound_limit));
-
-    // TODO: pass the FlowContext to RpcCoreService
-    let rpc_core_server =
-        Arc::new(RpcCoreServer::new(consensus.clone(), notify_service.notifier(), index_service.as_ref().map(|x| x.notifier())));
-    let grpc_server = Arc::new(GrpcServer::new(grpc_server_addr, rpc_core_server.service()));
->>>>>>> fd2175d0
 
     // Create an async runtime and register the top-level async services
     let async_runtime = Arc::new(AsyncRuntime::new(args.async_threads));

--- conflicted
+++ resolved
@@ -2,11 +2,7 @@
 extern crate core;
 extern crate hashes;
 
-<<<<<<< HEAD
-=======
 use addressmanager::AddressManager;
-use clap::Parser;
->>>>>>> 7c24d1ba
 use consensus_core::api::DynConsensus;
 use consensus_core::networktype::NetworkType;
 use consensus_notify::root::ConsensusNotificationRoot;
@@ -230,7 +226,7 @@
         &config,
         args.connect,
         args.listen,
-        args.target_outbound,
+        args.outbound_target,
         args.inbound_limit,
     ));
 

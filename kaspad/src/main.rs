extern crate consensus;
extern crate core;
extern crate hashes;

use clap::Parser;
<<<<<<< HEAD
use consensus::consensus::test_consensus::{create_or_load_existing_db, delete_db};
use consensus_core::networktype::NetworkType;
=======
use consensus::config::Config;
use consensus::model::stores::DB;
use consensus_core::events::ConsensusEvent;
use event_processor::notify::Notification;

use kaspa_core::{core::Core, signals::Signals, task::runtime::AsyncRuntime};
>>>>>>> ba338779
use std::fs;
use std::path::PathBuf;
use std::sync::Arc;

use crate::monitor::ConsensusMonitor;
<<<<<<< HEAD
use consensus::config::ConfigBuilder;
use consensus::consensus::Consensus;
use consensus::params::{DEVNET_PARAMS, MAINNET_PARAMS};
use kaspa_core::{core::Core, signals::Signals, task::runtime::AsyncRuntime};
=======
use consensus::consensus::Consensus;
use consensus::params::DEVNET_PARAMS;
use utxoindex::{api::DynUtxoIndexApi, UtxoIndex};

use async_channel::unbounded;
use event_processor::processor::EventProcessor;
>>>>>>> ba338779
use kaspa_core::{info, trace};
use kaspa_grpc_server::GrpcServer;
use kaspa_rpc_core::server::RpcCoreServer;
use p2p_flows::service::P2pService;

mod monitor;

const DEFAULT_DATA_DIR: &str = "datadir";
const CONSENSUS_DB: &str = "consensus-db";
const UTXOINDEX_DB: &str = "utxoindex-db";
// TODO: add a Config
// TODO: apply Args to Config
// TODO: log to file

/// Kaspa Node launch arguments
#[derive(Parser, Debug)]
#[command(author, version, about, long_about = None)]
struct Args {
    /// Directory to store data
    #[arg(short = 'b', long = "appdir")]
    app_dir: Option<String>,

    /// Interface/port to listen for RPC connections (default port: 16110, testnet: 16210)
    #[arg(long = "rpclisten")]
    rpc_listen: Option<String>,

    /// Activate the utxoindex
    #[arg(long = "utxoindex")]
    utxoindex: Option<String>,

    /// Logging level for all subsystems {off, error, warn, info, debug, trace}
    ///  -- You may also specify <subsystem>=<level>,<subsystem2>=<level>,... to set the log level for individual subsystems
    #[arg(short = 'd', long = "loglevel", default_value = "info")]
    log_level: String,

    #[arg(long = "connect")]
    connect: Option<String>,

    #[arg(long = "reset-db")]
    reset_db: bool,

    #[arg(long = "testnet")]
    testnet: bool,

    #[arg(long = "devnet")]
    devnet: bool,

    #[arg(long = "simnet")]
    simnet: bool,
}

fn get_home_dir() -> PathBuf {
    #[cfg(target_os = "windows")]
    return dirs::data_local_dir().unwrap();
    #[cfg(not(target_os = "windows"))]
    return dirs::home_dir().unwrap();
}

fn get_app_dir() -> PathBuf {
    #[cfg(target_os = "windows")]
    return get_home_dir().join("kaspa-rust");
    #[cfg(not(target_os = "windows"))]
    return get_home_dir().join(".kaspa-rust");
}

pub fn main() {
    // Get CLI arguments
    let args = Args::parse();

    // Initialize the logger
    kaspa_core::log::init_logger(&args.log_level);

    // Print package name and version
    info!("{} v{}", env!("CARGO_PKG_NAME"), env!("CARGO_PKG_VERSION"));

    // Configure the panic behavior
    kaspa_core::panic::configure_panic();

    let network_type = match (args.testnet, args.devnet, args.simnet) {
        (false, false, false) => NetworkType::Mainnet,
        (true, false, false) => NetworkType::Testnet,
        (false, true, false) => NetworkType::Devnet,
        (false, false, true) => NetworkType::Simnet,
        _ => panic!("only a single net should be activated"),
    };

    // TODO: Refactor all this quick-and-dirty code
    let app_dir = args
        .app_dir
        .unwrap_or_else(|| get_app_dir().as_path().to_str().unwrap().to_string())
        .replace('~', get_home_dir().as_path().to_str().unwrap());
    let app_dir = if app_dir.is_empty() { get_app_dir() } else { PathBuf::from(app_dir) };
<<<<<<< HEAD
    let db_dir = app_dir.join(format!("kaspa-{}", network_type)).join(DEFAULT_DATA_DIR); // TODO: append testnet number

    assert!(!db_dir.to_str().unwrap().is_empty());
    info!("Application directory: {}", app_dir.display());
    info!("Data directory: {}", db_dir.display());

    if args.reset_db {
        // TODO: add prompt that validates the choice (unless you pass -y)
        delete_db(db_dir.clone());
    }
    fs::create_dir_all(db_dir.as_path()).unwrap();
=======
    let db_dir = app_dir.join(DEFAULT_DATA_DIR);
    let consensus_db_dir = app_dir.join(CONSENSUS_DB);
    let utxoindex_db_dir = app_dir.join(UTXOINDEX_DB);
    assert!(!db_dir.to_str().unwrap().is_empty());
    info!("Application directory: {}", app_dir.display());
    info!("Data directory: {}", db_dir.display());
    info!("Consensus Data directory {}", consensus_db_dir.display());
    fs::create_dir_all(consensus_db_dir.as_path()).unwrap();
    if args.utxoindex.is_some() {
        info!("Utxoindex Data directory {}", utxoindex_db_dir.display());
        fs::create_dir_all(utxoindex_db_dir.as_path()).unwrap();
    }

>>>>>>> ba338779
    let grpc_server_addr = args.rpc_listen.unwrap_or_else(|| "127.0.0.1:16610".to_string()).parse().unwrap();

    let core = Arc::new(Core::new());

    // ---

<<<<<<< HEAD
    let config = match network_type {
        // TODO: TEMP, until staging consensus is managed, skip adding genesis on mainnet
        NetworkType::Mainnet => ConfigBuilder::new(MAINNET_PARAMS).skip_adding_genesis().build(),
        NetworkType::Testnet => unimplemented!("testnet params"),
        NetworkType::Devnet => ConfigBuilder::new(DEVNET_PARAMS).build(),
        NetworkType::Simnet => unimplemented!("simnet params"),
    };

    let db = create_or_load_existing_db(db_dir);
    let consensus = Arc::new(Consensus::new(db, &config));
=======
    let config = Config::new(DEVNET_PARAMS); // TODO: network type

    let (consensus_send, consensus_recv) = unbounded::<ConsensusEvent>();
    let (event_processor_send, event_processor_recv) = unbounded::<Notification>();

    let consensus_db = Arc::new(DB::open_default(consensus_db_dir.to_str().unwrap()).unwrap());
    let consensus = Arc::new(Consensus::new(consensus_db, &config, consensus_send));

>>>>>>> ba338779
    let monitor = Arc::new(ConsensusMonitor::new(consensus.processing_counters().clone()));

    let utxoindex: DynUtxoIndexApi = match args.utxoindex.is_some() {
        true => {
            let utxoindex_db = Arc::new(DB::open_default(utxoindex_db_dir.to_str().unwrap()).unwrap());
            Some(UtxoIndex::new(consensus.clone(), utxoindex_db).unwrap())
        }
        false => None,
    };

    let event_processor = Arc::new(EventProcessor::new(utxoindex.clone(), consensus_recv, event_processor_send));

    let rpc_core_server = Arc::new(RpcCoreServer::new(consensus.clone(), utxoindex, event_processor_recv));
    let grpc_server = Arc::new(GrpcServer::new(grpc_server_addr, rpc_core_server.service()));
    let p2p_service = Arc::new(P2pService::new(consensus.clone(), args.connect));

    // Create an async runtime and register the top-level async services
    let async_runtime = Arc::new(AsyncRuntime::new());
    async_runtime.register(event_processor);
    async_runtime.register(rpc_core_server);
    async_runtime.register(grpc_server);
    async_runtime.register(p2p_service);

    // Bind the keyboard signal to the core
    Arc::new(Signals::new(&core)).init();

    // Consensus must start first in order to init genesis in stores
    core.bind(consensus);
    core.bind(monitor);
    core.bind(async_runtime);

    core.run();

    trace!("Kaspad is finished...");
}<|MERGE_RESOLUTION|>--- conflicted
+++ resolved
@@ -3,35 +3,23 @@
 extern crate hashes;
 
 use clap::Parser;
-<<<<<<< HEAD
 use consensus::consensus::test_consensus::{create_or_load_existing_db, delete_db};
-use consensus_core::networktype::NetworkType;
-=======
-use consensus::config::Config;
-use consensus::model::stores::DB;
-use consensus_core::events::ConsensusEvent;
+use consensus_core::{events::ConsensusEvent, networktype::NetworkType};
 use event_processor::notify::Notification;
 
 use kaspa_core::{core::Core, signals::Signals, task::runtime::AsyncRuntime};
->>>>>>> ba338779
 use std::fs;
 use std::path::PathBuf;
 use std::sync::Arc;
 
 use crate::monitor::ConsensusMonitor;
-<<<<<<< HEAD
 use consensus::config::ConfigBuilder;
 use consensus::consensus::Consensus;
 use consensus::params::{DEVNET_PARAMS, MAINNET_PARAMS};
-use kaspa_core::{core::Core, signals::Signals, task::runtime::AsyncRuntime};
-=======
-use consensus::consensus::Consensus;
-use consensus::params::DEVNET_PARAMS;
 use utxoindex::{api::DynUtxoIndexApi, UtxoIndex};
 
 use async_channel::unbounded;
 use event_processor::processor::EventProcessor;
->>>>>>> ba338779
 use kaspa_core::{info, trace};
 use kaspa_grpc_server::GrpcServer;
 use kaspa_rpc_core::server::RpcCoreServer;
@@ -40,8 +28,8 @@
 mod monitor;
 
 const DEFAULT_DATA_DIR: &str = "datadir";
-const CONSENSUS_DB: &str = "consensus-db";
-const UTXOINDEX_DB: &str = "utxoindex-db";
+const CONSENSUS_DB: &str = "consensus";
+const UTXOINDEX_DB: &str = "utxoindex";
 // TODO: add a Config
 // TODO: apply Args to Config
 // TODO: log to file
@@ -60,7 +48,7 @@
 
     /// Activate the utxoindex
     #[arg(long = "utxoindex")]
-    utxoindex: Option<String>,
+    utxoindex: bool,
 
     /// Logging level for all subsystems {off, error, warn, info, debug, trace}
     ///  -- You may also specify <subsystem>=<level>,<subsystem2>=<level>,... to set the log level for individual subsystems
@@ -124,40 +112,35 @@
         .unwrap_or_else(|| get_app_dir().as_path().to_str().unwrap().to_string())
         .replace('~', get_home_dir().as_path().to_str().unwrap());
     let app_dir = if app_dir.is_empty() { get_app_dir() } else { PathBuf::from(app_dir) };
-<<<<<<< HEAD
     let db_dir = app_dir.join(format!("kaspa-{}", network_type)).join(DEFAULT_DATA_DIR); // TODO: append testnet number
 
     assert!(!db_dir.to_str().unwrap().is_empty());
     info!("Application directory: {}", app_dir.display());
     info!("Data directory: {}", db_dir.display());
 
+    let consensus_db_dir = db_dir.join(CONSENSUS_DB);
+    let utxoindex_db_dir = db_dir.join(UTXOINDEX_DB);
+
     if args.reset_db {
         // TODO: add prompt that validates the choice (unless you pass -y)
-        delete_db(db_dir.clone());
+        info!("Deleting databases {:?}, {:?}", consensus_db_dir, utxoindex_db_dir);
+        delete_db(consensus_db_dir.clone());
+        delete_db(utxoindex_db_dir.clone());
     }
-    fs::create_dir_all(db_dir.as_path()).unwrap();
-=======
-    let db_dir = app_dir.join(DEFAULT_DATA_DIR);
-    let consensus_db_dir = app_dir.join(CONSENSUS_DB);
-    let utxoindex_db_dir = app_dir.join(UTXOINDEX_DB);
-    assert!(!db_dir.to_str().unwrap().is_empty());
-    info!("Application directory: {}", app_dir.display());
-    info!("Data directory: {}", db_dir.display());
+
     info!("Consensus Data directory {}", consensus_db_dir.display());
     fs::create_dir_all(consensus_db_dir.as_path()).unwrap();
-    if args.utxoindex.is_some() {
+    if args.utxoindex {
         info!("Utxoindex Data directory {}", utxoindex_db_dir.display());
         fs::create_dir_all(utxoindex_db_dir.as_path()).unwrap();
     }
 
->>>>>>> ba338779
     let grpc_server_addr = args.rpc_listen.unwrap_or_else(|| "127.0.0.1:16610".to_string()).parse().unwrap();
 
     let core = Arc::new(Core::new());
 
     // ---
 
-<<<<<<< HEAD
     let config = match network_type {
         // TODO: TEMP, until staging consensus is managed, skip adding genesis on mainnet
         NetworkType::Mainnet => ConfigBuilder::new(MAINNET_PARAMS).skip_adding_genesis().build(),
@@ -166,26 +149,18 @@
         NetworkType::Simnet => unimplemented!("simnet params"),
     };
 
-    let db = create_or_load_existing_db(db_dir);
-    let consensus = Arc::new(Consensus::new(db, &config));
-=======
-    let config = Config::new(DEVNET_PARAMS); // TODO: network type
-
     let (consensus_send, consensus_recv) = unbounded::<ConsensusEvent>();
     let (event_processor_send, event_processor_recv) = unbounded::<Notification>();
 
-    let consensus_db = Arc::new(DB::open_default(consensus_db_dir.to_str().unwrap()).unwrap());
+    let consensus_db = create_or_load_existing_db(consensus_db_dir);
     let consensus = Arc::new(Consensus::new(consensus_db, &config, consensus_send));
-
->>>>>>> ba338779
     let monitor = Arc::new(ConsensusMonitor::new(consensus.processing_counters().clone()));
 
-    let utxoindex: DynUtxoIndexApi = match args.utxoindex.is_some() {
-        true => {
-            let utxoindex_db = Arc::new(DB::open_default(utxoindex_db_dir.to_str().unwrap()).unwrap());
-            Some(UtxoIndex::new(consensus.clone(), utxoindex_db).unwrap())
-        }
-        false => None,
+    let utxoindex: DynUtxoIndexApi = if args.utxoindex {
+        let utxoindex_db = create_or_load_existing_db(utxoindex_db_dir);
+        Some(UtxoIndex::new(consensus.clone(), utxoindex_db).unwrap())
+    } else {
+        None
     };
 
     let event_processor = Arc::new(EventProcessor::new(utxoindex.clone(), consensus_recv, event_processor_send));

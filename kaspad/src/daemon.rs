use std::{fs, path::PathBuf, process::exit, sync::Arc, time::Duration};

use async_channel::unbounded;
use kaspa_consensus_core::{
    config::ConfigBuilder,
    errors::config::{ConfigError, ConfigResult},
};
use kaspa_consensus_notify::{root::ConsensusNotificationRoot, service::NotifyService};
use kaspa_core::{core::Core, info, trace};
use kaspa_core::{kaspad_env::version, task::tick::TickService};
use kaspa_grpc_server::service::GrpcService;
use kaspa_rpc_service::service::RpcCoreService;
use kaspa_txscript::caches::TxScriptCacheCounters;
use kaspa_utils::networking::ContextualNetAddress;

use kaspa_addressmanager::AddressManager;
use kaspa_consensus::pipeline::monitor::ConsensusMonitor;
use kaspa_consensus::{consensus::factory::Factory as ConsensusFactory, pipeline::ProcessingCounters};
use kaspa_consensusmanager::ConsensusManager;
use kaspa_core::task::runtime::AsyncRuntime;
use kaspa_index_processor::service::IndexService;
use kaspa_mining::{
    manager::{MiningManager, MiningManagerProxy},
    monitor::MiningMonitor,
    MiningCounters,
};
use kaspa_p2p_flows::{flow_context::FlowContext, service::P2pService};

use kaspa_perf_monitor::builder::Builder as PerfMonitorBuilder;
use kaspa_utxoindex::{api::UtxoIndexProxy, UtxoIndex};
use kaspa_wrpc_server::service::{Options as WrpcServerOptions, ServerCounters as WrpcServerCounters, WrpcEncoding, WrpcService};

use crate::args::Args;

const DEFAULT_DATA_DIR: &str = "datadir";
const CONSENSUS_DB: &str = "consensus";
const UTXOINDEX_DB: &str = "utxoindex";
const META_DB: &str = "meta";
const UTXO_INDEX_DB_FILE_LIMIT: i32 = 100;
const META_DB_FILE_LIMIT: i32 = 5;
const DEFAULT_LOG_DIR: &str = "logs";

fn get_home_dir() -> PathBuf {
    #[cfg(target_os = "windows")]
    return dirs::data_local_dir().unwrap();
    #[cfg(not(target_os = "windows"))]
    return dirs::home_dir().unwrap();
}

/// Get the default application directory.
pub fn get_app_dir() -> PathBuf {
    #[cfg(target_os = "windows")]
    return get_home_dir().join("rusty-kaspa");
    #[cfg(not(target_os = "windows"))]
    return get_home_dir().join(".rusty-kaspa");
}

pub fn validate_args(args: &Args) -> ConfigResult<()> {
    #[cfg(feature = "devnet-prealloc")]
    {
        if args.num_prealloc_utxos.is_some() && !(args.devnet || args.simnet) {
            return Err(ConfigError::PreallocUtxosOnNonDevnet);
        }

        if args.prealloc_address.is_some() ^ args.num_prealloc_utxos.is_some() {
            return Err(ConfigError::MissingPreallocNumOrAddress);
        }
    }

    if !args.connect_peers.is_empty() && !args.add_peers.is_empty() {
        return Err(ConfigError::MixedConnectAndAddPeers);
    }
    if args.logdir.is_some() && args.no_log_files {
        return Err(ConfigError::MixedLogDirAndNoLogFiles);
    }
    Ok(())
}

fn get_user_approval_or_exit(message: &str, approve: bool) {
    if approve {
        return;
    }
    println!("{}", message);
    let mut input = String::new();
    match std::io::stdin().read_line(&mut input) {
        Ok(_) => {
            let lower = input.to_lowercase();
            let answer = lower.as_str().strip_suffix("\r\n").or(lower.as_str().strip_suffix('\n')).unwrap_or(lower.as_str());
            if answer == "y" || answer == "yes" {
                // return
            } else {
                println!("Operation was rejected ({}), exiting..", answer);
                exit(1);
            }
        }
        Err(error) => {
            println!("Error reading from console: {error}, exiting..");
            exit(1);
        }
    }
}

/// Runtime configuration struct for the application.
#[derive(Default)]
pub struct Runtime {
    log_dir: Option<String>,
}

/// Get the application directory from the supplied [`Args`].
/// This function can be used to identify the location of
/// the application folder that contains kaspad logs and the database.
pub fn get_app_dir_from_args(args: &Args) -> PathBuf {
    let app_dir = args
        .appdir
        .clone()
        .unwrap_or_else(|| get_app_dir().as_path().to_str().unwrap().to_string())
        .replace('~', get_home_dir().as_path().to_str().unwrap());
    if app_dir.is_empty() {
        get_app_dir()
    } else {
        PathBuf::from(app_dir)
    }
}

/// Get the log directory from the supplied [`Args`].
pub fn get_log_dir(args: &Args) -> Option<String> {
    let network = args.network();
    let app_dir = get_app_dir_from_args(args);

    // Logs directory is usually under the application directory, unless otherwise specified
    let log_dir = args.logdir.clone().unwrap_or_default().replace('~', get_home_dir().as_path().to_str().unwrap());
    let log_dir = if log_dir.is_empty() { app_dir.join(network.to_prefixed()).join(DEFAULT_LOG_DIR) } else { PathBuf::from(log_dir) };
    let log_dir = if args.no_log_files { None } else { log_dir.to_str().map(String::from) };
    log_dir
}

impl Runtime {
    pub fn from_args(args: &Args) -> Self {
        // Configure the panic behavior
        kaspa_core::panic::configure_panic();

        let log_dir = get_log_dir(args);

        // Initialize the logger
        kaspa_core::log::init_logger(log_dir.as_deref(), &args.log_level);

        Self { log_dir: log_dir.map(|log_dir| log_dir.to_owned()) }
    }
}

/// Create [`Core`] instance with supplied [`Args`].
/// This function will automatically create a [`Runtime`]
/// instance with the supplied [`Args`] and then
/// call [`create_core_with_runtime`].
///
/// Usage semantics:
/// `let (core, rpc_core_service) = create_core(args);`
///
/// The instance of the [`RpcCoreService`] needs to be released
/// (dropped) before the `Core` is shut down.
///
pub fn create_core(args: Args) -> (Arc<Core>, Arc<RpcCoreService>) {
    let rt = Runtime::from_args(&args);
    create_core_with_runtime(&rt, &args)
}

/// Create [`Core`] instance with supplied [`Args`] and [`Runtime`].
///
/// Usage semantics:
/// ```ignore
/// let Runtime = Runtime::from_args(&args); // or create your own
/// let (core, rpc_core_service) = create_core(&runtime, &args);
/// ```
///
/// The instance of the [`RpcCoreService`] needs to be released
/// (dropped) before the `Core` is shut down.
///
pub fn create_core_with_runtime(runtime: &Runtime, args: &Args) -> (Arc<Core>, Arc<RpcCoreService>) {
    let network = args.network();

    // Make sure args forms a valid set of properties
    if let Err(err) = validate_args(args) {
        println!("{}", err);
        exit(1);
    }

    let config = Arc::new(
        ConfigBuilder::new(network.into())
            .adjust_perf_params_to_consensus_params()
            .apply_args(|config| args.apply_to_config(config))
            .build(),
    );

    // TODO: Validate `config` forms a valid set of properties

    let app_dir = get_app_dir_from_args(args);
    let db_dir = app_dir.join(network.to_prefixed()).join(DEFAULT_DATA_DIR);

    // Print package name and version
    info!("{} v{}", env!("CARGO_PKG_NAME"), version());

    assert!(!db_dir.to_str().unwrap().is_empty());
    info!("Application directory: {}", app_dir.display());
    info!("Data directory: {}", db_dir.display());
    match runtime.log_dir.as_ref() {
        Some(s) => {
            info!("Logs directory: {}", s);
        }
        None => {
            info!("Logs to console only");
        }
    }

    let consensus_db_dir = db_dir.join(CONSENSUS_DB);
    let utxoindex_db_dir = db_dir.join(UTXOINDEX_DB);
    let meta_db_dir = db_dir.join(META_DB);

    if args.reset_db && db_dir.exists() {
        let msg = "Reset DB was requested -- this means the current databases will be fully deleted, 
do you confirm? (answer y/n or pass --yes to the Kaspad command line to confirm all interactive questions)";
        get_user_approval_or_exit(msg, args.yes);
        info!("Deleting databases");
        fs::remove_dir_all(&db_dir).unwrap();
    }

    fs::create_dir_all(consensus_db_dir.as_path()).unwrap();
    fs::create_dir_all(meta_db_dir.as_path()).unwrap();
    if args.utxoindex {
        info!("Utxoindex Data directory {}", utxoindex_db_dir.display());
        fs::create_dir_all(utxoindex_db_dir.as_path()).unwrap();
    }

    // DB used for addresses store and for multi-consensus management
    let mut meta_db =
        kaspa_database::prelude::ConnBuilder::default().with_files_limit(META_DB_FILE_LIMIT).with_db_path(meta_db_dir.clone()).build();

    // TEMP: upgrade from Alpha version or any version before this one
    if meta_db.get_pinned(b"multi-consensus-metadata-key").is_ok_and(|r| r.is_some()) {
        let msg = "Node database is from an older Kaspad version and needs to be fully deleted, do you confirm the delete? (y/n)";
        get_user_approval_or_exit(msg, args.yes);

        info!("Deleting databases from previous Kaspad version");

        // Drop so that deletion works
        drop(meta_db);

        // Delete
        fs::remove_dir_all(db_dir).unwrap();

        // Recreate the empty folders
        fs::create_dir_all(consensus_db_dir.as_path()).unwrap();
        fs::create_dir_all(meta_db_dir.as_path()).unwrap();
        fs::create_dir_all(utxoindex_db_dir.as_path()).unwrap();

        // Reopen the DB
        meta_db =
            kaspa_database::prelude::ConnBuilder::default().with_files_limit(META_DB_FILE_LIMIT).with_db_path(meta_db_dir).build();
    }

    let connect_peers = args.connect_peers.iter().map(|x| x.normalize(config.default_p2p_port())).collect::<Vec<_>>();
    let add_peers = args.add_peers.iter().map(|x| x.normalize(config.default_p2p_port())).collect();
    let p2p_server_addr = args.listen.unwrap_or(ContextualNetAddress::unspecified()).normalize(config.default_p2p_port());
    // connect_peers means no DNS seeding and no outbound peers
    let outbound_target = if connect_peers.is_empty() { args.outbound_target } else { 0 };
    let dns_seeders = if connect_peers.is_empty() { config.dns_seeders } else { &[] };

    let grpc_server_addr = args.rpclisten.unwrap_or(ContextualNetAddress::unspecified()).normalize(config.default_rpc_port());

    let core = Arc::new(Core::new());

    // ---

    let tick_service = Arc::new(TickService::new());
    let (notification_send, notification_recv) = unbounded();
    let notification_root = Arc::new(ConsensusNotificationRoot::new(notification_send));
    let processing_counters = Arc::new(ProcessingCounters::default());
    let mining_counters = Arc::new(MiningCounters::default());
    let wrpc_borsh_counters = Arc::new(WrpcServerCounters::default());
    let wrpc_json_counters = Arc::new(WrpcServerCounters::default());
    let tx_script_cache_counters = Arc::new(TxScriptCacheCounters::default());

    // Use `num_cpus` background threads for the consensus database as recommended by rocksdb
    let consensus_db_parallelism = num_cpus::get();
    let consensus_factory = Arc::new(ConsensusFactory::new(
        meta_db.clone(),
        &config,
        consensus_db_dir,
        consensus_db_parallelism,
        notification_root.clone(),
        processing_counters.clone(),
        tx_script_cache_counters.clone(),
    ));
    let consensus_manager = Arc::new(ConsensusManager::new(consensus_factory));
    let consensus_monitor = Arc::new(ConsensusMonitor::new(processing_counters.clone(), tick_service.clone()));

    let perf_monitor_builder = PerfMonitorBuilder::new()
        .with_fetch_interval(Duration::from_secs(args.perf_metrics_interval_sec))
        .with_tick_service(tick_service.clone());
    let perf_monitor = if args.perf_metrics {
        let cb = move |counters| {
            trace!("[{}] metrics: {:?}", kaspa_perf_monitor::SERVICE_NAME, counters);
            #[cfg(feature = "heap")]
            trace!("[{}] heap stats: {:?}", kaspa_perf_monitor::SERVICE_NAME, dhat::HeapStats::get());
        };
        Arc::new(perf_monitor_builder.with_fetch_cb(cb).build())
    } else {
        Arc::new(perf_monitor_builder.build())
    };

    let notify_service = Arc::new(NotifyService::new(notification_root.clone(), notification_recv));
    let index_service: Option<Arc<IndexService>> = if args.utxoindex {
        // Use only a single thread for none-consensus databases
        let utxoindex_db = kaspa_database::prelude::ConnBuilder::default()
            .with_files_limit(UTXO_INDEX_DB_FILE_LIMIT)
            .with_db_path(utxoindex_db_dir)
            .build();
        let utxoindex = UtxoIndexProxy::new(UtxoIndex::new(consensus_manager.clone(), utxoindex_db).unwrap());
        let index_service = Arc::new(IndexService::new(&notify_service.notifier(), Some(utxoindex)));
        Some(index_service)
    } else {
        None
    };

    let address_manager = AddressManager::new(config.clone(), meta_db);
<<<<<<< HEAD

    #[cfg(not(feature = "devnet-prealloc"))]
    let cache_lifetime: Option<u64> = None;
    #[cfg(feature = "devnet-prealloc")]
    let cache_lifetime = config.block_template_cache_lifetime;
    let mining_monitor = Arc::new(MiningMonitor::new(mining_counters.clone(), tx_script_cache_counters.clone(), tick_service.clone()));
    let mining_manager = MiningManagerProxy::new(Arc::new(MiningManager::new(
        config.target_time_per_block,
        false,
        config.max_block_mass,
        cache_lifetime,
        mining_counters,
=======
    let mining_manager = MiningManagerProxy::new(Arc::new(MiningManager::new_with_spam_blocking_option(
        network.is_mainnet(),
        config.target_time_per_block,
        false,
        config.max_block_mass,
        None,
>>>>>>> 222ae833
    )));

    let flow_context = Arc::new(FlowContext::new(
        consensus_manager.clone(),
        address_manager,
        config.clone(),
        mining_manager.clone(),
        tick_service.clone(),
        notification_root,
    ));
    let p2p_service = Arc::new(P2pService::new(
        flow_context.clone(),
        connect_peers,
        add_peers,
        p2p_server_addr,
        outbound_target,
        args.inbound_limit,
        dns_seeders,
        config.default_p2p_port(),
    ));

    let rpc_core_service = Arc::new(RpcCoreService::new(
        consensus_manager.clone(),
        notify_service.notifier(),
        index_service.as_ref().map(|x| x.notifier()),
        mining_manager,
        flow_context,
        index_service.as_ref().map(|x| x.utxoindex().unwrap()),
        config,
        core.clone(),
        processing_counters,
        wrpc_borsh_counters.clone(),
        wrpc_json_counters.clone(),
        perf_monitor.clone(),
    ));
    let grpc_service = Arc::new(GrpcService::new(grpc_server_addr, rpc_core_service.clone(), args.rpc_max_clients));

    // Create an async runtime and register the top-level async services
    let async_runtime = Arc::new(AsyncRuntime::new(args.async_threads));
    async_runtime.register(tick_service);
    async_runtime.register(notify_service);
    if let Some(index_service) = index_service {
        async_runtime.register(index_service)
    };
    async_runtime.register(rpc_core_service.clone());
    async_runtime.register(grpc_service);
    async_runtime.register(p2p_service);
    async_runtime.register(consensus_monitor);
    async_runtime.register(mining_monitor);
    async_runtime.register(perf_monitor);
    let wrpc_service_tasks: usize = 2; // num_cpus::get() / 2;
                                       // Register wRPC servers based on command line arguments
    [
        (args.rpclisten_borsh.clone(), WrpcEncoding::Borsh, wrpc_borsh_counters),
        (args.rpclisten_json.clone(), WrpcEncoding::SerdeJson, wrpc_json_counters),
    ]
    .into_iter()
    .filter_map(|(listen_address, encoding, wrpc_server_counters)| {
        listen_address.map(|listen_address| {
            Arc::new(WrpcService::new(
                wrpc_service_tasks,
                Some(rpc_core_service.clone()),
                &encoding,
                wrpc_server_counters,
                WrpcServerOptions {
                    listen_address: listen_address.to_address(&network.network_type, &encoding).to_string(), // TODO: use a normalized ContextualNetAddress instead of a String
                    verbose: args.wrpc_verbose,
                    ..WrpcServerOptions::default()
                },
            ))
        })
    })
    .for_each(|server| async_runtime.register(server));

    // Consensus must start first in order to init genesis in stores
    core.bind(consensus_manager);
    core.bind(async_runtime);

    (core, rpc_core_service)
}<|MERGE_RESOLUTION|>--- conflicted
+++ resolved
@@ -322,27 +322,19 @@
     };
 
     let address_manager = AddressManager::new(config.clone(), meta_db);
-<<<<<<< HEAD
 
     #[cfg(not(feature = "devnet-prealloc"))]
     let cache_lifetime: Option<u64> = None;
     #[cfg(feature = "devnet-prealloc")]
     let cache_lifetime = config.block_template_cache_lifetime;
     let mining_monitor = Arc::new(MiningMonitor::new(mining_counters.clone(), tx_script_cache_counters.clone(), tick_service.clone()));
-    let mining_manager = MiningManagerProxy::new(Arc::new(MiningManager::new(
+    let mining_manager = MiningManagerProxy::new(Arc::new(MiningManager::new_with_spam_blocking_option(
+        network.is_mainnet(),
         config.target_time_per_block,
         false,
         config.max_block_mass,
         cache_lifetime,
         mining_counters,
-=======
-    let mining_manager = MiningManagerProxy::new(Arc::new(MiningManager::new_with_spam_blocking_option(
-        network.is_mainnet(),
-        config.target_time_per_block,
-        false,
-        config.max_block_mass,
-        None,
->>>>>>> 222ae833
     )));
 
     let flow_context = Arc::new(FlowContext::new(

--- conflicted
+++ resolved
@@ -458,18 +458,19 @@
         p2p_tower_counters.clone(),
         grpc_tower_counters.clone(),
     ));
-<<<<<<< HEAD
     let grpc_service_broadcasters: usize = 3; // TODO: add a command line argument or derive from other arg/config/host-related fields
-    let grpc_service = Arc::new(GrpcService::new(
-        grpc_server_addr,
-        config,
-        rpc_core_service.clone(),
-        args.rpc_max_clients,
-        grpc_service_broadcasters,
-        grpc_tower_counters,
-    ));
-=======
->>>>>>> f178e8de
+    let grpc_service = if !args.disable_grpc {
+        Some(Arc::new(GrpcService::new(
+            grpc_server_addr,
+            config,
+            rpc_core_service.clone(),
+            args.rpc_max_clients,
+            grpc_service_broadcasters,
+            grpc_tower_counters,
+        )))
+    } else {
+        None
+    };
 
     // Create an async runtime and register the top-level async services
     let async_runtime = Arc::new(AsyncRuntime::new(args.async_threads));
@@ -482,10 +483,8 @@
         async_runtime.register(Arc::new(port_mapping_extender_svc))
     };
     async_runtime.register(rpc_core_service.clone());
-    if !args.disable_grpc {
-        let grpc_service =
-            Arc::new(GrpcService::new(grpc_server_addr, config, rpc_core_service.clone(), args.rpc_max_clients, grpc_tower_counters));
-        async_runtime.register(grpc_service);
+    if let Some(grpc_service) = grpc_service {
+        async_runtime.register(grpc_service)
     }
     async_runtime.register(p2p_service);
     async_runtime.register(consensus_monitor);

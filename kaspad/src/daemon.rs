--- conflicted
+++ resolved
@@ -2,15 +2,10 @@
 
 use async_channel::unbounded;
 use kaspa_consensus_core::{
-<<<<<<< HEAD
     config::ConfigBuilder as ConsensusConfigBuilder,
+    constants::TRANSIENT_BYTE_TO_MASS_FACTOR,
     errors::config::{ConfigError as ConsensusConfigError, ConfigResult as ConsensusConfigResult},
-=======
-    config::ConfigBuilder,
-    constants::TRANSIENT_BYTE_TO_MASS_FACTOR,
-    errors::config::{ConfigError, ConfigResult},
     mining_rules::MiningRules,
->>>>>>> 4ab0017f
 };
 use kaspa_consensus_notify::{root::ConsensusNotificationRoot, service::NotifyService};
 use kaspa_core::{core::Core, debug, info, trace};
@@ -253,7 +248,6 @@
             .build(),
     );
 
-<<<<<<< HEAD
     let txindex_config = if args.txindex {
         let txindex_config = TxIndexConfig::from(&consensus_config);
         tx_files_limit += txindex_config.perf.extra_fd_budget as i32;
@@ -265,8 +259,6 @@
 
     // TODO: Validate `consensus_config` forms a valid set of properties
 
-=======
->>>>>>> 4ab0017f
     let app_dir = get_app_dir_from_args(args);
     let db_dir = app_dir.join(network.to_prefixed()).join(DEFAULT_DATA_DIR);
 
@@ -308,11 +300,11 @@
         fs::create_dir_all(utxoindex_db_dir.as_path()).unwrap();
     }
 
-<<<<<<< HEAD
     if args.txindex {
         info!("Txindex Data directory {}", txindex_db_dir.display());
         fs::create_dir_all(txindex_db_dir.as_path()).unwrap();
-=======
+    }
+
     if !args.archival && args.retention_period_days.is_some() {
         let retention_period_days = args.retention_period_days.unwrap();
         // Look only at post-fork values (which are the worst-case)
@@ -334,7 +326,6 @@
         } else {
             panic!("Retention period ({}) must be at least {} days", retention_period_days, MINIMUM_RETENTION_PERIOD_DAYS);
         }
->>>>>>> 4ab0017f
     }
 
     // DB used for addresses store and for multi-consensus management
@@ -361,13 +352,8 @@
 
                 let headers_store = DbHeadersStore::new(consensus_db, CachePolicy::Empty, CachePolicy::Empty);
 
-<<<<<<< HEAD
                 if headers_store.has(consensus_config.genesis.hash).unwrap() {
                     info!("Genesis is found in active consensus DB. No action needed.");
-=======
-                if headers_store.has(config.genesis.hash).unwrap() {
-                    debug!("Genesis is found in active consensus DB. No action needed.");
->>>>>>> 4ab0017f
                 } else {
                     let msg = "Genesis not found in active consensus DB. This happens when Testnets are restarted and your database needs to be fully deleted. Do you confirm the delete? (y/n)";
                     get_user_approval_or_exit(msg, args.yes);
@@ -522,22 +508,13 @@
         get_user_approval_or_exit("--archival is set to false although the node was previously archival. Proceeding may delete archived data. Do you confirm? (y/n)", args.yes);
     }
 
-<<<<<<< HEAD
     let connect_peers = args.connect_peers.iter().map(|x| x.normalize(consensus_config.default_p2p_port())).collect::<Vec<_>>();
     let add_peers = args.add_peers.iter().map(|x| x.normalize(consensus_config.default_p2p_port())).collect();
     let p2p_server_addr = args.listen.unwrap_or(ContextualNetAddress::unspecified()).normalize(consensus_config.default_p2p_port());
-    // connect_peers means no DNS seeding and no outbound peers
-    let outbound_target = if connect_peers.is_empty() { args.outbound_target } else { 0 };
-    let dns_seeders = if connect_peers.is_empty() && !args.disable_dns_seeding { consensus_config.dns_seeders } else { &[] };
-=======
-    let connect_peers = args.connect_peers.iter().map(|x| x.normalize(config.default_p2p_port())).collect::<Vec<_>>();
-    let add_peers = args.add_peers.iter().map(|x| x.normalize(config.default_p2p_port())).collect();
-    let p2p_server_addr = args.listen.unwrap_or(ContextualNetAddress::unspecified()).normalize(config.default_p2p_port());
     // connect_peers means no DNS seeding and no outbound/inbound peers
     let outbound_target = if connect_peers.is_empty() { args.outbound_target } else { 0 };
     let inbound_limit = if connect_peers.is_empty() { args.inbound_limit } else { 0 };
     let dns_seeders = if connect_peers.is_empty() && !args.disable_dns_seeding { config.dns_seeders } else { &[] };
->>>>>>> 4ab0017f
 
     let grpc_server_addr = args.rpclisten.unwrap_or(ContextualNetAddress::loopback()).normalize(consensus_config.default_rpc_port());
 
@@ -637,21 +614,12 @@
     let (address_manager, port_mapping_extender_svc) = AddressManager::new(consensus_config.clone(), meta_db, tick_service.clone());
 
     let mining_manager = MiningManagerProxy::new(Arc::new(MiningManager::new_with_extended_config(
-<<<<<<< HEAD
-        consensus_config.target_time_per_block,
+        consensus_config.target_time_per_block(),
         false,
         consensus_config.max_block_mass,
         consensus_config.ram_scale,
         consensus_config.block_template_cache_lifetime,
-        mining_counters,
-=======
-        config.target_time_per_block(),
-        false,
-        config.max_block_mass,
-        config.ram_scale,
-        config.block_template_cache_lifetime,
         mining_counters.clone(),
->>>>>>> 4ab0017f
     )));
     let mining_monitor = Arc::new(MiningMonitor::new(
         mining_manager.clone(),

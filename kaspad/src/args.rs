use clap::{arg, Arg, ArgAction, Command};
use kaspa_consensus_core::{
    config::Config,
    network::{NetworkId, NetworkType},
};
use kaspa_core::kaspad_env::version;
use kaspa_notify::address::tracker::Tracker;
use kaspa_utils::networking::ContextualNetAddress;
use kaspa_wrpc_server::address::WrpcNetAddress;
use serde::Deserialize;
use serde_with::{serde_as, DisplayFromStr};
use std::{ffi::OsString, fs};
use toml::from_str;

#[cfg(feature = "devnet-prealloc")]
use kaspa_addresses::Address;
#[cfg(feature = "devnet-prealloc")]
use kaspa_consensus_core::tx::{TransactionOutpoint, UtxoEntry};
#[cfg(feature = "devnet-prealloc")]
use kaspa_txscript::pay_to_address_script;
#[cfg(feature = "devnet-prealloc")]
use std::sync::Arc;
<<<<<<< HEAD
=======
use std::{ffi::OsString, fs};
use toml::from_str;

use kaspa_consensus_core::{
    config::Config,
    network::{NetworkId, NetworkType},
};

use kaspa_core::kaspad_env::version;

use kaspa_utils::networking::ContextualNetAddress;
use kaspa_wrpc_server::address::WrpcNetAddress;
use serde_with::{serde_as, DisplayFromStr};
>>>>>>> d7eda158

#[serde_as]
#[derive(Debug, Clone, Deserialize)]
#[serde(default, rename_all = "kebab-case", deny_unknown_fields)]
pub struct Args {
    // NOTE: it is best if property names match config file fields
    pub appdir: Option<String>,
    pub logdir: Option<String>,
    #[serde(rename = "nologfiles")]
    pub no_log_files: bool,
    #[serde_as(as = "Option<DisplayFromStr>")]
    pub rpclisten: Option<ContextualNetAddress>,
    #[serde_as(as = "Option<DisplayFromStr>")]
    pub rpclisten_borsh: Option<WrpcNetAddress>,
    #[serde_as(as = "Option<DisplayFromStr>")]
    pub rpclisten_json: Option<WrpcNetAddress>,
    #[serde(rename = "unsaferpc")]
    pub unsafe_rpc: bool,
    pub wrpc_verbose: bool,
    #[serde(rename = "loglevel")]
    pub log_level: String,
    pub async_threads: usize,
    #[serde(rename = "connect")]
    #[serde_as(as = "Vec<DisplayFromStr>")]
    pub connect_peers: Vec<ContextualNetAddress>,
    #[serde(rename = "addpeer")]
    #[serde_as(as = "Vec<DisplayFromStr>")]
    pub add_peers: Vec<ContextualNetAddress>,
    #[serde_as(as = "Option<DisplayFromStr>")]
    pub listen: Option<ContextualNetAddress>,
    #[serde(rename = "uacomment")]
    pub user_agent_comments: Vec<String>,
    pub utxoindex: bool,
    pub reset_db: bool,
    #[serde(rename = "outpeers")]
    pub outbound_target: usize,
    #[serde(rename = "maxinpeers")]
    pub inbound_limit: usize,
    #[serde(rename = "rpcmaxclients")]
    pub rpc_max_clients: usize,
    pub max_tracked_addresses: Option<usize>,
    pub enable_unsynced_mining: bool,
    pub enable_mainnet_mining: bool,
    pub testnet: bool,
    #[serde(rename = "netsuffix")]
    pub testnet_suffix: u32,
    pub devnet: bool,
    pub simnet: bool,
    pub archival: bool,
    pub sanity: bool,
    pub yes: bool,
    #[serde_as(as = "Option<DisplayFromStr>")]
    pub externalip: Option<ContextualNetAddress>,
    pub perf_metrics: bool,
    pub perf_metrics_interval_sec: u64,
    pub block_template_cache_lifetime: Option<u64>,

    #[cfg(feature = "devnet-prealloc")]
    pub num_prealloc_utxos: Option<u64>,
    #[cfg(feature = "devnet-prealloc")]
    pub prealloc_address: Option<String>,
    #[cfg(feature = "devnet-prealloc")]
    pub prealloc_amount: u64,

    pub disable_upnp: bool,
    #[serde(rename = "nodnsseed")]
    pub disable_dns_seeding: bool,
    #[serde(rename = "nogrpc")]
    pub disable_grpc: bool,
    pub ram_scale: f64,
}

impl Default for Args {
    fn default() -> Self {
        Self {
            appdir: None,
            no_log_files: false,
            rpclisten_borsh: None,
            rpclisten_json: None,
            unsafe_rpc: false,
            async_threads: num_cpus::get(),
            utxoindex: false,
            reset_db: false,
            outbound_target: 8,
            inbound_limit: 128,
            rpc_max_clients: 128,
            max_tracked_addresses: Some(Tracker::DEFAULT_MAX_ADDRESSES),
            enable_unsynced_mining: false,
            enable_mainnet_mining: false,
            testnet: false,
            testnet_suffix: 10,
            devnet: false,
            simnet: false,
            archival: false,
            sanity: false,
            logdir: None,
            rpclisten: None,
            wrpc_verbose: false,
            log_level: "INFO".into(),
            connect_peers: vec![],
            add_peers: vec![],
            listen: None,
            user_agent_comments: vec![],
            yes: false,
            perf_metrics: false,
            perf_metrics_interval_sec: 10,
            externalip: None,
            block_template_cache_lifetime: None,

            #[cfg(feature = "devnet-prealloc")]
            num_prealloc_utxos: None,
            #[cfg(feature = "devnet-prealloc")]
            prealloc_address: None,
            #[cfg(feature = "devnet-prealloc")]
            prealloc_amount: 1_000_000,

            disable_upnp: false,
            disable_dns_seeding: false,
            disable_grpc: false,
            ram_scale: 1.0,
        }
    }
}

impl Args {
    pub fn apply_to_config(&self, config: &mut Config) {
        config.utxoindex = self.utxoindex;
        config.disable_upnp = self.disable_upnp;
        config.unsafe_rpc = self.unsafe_rpc;
        config.enable_unsynced_mining = self.enable_unsynced_mining;
        config.enable_mainnet_mining = self.enable_mainnet_mining;
        config.is_archival = self.archival;
        // TODO: change to `config.enable_sanity_checks = self.sanity` when we reach stable versions
        config.enable_sanity_checks = true;
        config.user_agent_comments = self.user_agent_comments.clone();
        config.block_template_cache_lifetime = self.block_template_cache_lifetime;
        config.p2p_listen_address = self.listen.unwrap_or(ContextualNetAddress::unspecified());
        config.externalip = self.externalip.map(|v| v.normalize(config.default_p2p_port()));
        config.ram_scale = self.ram_scale;

        #[cfg(feature = "devnet-prealloc")]
        if let Some(num_prealloc_utxos) = self.num_prealloc_utxos {
            config.initial_utxo_set = Arc::new(self.generate_prealloc_utxos(num_prealloc_utxos));
        }
    }

    #[cfg(feature = "devnet-prealloc")]
    pub fn generate_prealloc_utxos(&self, num_prealloc_utxos: u64) -> kaspa_consensus_core::utxo::utxo_collection::UtxoCollection {
        let addr = Address::try_from(&self.prealloc_address.as_ref().unwrap()[..]).unwrap();
        let spk = pay_to_address_script(&addr);
        (1..=num_prealloc_utxos)
            .map(|i| {
                (
                    TransactionOutpoint { transaction_id: i.into(), index: 0 },
                    UtxoEntry { amount: self.prealloc_amount, script_public_key: spk.clone(), block_daa_score: 0, is_coinbase: false },
                )
            })
            .collect()
    }

    pub fn network(&self) -> NetworkId {
        match (self.testnet, self.devnet, self.simnet) {
            (false, false, false) => NetworkId::new(NetworkType::Mainnet),
            (true, false, false) => NetworkId::with_suffix(NetworkType::Testnet, self.testnet_suffix),
            (false, true, false) => NetworkId::new(NetworkType::Devnet),
            (false, false, true) => NetworkId::new(NetworkType::Simnet),
            _ => panic!("only a single net should be activated"),
        }
    }
}

pub fn cli() -> Command {
    let defaults: Args = Default::default();

    #[allow(clippy::let_and_return)]
    let cmd = Command::new("kaspad")
        .about(format!("{} (rusty-kaspa) v{}", env!("CARGO_PKG_DESCRIPTION"), version()))
        .version(env!("CARGO_PKG_VERSION"))
        .arg(arg!(-C --configfile <CONFIG_FILE> "Path of config file."))
        .arg(arg!(-b --appdir <DATA_DIR> "Directory to store data."))
        .arg(arg!(--logdir <LOG_DIR> "Directory to log output."))
        .arg(arg!(--nologfiles "Disable logging to files."))
        .arg(
            Arg::new("async_threads")
                .short('t')
                .long("async-threads")
                .value_name("async_threads")
                .require_equals(true)
                .value_parser(clap::value_parser!(usize))
                .help(format!("Specify number of async threads (default: {}).", defaults.async_threads)),
        )
        .arg(
            Arg::new("log_level")
                .short('d')
                .long("loglevel")
                .value_name("LEVEL")
                .default_value("info")
                .require_equals(true)
                .help("Logging level for all subsystems {off, error, warn, info, debug, trace}\n-- You may also specify <subsystem>=<level>,<subsystem2>=<level>,... to set the log level for individual subsystems.".to_string()),
        )
        .arg(
            Arg::new("rpclisten")
                .long("rpclisten")
                .value_name("IP[:PORT]")
                .num_args(0..=1)
                .require_equals(true)
                .value_parser(clap::value_parser!(ContextualNetAddress))
                .help("Interface:port to listen for gRPC connections (default port: 16110, testnet: 16210)."),
        )
        .arg(
            Arg::new("rpclisten-borsh")
                .long("rpclisten-borsh")
                .value_name("IP[:PORT]")
                .num_args(0..=1)
                .require_equals(true)
                .default_missing_value("default") // TODO: Find a way to use defaults.rpclisten_borsh
                .value_parser(clap::value_parser!(WrpcNetAddress))
                .help("Interface:port to listen for wRPC Borsh connections (default port: 17110, testnet: 17210)."),

        )
        .arg(
            Arg::new("rpclisten-json")
                .long("rpclisten-json")
                .value_name("IP[:PORT]")
                .num_args(0..=1)
                .require_equals(true)
                .default_missing_value("default") // TODO: Find a way to use defaults.rpclisten_json
                .value_parser(clap::value_parser!(WrpcNetAddress))
                .help("Interface:port to listen for wRPC JSON connections (default port: 18110, testnet: 18210)."),
        )
        .arg(arg!(--unsaferpc "Enable RPC commands which affect the state of the node"))
        .arg(
            Arg::new("connect-peers")
                .long("connect")
                .value_name("IP[:PORT]")
                .action(ArgAction::Append)
                .require_equals(true)
                .value_parser(clap::value_parser!(ContextualNetAddress))
                .help("Connect only to the specified peers at startup."),
        )
        .arg(
            Arg::new("add-peers")
                .long("addpeer")
                .value_name("IP[:PORT]")
                .action(ArgAction::Append)
                .require_equals(true)
                .value_parser(clap::value_parser!(ContextualNetAddress))
                .help("Add peers to connect with at startup."),
        )
        .arg(
            Arg::new("listen")
                .long("listen")
                .value_name("IP[:PORT]")
                .require_equals(true)
                .value_parser(clap::value_parser!(ContextualNetAddress))
                .help("Add an interface:port to listen for connections (default all interfaces port: 16111, testnet: 16211)."),
        )
        .arg(
            Arg::new("outpeers")
                .long("outpeers")
                .value_name("outpeers")
                .require_equals(true)
                .value_parser(clap::value_parser!(usize))
                .help("Target number of outbound peers (default: 8)."),
        )
        .arg(
            Arg::new("maxinpeers")
                .long("maxinpeers")
                .value_name("maxinpeers")
                .require_equals(true)
                .value_parser(clap::value_parser!(usize))
                .help("Max number of inbound peers (default: 128)."),
        )
        .arg(
            Arg::new("rpcmaxclients")
                .long("rpcmaxclients")
                .value_name("rpcmaxclients")
                .require_equals(true)
                .value_parser(clap::value_parser!(usize))
                .help("Max number of RPC clients for standard connections (default: 128)."),
        )
        .arg(arg!(--"reset-db" "Reset database before starting node. It's needed when switching between subnetworks."))
        .arg(arg!(--"enable-unsynced-mining" "Allow the node to accept blocks from RPC while not synced (this flag is mainly used for testing)"))
        .arg(
            Arg::new("enable-mainnet-mining")
                .long("enable-mainnet-mining")
                .action(ArgAction::SetTrue)
                .hide(true)
                .help("Allow mainnet mining (do not use unless you know what you are doing)"),
        )
        .arg(arg!(--utxoindex "Enable the UTXO index"))
        .arg(
            Arg::new("max-tracked-addresses")
                .long("max-tracked-addresses")
                // .value_name("max-tracked-addresses")
                .require_equals(true)
                .value_parser(clap::value_parser!(usize))
                .help("Max number of addresses tracking UTXO changed events (default: 1835007)."),
        )
        .arg(arg!(--testnet "Use the test network"))
        .arg(
            Arg::new("netsuffix")
                .long("netsuffix")
                .value_name("netsuffix")
                .require_equals(true)
                .value_parser(clap::value_parser!(u32))
                .help("Testnet network suffix number"),
        )
        .arg(arg!(--devnet "Use the development test network"))
        .arg(arg!(--simnet "Use the simulation test network"))
        .arg(arg!(--archival "Run as an archival node: avoids deleting old block data when moving the pruning point (Warning: heavy disk usage)"))
        .arg(arg!(--sanity "Enable various sanity checks which might be compute-intensive (mostly performed during pruning)"))
        .arg(arg!(--yes "Answer yes to all interactive console questions"))
        .arg(
            Arg::new("user_agent_comments")
                .long("uacomment")
                .action(ArgAction::Append)
                .require_equals(true)
                .help("Comment to add to the user agent -- See BIP 14 for more information."),
        )
        .arg(
            Arg::new("externalip")
                .long("externalip")
                .value_name("externalip")
                .require_equals(true)
                .default_missing_value(None)
                .value_parser(clap::value_parser!(ContextualNetAddress))
                .help("Add a socket address(ip:port) to the list of local addresses we claim to listen on to peers"),
        )
        .arg(arg!(--"perf-metrics" "Enable performance metrics: cpu, memory, disk io usage"))
        .arg(
            Arg::new("perf-metrics-interval-sec")
                .long("perf-metrics-interval-sec")
                .require_equals(true)
                .value_parser(clap::value_parser!(u64))
                .help("Interval in seconds for performance metrics collection."),
        )
        .arg(arg!(--"disable-upnp" "Disable upnp"))
        .arg(arg!(--"nodnsseed" "Disable DNS seeding for peers"))
        .arg(arg!(--"nogrpc" "Disable gRPC server"))
        .arg(
            Arg::new("ram-scale")
                .long("ram-scale")
                .require_equals(true)
                .value_parser(clap::value_parser!(f64))
                .help("Apply a scale factor to memory allocation bounds. Nodes with limited RAM (~4-8GB) should set this to ~0.3-0.5 respectively. Nodes with 
a large RAM (~64GB) can set this value to ~3.0-4.0 and gain superior performance especially for syncing peers faster"),
        )
        ;

    #[cfg(feature = "devnet-prealloc")]
    let cmd = cmd
        .arg(Arg::new("num-prealloc-utxos").long("num-prealloc-utxos").require_equals(true).value_parser(clap::value_parser!(u64)))
        .arg(Arg::new("prealloc-address").long("prealloc-address").require_equals(true).value_parser(clap::value_parser!(String)))
        .arg(Arg::new("prealloc-amount").long("prealloc-amount").require_equals(true).value_parser(clap::value_parser!(u64)));

    cmd
}

pub fn parse_args() -> Args {
    match Args::parse(std::env::args_os()) {
        Ok(args) => args,
        Err(err) => {
            println!("{err}");
            std::process::exit(1);
        }
    }
}

impl Args {
    pub fn parse<I, T>(itr: I) -> Result<Args, clap::Error>
    where
        I: IntoIterator<Item = T>,
        T: Into<OsString> + Clone,
    {
        let m: clap::ArgMatches = cli().try_get_matches_from(itr)?;
        let mut defaults: Args = Default::default();

        if let Some(config_file) = m.get_one::<String>("configfile") {
            let config_str = fs::read_to_string(config_file)?;
            defaults = from_str(&config_str).map_err(|toml_error| {
                clap::Error::raw(
                    clap::error::ErrorKind::ValueValidation,
                    format!("failed parsing config file, reason: {}", toml_error.message()),
                )
            })?;
        }

        let args = Args {
            appdir: m.get_one::<String>("appdir").cloned().or(defaults.appdir),
            logdir: m.get_one::<String>("logdir").cloned().or(defaults.logdir),
            no_log_files: arg_match_unwrap_or::<bool>(&m, "nologfiles", defaults.no_log_files),
            rpclisten: m.get_one::<ContextualNetAddress>("rpclisten").cloned().or(defaults.rpclisten),
            rpclisten_borsh: m.get_one::<WrpcNetAddress>("rpclisten-borsh").cloned().or(defaults.rpclisten_borsh),
            rpclisten_json: m.get_one::<WrpcNetAddress>("rpclisten-json").cloned().or(defaults.rpclisten_json),
            unsafe_rpc: arg_match_unwrap_or::<bool>(&m, "unsaferpc", defaults.unsafe_rpc),
            wrpc_verbose: false,
            log_level: arg_match_unwrap_or::<String>(&m, "log_level", defaults.log_level),
            async_threads: arg_match_unwrap_or::<usize>(&m, "async_threads", defaults.async_threads),
            connect_peers: arg_match_many_unwrap_or::<ContextualNetAddress>(&m, "connect-peers", defaults.connect_peers),
            add_peers: arg_match_many_unwrap_or::<ContextualNetAddress>(&m, "add-peers", defaults.add_peers),
            listen: m.get_one::<ContextualNetAddress>("listen").cloned().or(defaults.listen),
            outbound_target: arg_match_unwrap_or::<usize>(&m, "outpeers", defaults.outbound_target),
            inbound_limit: arg_match_unwrap_or::<usize>(&m, "maxinpeers", defaults.inbound_limit),
            rpc_max_clients: arg_match_unwrap_or::<usize>(&m, "rpcmaxclients", defaults.rpc_max_clients),
            max_tracked_addresses: m.get_one::<usize>("max-tracked-addresses").cloned().or(defaults.max_tracked_addresses),
            reset_db: arg_match_unwrap_or::<bool>(&m, "reset-db", defaults.reset_db),
            enable_unsynced_mining: arg_match_unwrap_or::<bool>(&m, "enable-unsynced-mining", defaults.enable_unsynced_mining),
            enable_mainnet_mining: arg_match_unwrap_or::<bool>(&m, "enable-mainnet-mining", defaults.enable_mainnet_mining),
            utxoindex: arg_match_unwrap_or::<bool>(&m, "utxoindex", defaults.utxoindex),
            testnet: arg_match_unwrap_or::<bool>(&m, "testnet", defaults.testnet),
            testnet_suffix: arg_match_unwrap_or::<u32>(&m, "netsuffix", defaults.testnet_suffix),
            devnet: arg_match_unwrap_or::<bool>(&m, "devnet", defaults.devnet),
            simnet: arg_match_unwrap_or::<bool>(&m, "simnet", defaults.simnet),
            archival: arg_match_unwrap_or::<bool>(&m, "archival", defaults.archival),
            sanity: arg_match_unwrap_or::<bool>(&m, "sanity", defaults.sanity),
            yes: arg_match_unwrap_or::<bool>(&m, "yes", defaults.yes),
            user_agent_comments: arg_match_many_unwrap_or::<String>(&m, "user_agent_comments", defaults.user_agent_comments),
            externalip: m.get_one::<ContextualNetAddress>("externalip").cloned(),
            perf_metrics: arg_match_unwrap_or::<bool>(&m, "perf-metrics", defaults.perf_metrics),
            perf_metrics_interval_sec: arg_match_unwrap_or::<u64>(&m, "perf-metrics-interval-sec", defaults.perf_metrics_interval_sec),
            // Note: currently used programmatically by benchmarks and not exposed to CLI users
            block_template_cache_lifetime: defaults.block_template_cache_lifetime,
            disable_upnp: arg_match_unwrap_or::<bool>(&m, "disable-upnp", defaults.disable_upnp),
            disable_dns_seeding: arg_match_unwrap_or::<bool>(&m, "nodnsseed", defaults.disable_dns_seeding),
            disable_grpc: arg_match_unwrap_or::<bool>(&m, "nogrpc", defaults.disable_grpc),
            ram_scale: arg_match_unwrap_or::<f64>(&m, "ram-scale", defaults.ram_scale),

            #[cfg(feature = "devnet-prealloc")]
            num_prealloc_utxos: m.get_one::<u64>("num-prealloc-utxos").cloned(),
            #[cfg(feature = "devnet-prealloc")]
            prealloc_address: m.get_one::<String>("prealloc-address").cloned(),
            #[cfg(feature = "devnet-prealloc")]
            prealloc_amount: arg_match_unwrap_or::<u64>(&m, "prealloc-amount", defaults.prealloc_amount),
        };
        Ok(args)
    }
}

use clap::parser::ValueSource::DefaultValue;
use std::marker::{Send, Sync};
fn arg_match_unwrap_or<T: Clone + Send + Sync + 'static>(m: &clap::ArgMatches, arg_id: &str, default: T) -> T {
    m.get_one::<T>(arg_id).cloned().filter(|_| m.value_source(arg_id) != Some(DefaultValue)).unwrap_or(default)
}

fn arg_match_many_unwrap_or<T: Clone + Send + Sync + 'static>(m: &clap::ArgMatches, arg_id: &str, default: Vec<T>) -> Vec<T> {
    match m.get_many::<T>(arg_id) {
        Some(val_ref) => val_ref.cloned().collect(),
        None => default,
    }
}

/*

  -V, --version                             Display version information and exit
  -C, --configfile=                         Path to configuration file (default: /Users/aspect/Library/Application
                                            Support/Kaspad/kaspad.conf)
  -b, --appdir=                             Directory to store data (default: /Users/aspect/Library/Application
                                            Support/Kaspad)
      --logdir=                             Directory to log output.
  -a, --addpeer=                            Add a peer to connect with at startup
      --connect=                            Connect only to the specified peers at startup
      --nolisten                            Disable listening for incoming connections -- NOTE: Listening is
                                            automatically disabled if the --connect or --proxy options are used
                                            without also specifying listen interfaces via --listen
      --listen=                             Add an interface/port to listen for connections (default all interfaces
                                            port: 16111, testnet: 16211)
      --outpeers=                           Target number of outbound peers (default: 8)
      --maxinpeers=                         Max number of inbound peers (default: 117)
      --enablebanning                       Enable banning of misbehaving peers
      --banduration=                        How long to ban misbehaving peers. Valid time units are {s, m, h}. Minimum
                                            1 second (default: 24h0m0s)
      --banthreshold=                       Maximum allowed ban score before disconnecting and banning misbehaving
                                            peers. (default: 100)
      --whitelist=                          Add an IP network or IP that will not be banned. (eg. 192.168.1.0/24 or
                                            ::1)
      --rpclisten=                          Add an interface/port to listen for RPC connections (default port: 16110,
                                            testnet: 16210)
      --rpccert=                            File containing the certificate file (default:
                                            /Users/aspect/Library/Application Support/Kaspad/rpc.cert)
      --rpckey=                             File containing the certificate key (default:
                                            /Users/aspect/Library/Application Support/Kaspad/rpc.key)
      --rpcmaxclients=                      Max number of RPC clients for standard connections (default: 128)
      --rpcmaxwebsockets=                   Max number of RPC websocket connections (default: 25)
      --rpcmaxconcurrentreqs=               Max number of concurrent RPC requests that may be processed concurrently
                                            (default: 20)
      --norpc                               Disable built-in RPC server
      --saferpc                             Disable RPC commands which affect the state of the node
      --nodnsseed                           Disable DNS seeding for peers
      --dnsseed=                            Override DNS seeds with specified hostname (Only 1 hostname allowed)
      --grpcseed=                           Hostname of gRPC server for seeding peers
      --externalip=                         Add an ip to the list of local addresses we claim to listen on to peers
      --proxy=                              Connect via SOCKS5 proxy (eg. 127.0.0.1:9050)
      --proxyuser=                          Username for proxy server
      --proxypass=                          Password for proxy server
      --dbtype=                             Database backend to use for the Block DAG
      --profile=                            Enable HTTP profiling on given port -- NOTE port must be between 1024 and
                                            65536
  -d, --loglevel=                           Logging level for all subsystems {trace, debug, info, warn, error,
                                            critical} -- You may also specify
                                            <subsystem>=<level>,<subsystem2>=<level>,... to set the log level for
                                            individual subsystems -- Use show to list available subsystems (default:
                                            info)
      --upnp                                Use UPnP to map our listening port outside of NAT
      --minrelaytxfee=                      The minimum transaction fee in KAS/kB to be considered a non-zero fee.
                                            (default: 1e-05)
      --maxorphantx=                        Max number of orphan transactions to keep in memory (default: 100)
      --blockmaxmass=                       Maximum transaction mass to be used when creating a block (default:
                                            10000000)
      --uacomment=                          Comment to add to the user agent -- See BIP 14 for more information.
      --nopeerbloomfilters                  Disable bloom filtering support
      --sigcachemaxsize=                    The maximum number of entries in the signature verification cache
                                            (default: 100000)
      --blocksonly                          Do not accept transactions from remote peers.
      --relaynonstd                         Relay non-standard transactions regardless of the default settings for the
                                            active network.
      --rejectnonstd                        Reject non-standard transactions regardless of the default settings for
                                            the active network.
      --reset-db                            Reset database before starting node. It's needed when switching between
                                            subnetworks.
      --maxutxocachesize=                   Max size of loaded UTXO into ram from the disk in bytes (default:
                                            5000000000)
      --utxoindex                           Enable the UTXO index
      --archival                            Run as an archival node: don't delete old block data when moving the
                                            pruning point (Warning: heavy disk usage)'
      --protocol-version=                   Use non default p2p protocol version (default: 5)
      --enable-unsynced-mining              Allow the node to accept blocks from RPC while not synced
                                            (required when initiating a new network from genesis)
      --testnet                             Use the test network
      --simnet                              Use the simulation test network
      --devnet                              Use the development test network
      --override-dag-params-file=           Overrides DAG params (allowed only on devnet)
  -s, --service=                            Service command {install, remove, start, stop}
      --nogrpc                              Don't initialize the gRPC server
*/<|MERGE_RESOLUTION|>--- conflicted
+++ resolved
@@ -20,22 +20,6 @@
 use kaspa_txscript::pay_to_address_script;
 #[cfg(feature = "devnet-prealloc")]
 use std::sync::Arc;
-<<<<<<< HEAD
-=======
-use std::{ffi::OsString, fs};
-use toml::from_str;
-
-use kaspa_consensus_core::{
-    config::Config,
-    network::{NetworkId, NetworkType},
-};
-
-use kaspa_core::kaspad_env::version;
-
-use kaspa_utils::networking::ContextualNetAddress;
-use kaspa_wrpc_server::address::WrpcNetAddress;
-use serde_with::{serde_as, DisplayFromStr};
->>>>>>> d7eda158
 
 #[serde_as]
 #[derive(Debug, Clone, Deserialize)]
@@ -333,7 +317,7 @@
                 // .value_name("max-tracked-addresses")
                 .require_equals(true)
                 .value_parser(clap::value_parser!(usize))
-                .help("Max number of addresses tracking UTXO changed events (default: 1835007)."),
+                .help("Max preallocated number of addresses tracking UTXO changed events (default: 1835007)."),
         )
         .arg(arg!(--testnet "Use the test network"))
         .arg(

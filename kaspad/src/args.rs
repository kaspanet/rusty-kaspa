<<<<<<< HEAD
use clap::{arg, Arg, ArgAction, Command};
use kaspa_consensus_core::{
    config::Config,
    network::{NetworkId, NetworkType},
};
use kaspa_core::kaspad_env::version;
use kaspa_notify::address::tracker::Tracker;
use kaspa_utils::networking::ContextualNetAddress;
use kaspa_wrpc_server::address::WrpcNetAddress;
use std::ffi::OsString;

=======
use clap::ArgAction;
#[allow(unused)]
use clap::{arg, command, Arg, Command};
>>>>>>> cb0451f2
#[cfg(feature = "devnet-prealloc")]
use kaspa_addresses::Address;
#[cfg(feature = "devnet-prealloc")]
use kaspa_consensus_core::tx::{TransactionOutpoint, UtxoEntry};
#[cfg(feature = "devnet-prealloc")]
use kaspa_txscript::pay_to_address_script;
<<<<<<< HEAD
=======
use serde::Deserialize;
>>>>>>> cb0451f2
#[cfg(feature = "devnet-prealloc")]
use std::sync::Arc;
use std::{ffi::OsString, fs};
use toml::from_str;

<<<<<<< HEAD
#[derive(Debug, Clone)]
=======
use kaspa_consensus_core::{
    config::Config,
    network::{NetworkId, NetworkType},
};

use kaspa_core::kaspad_env::version;

use kaspa_utils::networking::ContextualNetAddress;
use kaspa_wrpc_server::address::WrpcNetAddress;

#[derive(Debug, Clone, Deserialize)]
#[serde(default, rename_all = "kebab-case", deny_unknown_fields)]
>>>>>>> cb0451f2
pub struct Args {
    // NOTE: it is best if property names match config file fields
    pub appdir: Option<String>,
    pub logdir: Option<String>,
    pub no_log_files: bool,
    pub rpclisten: Option<ContextualNetAddress>,
    pub rpclisten_borsh: Option<WrpcNetAddress>,
    pub rpclisten_json: Option<WrpcNetAddress>,
    pub unsafe_rpc: bool,
    pub wrpc_verbose: bool,
    pub log_level: String,
    pub async_threads: usize,
    pub connect_peers: Vec<ContextualNetAddress>,
    pub add_peers: Vec<ContextualNetAddress>,
    pub listen: Option<ContextualNetAddress>,
    pub user_agent_comments: Vec<String>,
    pub utxoindex: bool,
    pub reset_db: bool,
    pub outbound_target: usize,
    pub inbound_limit: usize,
    pub rpc_max_clients: usize,
    pub max_tracked_addresses: Option<usize>,
    pub enable_unsynced_mining: bool,
    pub enable_mainnet_mining: bool,
    pub testnet: bool,
    pub testnet_suffix: u32,
    pub devnet: bool,
    pub simnet: bool,
    pub archival: bool,
    pub sanity: bool,
    pub yes: bool,
    pub externalip: Option<ContextualNetAddress>,
    pub perf_metrics: bool,
    pub perf_metrics_interval_sec: u64,
    pub block_template_cache_lifetime: Option<u64>,

    #[cfg(feature = "devnet-prealloc")]
    pub num_prealloc_utxos: Option<u64>,
    #[cfg(feature = "devnet-prealloc")]
    pub prealloc_address: Option<String>,
    #[cfg(feature = "devnet-prealloc")]
    pub prealloc_amount: u64,

    pub disable_upnp: bool,
    pub disable_dns_seeding: bool,
    pub disable_grpc: bool,
    pub ram_scale: f64,
}

impl Default for Args {
    fn default() -> Self {
        Self {
            appdir: None,
            no_log_files: false,
            rpclisten_borsh: None,
            rpclisten_json: None,
            unsafe_rpc: false,
            async_threads: num_cpus::get(),
            utxoindex: false,
            reset_db: false,
            outbound_target: 8,
            inbound_limit: 128,
            rpc_max_clients: 128,
            max_tracked_addresses: Some(Tracker::DEFAULT_MAX_ADDRESSES),
            enable_unsynced_mining: false,
            enable_mainnet_mining: false,
            testnet: false,
            testnet_suffix: 10,
            devnet: false,
            simnet: false,
            archival: false,
            sanity: false,
            logdir: Some("".into()),
            rpclisten: None,
            wrpc_verbose: false,
            log_level: "INFO".into(),
            connect_peers: vec![],
            add_peers: vec![],
            listen: None,
            user_agent_comments: vec![],
            yes: false,
            perf_metrics: false,
            perf_metrics_interval_sec: 10,
            externalip: None,
            block_template_cache_lifetime: None,

            #[cfg(feature = "devnet-prealloc")]
            num_prealloc_utxos: None,
            #[cfg(feature = "devnet-prealloc")]
            prealloc_address: None,
            #[cfg(feature = "devnet-prealloc")]
            prealloc_amount: 1_000_000,

            disable_upnp: false,
            disable_dns_seeding: false,
            disable_grpc: false,
            ram_scale: 1.0,
        }
    }
}

impl Args {
    pub fn apply_to_config(&self, config: &mut Config) {
        config.utxoindex = self.utxoindex;
        config.disable_upnp = self.disable_upnp;
        config.unsafe_rpc = self.unsafe_rpc;
        config.enable_unsynced_mining = self.enable_unsynced_mining;
        config.enable_mainnet_mining = self.enable_mainnet_mining;
        config.is_archival = self.archival;
        // TODO: change to `config.enable_sanity_checks = self.sanity` when we reach stable versions
        config.enable_sanity_checks = true;
        config.user_agent_comments = self.user_agent_comments.clone();
        config.block_template_cache_lifetime = self.block_template_cache_lifetime;
        config.p2p_listen_address = self.listen.unwrap_or(ContextualNetAddress::unspecified());
        config.externalip = self.externalip.map(|v| v.normalize(config.default_p2p_port()));
        config.ram_scale = self.ram_scale;

        #[cfg(feature = "devnet-prealloc")]
        if let Some(num_prealloc_utxos) = self.num_prealloc_utxos {
            config.initial_utxo_set = Arc::new(self.generate_prealloc_utxos(num_prealloc_utxos));
        }
    }

    #[cfg(feature = "devnet-prealloc")]
    pub fn generate_prealloc_utxos(&self, num_prealloc_utxos: u64) -> kaspa_consensus_core::utxo::utxo_collection::UtxoCollection {
        let addr = Address::try_from(&self.prealloc_address.as_ref().unwrap()[..]).unwrap();
        let spk = pay_to_address_script(&addr);
        (1..=num_prealloc_utxos)
            .map(|i| {
                (
                    TransactionOutpoint { transaction_id: i.into(), index: 0 },
                    UtxoEntry { amount: self.prealloc_amount, script_public_key: spk.clone(), block_daa_score: 0, is_coinbase: false },
                )
            })
            .collect()
    }

    pub fn network(&self) -> NetworkId {
        match (self.testnet, self.devnet, self.simnet) {
            (false, false, false) => NetworkId::new(NetworkType::Mainnet),
            (true, false, false) => NetworkId::with_suffix(NetworkType::Testnet, self.testnet_suffix),
            (false, true, false) => NetworkId::new(NetworkType::Devnet),
            (false, false, true) => NetworkId::new(NetworkType::Simnet),
            _ => panic!("only a single net should be activated"),
        }
    }
}

pub fn cli() -> Command {
    let defaults: Args = Default::default();

    #[allow(clippy::let_and_return)]
    let cmd = Command::new("kaspad")
        .about(format!("{} (rusty-kaspa) v{}", env!("CARGO_PKG_DESCRIPTION"), version()))
        .version(env!("CARGO_PKG_VERSION"))
        .arg(arg!(-C --configfile <CONFIG_FILE> "Path of config file."))
        .arg(arg!(-b --appdir <DATA_DIR> "Directory to store data."))
        .arg(arg!(--logdir <LOG_DIR> "Directory to log output."))
        .arg(arg!(--nologfiles "Disable logging to files."))
        .arg(
            Arg::new("async_threads")
                .short('t')
                .long("async-threads")
                .value_name("async_threads")
                .require_equals(true)
                .value_parser(clap::value_parser!(usize))
                .help(format!("Specify number of async threads (default: {}).", defaults.async_threads)),
        )
        .arg(
            Arg::new("log_level")
                .short('d')
                .long("loglevel")
                .value_name("LEVEL")
                .default_value("info")
                .require_equals(true)
                .help("Logging level for all subsystems {off, error, warn, info, debug, trace}\n-- You may also specify <subsystem>=<level>,<subsystem2>=<level>,... to set the log level for individual subsystems.".to_string()),
        )
        .arg(
            Arg::new("rpclisten")
                .long("rpclisten")
                .value_name("IP[:PORT]")
                .num_args(0..=1)
                .require_equals(true)
                .value_parser(clap::value_parser!(ContextualNetAddress))
                .help("Interface:port to listen for gRPC connections (default port: 16110, testnet: 16210)."),
        )
        .arg(
            Arg::new("rpclisten-borsh")
                .long("rpclisten-borsh")
                .value_name("IP[:PORT]")
                .num_args(0..=1)
                .require_equals(true)
                .default_missing_value("default") // TODO: Find a way to use defaults.rpclisten_borsh
                .value_parser(clap::value_parser!(WrpcNetAddress))
                .help("Interface:port to listen for wRPC Borsh connections (default port: 17110, testnet: 17210)."),

        )
        .arg(
            Arg::new("rpclisten-json")
                .long("rpclisten-json")
                .value_name("IP[:PORT]")
                .num_args(0..=1)
                .require_equals(true)
                .default_missing_value("default") // TODO: Find a way to use defaults.rpclisten_json
                .value_parser(clap::value_parser!(WrpcNetAddress))
                .help("Interface:port to listen for wRPC JSON connections (default port: 18110, testnet: 18210)."),
        )
        .arg(arg!(--unsaferpc "Enable RPC commands which affect the state of the node"))
        .arg(
            Arg::new("connect-peers")
                .long("connect")
                .value_name("IP[:PORT]")
                .action(ArgAction::Append)
                .require_equals(true)
                .value_parser(clap::value_parser!(ContextualNetAddress))
                .help("Connect only to the specified peers at startup."),
        )
        .arg(
            Arg::new("add-peers")
                .long("addpeer")
                .value_name("IP[:PORT]")
                .action(ArgAction::Append)
                .require_equals(true)
                .value_parser(clap::value_parser!(ContextualNetAddress))
                .help("Add peers to connect with at startup."),
        )
        .arg(
            Arg::new("listen")
                .long("listen")
                .value_name("IP[:PORT]")
                .require_equals(true)
                .value_parser(clap::value_parser!(ContextualNetAddress))
                .help("Add an interface:port to listen for connections (default all interfaces port: 16111, testnet: 16211)."),
        )
        .arg(
            Arg::new("outpeers")
                .long("outpeers")
                .value_name("outpeers")
                .require_equals(true)
                .value_parser(clap::value_parser!(usize))
                .help("Target number of outbound peers (default: 8)."),
        )
        .arg(
            Arg::new("maxinpeers")
                .long("maxinpeers")
                .value_name("maxinpeers")
                .require_equals(true)
                .value_parser(clap::value_parser!(usize))
                .help("Max number of inbound peers (default: 128)."),
        )
        .arg(
            Arg::new("rpcmaxclients")
                .long("rpcmaxclients")
                .value_name("rpcmaxclients")
                .require_equals(true)
                .value_parser(clap::value_parser!(usize))
                .help("Max number of RPC clients for standard connections (default: 128)."),
        )
        .arg(arg!(--"reset-db" "Reset database before starting node. It's needed when switching between subnetworks."))
        .arg(arg!(--"enable-unsynced-mining" "Allow the node to accept blocks from RPC while not synced (this flag is mainly used for testing)"))
        .arg(
            Arg::new("enable-mainnet-mining")
                .long("enable-mainnet-mining")
                .action(ArgAction::SetTrue)
                .hide(true)
                .help("Allow mainnet mining (do not use unless you know what you are doing)"),
        )
        .arg(arg!(--utxoindex "Enable the UTXO index"))
        .arg(
            Arg::new("max-tracked-addresses")
                .long("max-tracked-addresses")
                // .value_name("max-tracked-addresses")
                .require_equals(true)
                .value_parser(clap::value_parser!(usize))
                .help("Max number of addresses tracking UTXO changed events (default: 1835007)."),
        )
        .arg(arg!(--testnet "Use the test network"))
        .arg(
            Arg::new("netsuffix")
                .long("netsuffix")
                .value_name("netsuffix")
                .require_equals(true)
                .value_parser(clap::value_parser!(u32))
                .help("Testnet network suffix number"),
        )
        .arg(arg!(--devnet "Use the development test network"))
        .arg(arg!(--simnet "Use the simulation test network"))
        .arg(arg!(--archival "Run as an archival node: avoids deleting old block data when moving the pruning point (Warning: heavy disk usage)"))
        .arg(arg!(--sanity "Enable various sanity checks which might be compute-intensive (mostly performed during pruning)"))
        .arg(arg!(--yes "Answer yes to all interactive console questions"))
        .arg(
            Arg::new("user_agent_comments")
                .long("uacomment")
                .action(ArgAction::Append)
                .require_equals(true)
                .help("Comment to add to the user agent -- See BIP 14 for more information."),
        )
        .arg(
            Arg::new("externalip")
                .long("externalip")
                .value_name("externalip")
                .require_equals(true)
                .default_missing_value(None)
                .value_parser(clap::value_parser!(ContextualNetAddress))
                .help("Add a socket address(ip:port) to the list of local addresses we claim to listen on to peers"),
        )
        .arg(arg!(--"perf-metrics" "Enable performance metrics: cpu, memory, disk io usage"))
        .arg(
            Arg::new("perf-metrics-interval-sec")
                .long("perf-metrics-interval-sec")
                .require_equals(true)
                .value_parser(clap::value_parser!(u64))
                .help("Interval in seconds for performance metrics collection."),
        )
        .arg(arg!(--"disable-upnp" "Disable upnp"))
        .arg(arg!(--"nodnsseed" "Disable DNS seeding for peers"))
        .arg(arg!(--"nogrpc" "Disable gRPC server"))
        .arg(
            Arg::new("ram-scale")
                .long("ram-scale")
                .require_equals(true)
                .value_parser(clap::value_parser!(f64))
                .help("Apply a scale factor to memory allocation bounds. Nodes with limited RAM (~4-8GB) should set this to ~0.3-0.5 respectively. Nodes with 
a large RAM (~64GB) can set this value to ~3.0-4.0 and gain superior performance especially for syncing peers faster"),
        )
        ;

    #[cfg(feature = "devnet-prealloc")]
    let cmd = cmd
        .arg(Arg::new("num-prealloc-utxos").long("num-prealloc-utxos").require_equals(true).value_parser(clap::value_parser!(u64)))
        .arg(Arg::new("prealloc-address").long("prealloc-address").require_equals(true).value_parser(clap::value_parser!(String)))
        .arg(Arg::new("prealloc-amount").long("prealloc-amount").require_equals(true).value_parser(clap::value_parser!(u64)));

    cmd
}

pub fn parse_args() -> Args {
    match Args::parse(std::env::args_os()) {
        Ok(args) => args,
        Err(err) => {
            println!("{err}");
            std::process::exit(1);
        }
    }
}

impl Args {
    pub fn parse<I, T>(itr: I) -> Result<Args, clap::Error>
    where
        I: IntoIterator<Item = T>,
        T: Into<OsString> + Clone,
    {
        let m: clap::ArgMatches = cli().try_get_matches_from(itr)?;
        let mut defaults: Args = Default::default();

        if let Some(config_file) = m.get_one::<String>("configfile") {
            let config_str = fs::read_to_string(config_file)?;
            defaults = from_str(&config_str).map_err(|toml_error| {
                clap::Error::raw(
                    clap::error::ErrorKind::ValueValidation,
                    format!("failed parsing config file, reason: {}", toml_error.message()),
                )
            })?;
        }

        let args = Args {
            appdir: m.get_one::<String>("appdir").cloned().or(defaults.appdir),
            logdir: m.get_one::<String>("logdir").cloned().or(defaults.logdir),
            no_log_files: arg_match_unwrap_or::<bool>(&m, "nologfiles", defaults.no_log_files),
            rpclisten: m.get_one::<ContextualNetAddress>("rpclisten").cloned().or(defaults.rpclisten),
            rpclisten_borsh: m.get_one::<WrpcNetAddress>("rpclisten-borsh").cloned().or(defaults.rpclisten_borsh),
            rpclisten_json: m.get_one::<WrpcNetAddress>("rpclisten-json").cloned().or(defaults.rpclisten_json),
            unsafe_rpc: arg_match_unwrap_or::<bool>(&m, "unsaferpc", defaults.unsafe_rpc),
            wrpc_verbose: false,
            log_level: m.get_one::<String>("log_level").cloned().unwrap(),
            async_threads: arg_match_unwrap_or::<usize>(&m, "async_threads", defaults.async_threads),
            connect_peers: m.get_many::<ContextualNetAddress>("connect-peers").unwrap_or_default().copied().collect(),
            add_peers: m.get_many::<ContextualNetAddress>("add-peers").unwrap_or_default().copied().collect(),
<<<<<<< HEAD
            listen: m.get_one::<ContextualNetAddress>("listen").cloned(),
            outbound_target: m.get_one::<usize>("outpeers").cloned().unwrap_or(defaults.outbound_target),
            inbound_limit: m.get_one::<usize>("maxinpeers").cloned().unwrap_or(defaults.inbound_limit),
            rpc_max_clients: m.get_one::<usize>("rpcmaxclients").cloned().unwrap_or(defaults.rpc_max_clients),
            max_tracked_addresses: m.get_one::<usize>("max-tracked-addresses").cloned().or(defaults.max_tracked_addresses),
            reset_db: m.get_one::<bool>("reset-db").cloned().unwrap_or(defaults.reset_db),
            enable_unsynced_mining: m.get_one::<bool>("enable-unsynced-mining").cloned().unwrap_or(defaults.enable_unsynced_mining),
            enable_mainnet_mining: m.get_one::<bool>("enable-mainnet-mining").cloned().unwrap_or(defaults.enable_mainnet_mining),
            utxoindex: m.get_one::<bool>("utxoindex").cloned().unwrap_or(defaults.utxoindex),
            testnet: m.get_one::<bool>("testnet").cloned().unwrap_or(defaults.testnet),
            testnet_suffix: m.get_one::<u32>("netsuffix").cloned().unwrap_or(defaults.testnet_suffix),
            devnet: m.get_one::<bool>("devnet").cloned().unwrap_or(defaults.devnet),
            simnet: m.get_one::<bool>("simnet").cloned().unwrap_or(defaults.simnet),
            archival: m.get_one::<bool>("archival").cloned().unwrap_or(defaults.archival),
            sanity: m.get_one::<bool>("sanity").cloned().unwrap_or(defaults.sanity),
            yes: m.get_one::<bool>("yes").cloned().unwrap_or(defaults.yes),
=======
            listen: m.get_one::<ContextualNetAddress>("listen").cloned().or(defaults.listen),
            outbound_target: arg_match_unwrap_or::<usize>(&m, "outpeers", defaults.outbound_target),
            inbound_limit: arg_match_unwrap_or::<usize>(&m, "maxinpeers", defaults.inbound_limit),
            rpc_max_clients: arg_match_unwrap_or::<usize>(&m, "rpcmaxclients", defaults.rpc_max_clients),
            reset_db: arg_match_unwrap_or::<bool>(&m, "reset-db", defaults.reset_db),
            enable_unsynced_mining: arg_match_unwrap_or::<bool>(&m, "enable-unsynced-mining", defaults.enable_unsynced_mining),
            enable_mainnet_mining: arg_match_unwrap_or::<bool>(&m, "enable-mainnet-mining", defaults.enable_mainnet_mining),
            utxoindex: arg_match_unwrap_or::<bool>(&m, "utxoindex", defaults.utxoindex),
            testnet: arg_match_unwrap_or::<bool>(&m, "testnet", defaults.testnet),
            testnet_suffix: arg_match_unwrap_or::<u32>(&m, "netsuffix", defaults.testnet_suffix),
            devnet: arg_match_unwrap_or::<bool>(&m, "devnet", defaults.devnet),
            simnet: arg_match_unwrap_or::<bool>(&m, "simnet", defaults.simnet),
            archival: arg_match_unwrap_or::<bool>(&m, "archival", defaults.archival),
            sanity: arg_match_unwrap_or::<bool>(&m, "sanity", defaults.sanity),
            yes: arg_match_unwrap_or::<bool>(&m, "yes", defaults.yes),
>>>>>>> cb0451f2
            user_agent_comments: m.get_many::<String>("user_agent_comments").unwrap_or_default().cloned().collect(),
            externalip: m.get_one::<ContextualNetAddress>("externalip").cloned(),
            perf_metrics: arg_match_unwrap_or::<bool>(&m, "perf-metrics", defaults.perf_metrics),
            perf_metrics_interval_sec: arg_match_unwrap_or::<u64>(&m, "perf-metrics-interval-sec", defaults.perf_metrics_interval_sec),
            // Note: currently used programmatically by benchmarks and not exposed to CLI users
            block_template_cache_lifetime: defaults.block_template_cache_lifetime,
            disable_upnp: arg_match_unwrap_or::<bool>(&m, "disable-upnp", defaults.disable_upnp),
            disable_dns_seeding: arg_match_unwrap_or::<bool>(&m, "nodnsseed", defaults.disable_dns_seeding),
            disable_grpc: arg_match_unwrap_or::<bool>(&m, "nogrpc", defaults.disable_grpc),
            ram_scale: arg_match_unwrap_or::<f64>(&m, "ram-scale", defaults.ram_scale),

            #[cfg(feature = "devnet-prealloc")]
            num_prealloc_utxos: m.get_one::<u64>("num-prealloc-utxos").cloned(),
            #[cfg(feature = "devnet-prealloc")]
            prealloc_address: m.get_one::<String>("prealloc-address").cloned(),
            #[cfg(feature = "devnet-prealloc")]
            prealloc_amount: arg_match_unwrap_or::<u64>(&m, "prealloc-amount", defaults.prealloc_amount),
        };
        Ok(args)
    }
}

use clap::parser::ValueSource::DefaultValue;
use std::marker::{Send, Sync};
fn arg_match_unwrap_or<T: Clone + Send + Sync + 'static>(m: &clap::ArgMatches, arg_id: &str, default: T) -> T {
    m.get_one::<T>(arg_id).cloned().filter(|_| m.value_source(arg_id) != Some(DefaultValue)).unwrap_or(default)
}

/*

  -V, --version                             Display version information and exit
  -C, --configfile=                         Path to configuration file (default: /Users/aspect/Library/Application
                                            Support/Kaspad/kaspad.conf)
  -b, --appdir=                             Directory to store data (default: /Users/aspect/Library/Application
                                            Support/Kaspad)
      --logdir=                             Directory to log output.
  -a, --addpeer=                            Add a peer to connect with at startup
      --connect=                            Connect only to the specified peers at startup
      --nolisten                            Disable listening for incoming connections -- NOTE: Listening is
                                            automatically disabled if the --connect or --proxy options are used
                                            without also specifying listen interfaces via --listen
      --listen=                             Add an interface/port to listen for connections (default all interfaces
                                            port: 16111, testnet: 16211)
      --outpeers=                           Target number of outbound peers (default: 8)
      --maxinpeers=                         Max number of inbound peers (default: 117)
      --enablebanning                       Enable banning of misbehaving peers
      --banduration=                        How long to ban misbehaving peers. Valid time units are {s, m, h}. Minimum
                                            1 second (default: 24h0m0s)
      --banthreshold=                       Maximum allowed ban score before disconnecting and banning misbehaving
                                            peers. (default: 100)
      --whitelist=                          Add an IP network or IP that will not be banned. (eg. 192.168.1.0/24 or
                                            ::1)
      --rpclisten=                          Add an interface/port to listen for RPC connections (default port: 16110,
                                            testnet: 16210)
      --rpccert=                            File containing the certificate file (default:
                                            /Users/aspect/Library/Application Support/Kaspad/rpc.cert)
      --rpckey=                             File containing the certificate key (default:
                                            /Users/aspect/Library/Application Support/Kaspad/rpc.key)
      --rpcmaxclients=                      Max number of RPC clients for standard connections (default: 128)
      --rpcmaxwebsockets=                   Max number of RPC websocket connections (default: 25)
      --rpcmaxconcurrentreqs=               Max number of concurrent RPC requests that may be processed concurrently
                                            (default: 20)
      --norpc                               Disable built-in RPC server
      --saferpc                             Disable RPC commands which affect the state of the node
      --nodnsseed                           Disable DNS seeding for peers
      --dnsseed=                            Override DNS seeds with specified hostname (Only 1 hostname allowed)
      --grpcseed=                           Hostname of gRPC server for seeding peers
      --externalip=                         Add an ip to the list of local addresses we claim to listen on to peers
      --proxy=                              Connect via SOCKS5 proxy (eg. 127.0.0.1:9050)
      --proxyuser=                          Username for proxy server
      --proxypass=                          Password for proxy server
      --dbtype=                             Database backend to use for the Block DAG
      --profile=                            Enable HTTP profiling on given port -- NOTE port must be between 1024 and
                                            65536
  -d, --loglevel=                           Logging level for all subsystems {trace, debug, info, warn, error,
                                            critical} -- You may also specify
                                            <subsystem>=<level>,<subsystem2>=<level>,... to set the log level for
                                            individual subsystems -- Use show to list available subsystems (default:
                                            info)
      --upnp                                Use UPnP to map our listening port outside of NAT
      --minrelaytxfee=                      The minimum transaction fee in KAS/kB to be considered a non-zero fee.
                                            (default: 1e-05)
      --maxorphantx=                        Max number of orphan transactions to keep in memory (default: 100)
      --blockmaxmass=                       Maximum transaction mass to be used when creating a block (default:
                                            10000000)
      --uacomment=                          Comment to add to the user agent -- See BIP 14 for more information.
      --nopeerbloomfilters                  Disable bloom filtering support
      --sigcachemaxsize=                    The maximum number of entries in the signature verification cache
                                            (default: 100000)
      --blocksonly                          Do not accept transactions from remote peers.
      --relaynonstd                         Relay non-standard transactions regardless of the default settings for the
                                            active network.
      --rejectnonstd                        Reject non-standard transactions regardless of the default settings for
                                            the active network.
      --reset-db                            Reset database before starting node. It's needed when switching between
                                            subnetworks.
      --maxutxocachesize=                   Max size of loaded UTXO into ram from the disk in bytes (default:
                                            5000000000)
      --utxoindex                           Enable the UTXO index
      --archival                            Run as an archival node: don't delete old block data when moving the
                                            pruning point (Warning: heavy disk usage)'
      --protocol-version=                   Use non default p2p protocol version (default: 5)
      --enable-unsynced-mining              Allow the node to accept blocks from RPC while not synced
                                            (required when initiating a new network from genesis)
      --testnet                             Use the test network
      --simnet                              Use the simulation test network
      --devnet                              Use the development test network
      --override-dag-params-file=           Overrides DAG params (allowed only on devnet)
  -s, --service=                            Service command {install, remove, start, stop}
      --nogrpc                              Don't initialize the gRPC server
*/<|MERGE_RESOLUTION|>--- conflicted
+++ resolved
@@ -1,4 +1,3 @@
-<<<<<<< HEAD
 use clap::{arg, Arg, ArgAction, Command};
 use kaspa_consensus_core::{
     config::Config,
@@ -8,44 +7,21 @@
 use kaspa_notify::address::tracker::Tracker;
 use kaspa_utils::networking::ContextualNetAddress;
 use kaspa_wrpc_server::address::WrpcNetAddress;
-use std::ffi::OsString;
-
-=======
-use clap::ArgAction;
-#[allow(unused)]
-use clap::{arg, command, Arg, Command};
->>>>>>> cb0451f2
+use serde::Deserialize;
+use std::{ffi::OsString, fs};
+use toml::from_str;
+
 #[cfg(feature = "devnet-prealloc")]
 use kaspa_addresses::Address;
 #[cfg(feature = "devnet-prealloc")]
 use kaspa_consensus_core::tx::{TransactionOutpoint, UtxoEntry};
 #[cfg(feature = "devnet-prealloc")]
 use kaspa_txscript::pay_to_address_script;
-<<<<<<< HEAD
-=======
-use serde::Deserialize;
->>>>>>> cb0451f2
 #[cfg(feature = "devnet-prealloc")]
 use std::sync::Arc;
-use std::{ffi::OsString, fs};
-use toml::from_str;
-
-<<<<<<< HEAD
-#[derive(Debug, Clone)]
-=======
-use kaspa_consensus_core::{
-    config::Config,
-    network::{NetworkId, NetworkType},
-};
-
-use kaspa_core::kaspad_env::version;
-
-use kaspa_utils::networking::ContextualNetAddress;
-use kaspa_wrpc_server::address::WrpcNetAddress;
 
 #[derive(Debug, Clone, Deserialize)]
 #[serde(default, rename_all = "kebab-case", deny_unknown_fields)]
->>>>>>> cb0451f2
 pub struct Args {
     // NOTE: it is best if property names match config file fields
     pub appdir: Option<String>,
@@ -424,28 +400,11 @@
             async_threads: arg_match_unwrap_or::<usize>(&m, "async_threads", defaults.async_threads),
             connect_peers: m.get_many::<ContextualNetAddress>("connect-peers").unwrap_or_default().copied().collect(),
             add_peers: m.get_many::<ContextualNetAddress>("add-peers").unwrap_or_default().copied().collect(),
-<<<<<<< HEAD
-            listen: m.get_one::<ContextualNetAddress>("listen").cloned(),
-            outbound_target: m.get_one::<usize>("outpeers").cloned().unwrap_or(defaults.outbound_target),
-            inbound_limit: m.get_one::<usize>("maxinpeers").cloned().unwrap_or(defaults.inbound_limit),
-            rpc_max_clients: m.get_one::<usize>("rpcmaxclients").cloned().unwrap_or(defaults.rpc_max_clients),
-            max_tracked_addresses: m.get_one::<usize>("max-tracked-addresses").cloned().or(defaults.max_tracked_addresses),
-            reset_db: m.get_one::<bool>("reset-db").cloned().unwrap_or(defaults.reset_db),
-            enable_unsynced_mining: m.get_one::<bool>("enable-unsynced-mining").cloned().unwrap_or(defaults.enable_unsynced_mining),
-            enable_mainnet_mining: m.get_one::<bool>("enable-mainnet-mining").cloned().unwrap_or(defaults.enable_mainnet_mining),
-            utxoindex: m.get_one::<bool>("utxoindex").cloned().unwrap_or(defaults.utxoindex),
-            testnet: m.get_one::<bool>("testnet").cloned().unwrap_or(defaults.testnet),
-            testnet_suffix: m.get_one::<u32>("netsuffix").cloned().unwrap_or(defaults.testnet_suffix),
-            devnet: m.get_one::<bool>("devnet").cloned().unwrap_or(defaults.devnet),
-            simnet: m.get_one::<bool>("simnet").cloned().unwrap_or(defaults.simnet),
-            archival: m.get_one::<bool>("archival").cloned().unwrap_or(defaults.archival),
-            sanity: m.get_one::<bool>("sanity").cloned().unwrap_or(defaults.sanity),
-            yes: m.get_one::<bool>("yes").cloned().unwrap_or(defaults.yes),
-=======
             listen: m.get_one::<ContextualNetAddress>("listen").cloned().or(defaults.listen),
             outbound_target: arg_match_unwrap_or::<usize>(&m, "outpeers", defaults.outbound_target),
             inbound_limit: arg_match_unwrap_or::<usize>(&m, "maxinpeers", defaults.inbound_limit),
             rpc_max_clients: arg_match_unwrap_or::<usize>(&m, "rpcmaxclients", defaults.rpc_max_clients),
+            max_tracked_addresses: m.get_one::<usize>("max-tracked-addresses").cloned().or(defaults.max_tracked_addresses),
             reset_db: arg_match_unwrap_or::<bool>(&m, "reset-db", defaults.reset_db),
             enable_unsynced_mining: arg_match_unwrap_or::<bool>(&m, "enable-unsynced-mining", defaults.enable_unsynced_mining),
             enable_mainnet_mining: arg_match_unwrap_or::<bool>(&m, "enable-mainnet-mining", defaults.enable_mainnet_mining),
@@ -457,7 +416,6 @@
             archival: arg_match_unwrap_or::<bool>(&m, "archival", defaults.archival),
             sanity: arg_match_unwrap_or::<bool>(&m, "sanity", defaults.sanity),
             yes: arg_match_unwrap_or::<bool>(&m, "yes", defaults.yes),
->>>>>>> cb0451f2
             user_agent_comments: m.get_many::<String>("user_agent_comments").unwrap_or_default().cloned().collect(),
             externalip: m.get_one::<ContextualNetAddress>("externalip").cloned(),
             perf_metrics: arg_match_unwrap_or::<bool>(&m, "perf-metrics", defaults.perf_metrics),

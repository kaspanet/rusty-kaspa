--- conflicted
+++ resolved
@@ -401,7 +401,6 @@
                 .value_parser(clap::value_parser!(u64))
                 .help("Interval in seconds for performance metrics collection."),
         )
-<<<<<<< HEAD
         .arg(arg!(--"disable-upnp" "Disable upnp"))
         .arg(arg!(--"disable-ipv6-interface-discovery" "Disable IPv6 during automatic local address discovery (explicit IPv6 in config is still honored)"))
         .arg(arg!(--"external-dyndns-host" <HOST> "DynDNS host to resolve periodically as fallback external IP source when UPnP fails").require_equals(true))
@@ -428,11 +427,6 @@
         )
         .arg(arg!(--"nodnsseed" "Disable DNS seeding for peers"))
         .arg(arg!(--"nogrpc" "Disable gRPC server"))
-=======
-        .arg(arg!(--"disable-upnp" "Disable upnp").env("KASPAD_DISABLE_UPNP"))
-        .arg(arg!(--"nodnsseed" "Disable DNS seeding for peers").env("KASPAD_NODNSSEED"))
-        .arg(arg!(--"nogrpc" "Disable gRPC server").env("KASPAD_NOGRPC"))
->>>>>>> 3ba06589
         .arg(
             Arg::new("ram-scale")
                 .long("ram-scale")

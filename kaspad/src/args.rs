--- conflicted
+++ resolved
@@ -331,12 +331,8 @@
                 .hide(true)
                 .help("Allow mainnet mining (currently enabled by default while the flag is kept for backwards compatibility)"),
         )
-<<<<<<< HEAD
-        .arg(arg!(--utxoindex "Enable the UTXO index"))
-        .arg(arg!(--txindex "Enable the TX index"))           
-=======
         .arg(arg!(--utxoindex "Enable the UTXO index").env("KASPAD_UTXOINDEX"))
->>>>>>> 2ccc9e4c
+        .arg(arg!(--txindex "Enable the TX index").env("KASPAD_TXINDEX"))      
         .arg(
             Arg::new("max-tracked-addresses")
                 .long("max-tracked-addresses")
@@ -347,12 +343,7 @@
 Setting to 0 prevents the preallocation and sets the maximum to {}, leading to 0 memory footprint as long as unused but to sub-optimal footprint if used.", 
 0, Tracker::MAX_ADDRESS_UPPER_BOUND, Tracker::DEFAULT_MAX_ADDRESSES)),
         )
-<<<<<<< HEAD
-        .arg(arg!(--txindex "Enable the TX index"))           
-        .arg(arg!(--testnet "Use the test network"))
-=======
         .arg(arg!(--testnet "Use the test network").env("KASPAD_TESTNET"))
->>>>>>> 2ccc9e4c
         .arg(
             Arg::new("netsuffix")
                 .long("netsuffix")

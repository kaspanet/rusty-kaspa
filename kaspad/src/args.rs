use clap::ArgAction;
#[allow(unused)]
use clap::{arg, command, Arg, Command};
use kaspa_consensus::config::Config;
use kaspa_core::kaspad_env::version;
use kaspa_utils::networking::ContextualNetAddress;

pub struct Defaults {
    pub appdir: &'static str,
    pub rpclisten_borsh: &'static str,
    pub rpclisten_json: &'static str,
    pub unsafe_rpc: bool,
    pub async_threads: usize,
    pub utxoindex: bool,
    pub reset_db: bool,
    pub outbound_target: usize,
    pub inbound_limit: usize,
    pub testnet: bool,
    pub devnet: bool,
    pub simnet: bool,
}

impl Default for Defaults {
    fn default() -> Self {
        Defaults {
            appdir: "datadir",
            rpclisten_borsh: "127.0.0.1:17110",
            rpclisten_json: "127.0.0.1:18110",
            unsafe_rpc: false,
            async_threads: num_cpus::get(),
            utxoindex: false,
            reset_db: false,
            outbound_target: 8,
            inbound_limit: 128,
            testnet: false,
            devnet: false,
            simnet: false,
        }
    }
}

#[derive(Debug)]
pub struct Args {
    // NOTE: it is best if property names match config file fields
    pub appdir: Option<String>,
<<<<<<< HEAD
    pub logdir: Option<String>,
    pub rpclisten: Option<String>,
    pub rpclisten_borsh: Option<String>,
    pub rpclisten_json: Option<String>,
=======
    pub rpclisten: Option<ContextualNetAddress>,
    pub rpclisten_borsh: Option<ContextualNetAddress>,
    pub rpclisten_json: Option<ContextualNetAddress>,
>>>>>>> a025f962
    pub unsafe_rpc: bool,
    pub wrpc_verbose: bool,
    pub log_level: String,
    pub async_threads: usize,
    pub connect_peers: Vec<ContextualNetAddress>,
    pub add_peers: Vec<ContextualNetAddress>,
    pub listen: Option<ContextualNetAddress>,
    pub user_agent_comments: Vec<String>,
    pub utxoindex: bool,
    pub reset_db: bool,
    pub outbound_target: usize,
    pub inbound_limit: usize,
    pub testnet: bool,
    pub devnet: bool,
    pub simnet: bool,
}

pub fn cli(defaults: &Defaults) -> Command {
    Command::new("kaspad")
        .about(format!("{} (rusty-kaspa) v{}", env!("CARGO_PKG_DESCRIPTION"), version()))
        .version(env!("CARGO_PKG_VERSION"))
        .arg(arg!(-b --appdir <DATA_DIR> "Directory to store data."))
        .arg(arg!(--logdir <LOG_DIR> "Directory to log output."))
        .arg(
            Arg::new("async_threads")
                .short('t')
                .long("async-threads")
                .value_name("async_threads")
                .require_equals(true)
                .value_parser(clap::value_parser!(usize))
                .help(format!("Specify number of async threads (default: {}).", defaults.async_threads)),
        )
        .arg(
            Arg::new("log_level")
                .short('d')
                .long("loglevel")
                .value_name("LEVEL")
                .default_value("info")
                .require_equals(true)
                .help("Logging level for all subsystems {off, error, warn, info, debug, trace}\n-- You may also specify <subsystem>=<level>,<subsystem2>=<level>,... to set the log level for individual subsystems.".to_string()),
        )
        .arg(
            Arg::new("rpclisten")
                .long("rpclisten")
                .value_name("IP[:PORT]")
                .require_equals(true)
                .value_parser(clap::value_parser!(ContextualNetAddress))
                .help("Interface:port to listen for gRPC connections (default port: 16110, testnet: 16210)."),
        )
        .arg(
            Arg::new("rpclisten-borsh")
                .long("rpclisten-borsh")
                .value_name("IP[:PORT]")
                .require_equals(true)
                .default_missing_value(defaults.rpclisten_borsh)
                .value_parser(clap::value_parser!(ContextualNetAddress))
                .help(format!(
                    "Interface:port to listen for wRPC Borsh connections (interop only; default: `{}`).",
                    defaults.rpclisten_borsh
                )),
        )
        .arg(
            Arg::new("rpclisten-json")
                .long("rpclisten-json")
                .value_name("IP[:PORT]")
                .require_equals(true)
                .default_missing_value(defaults.rpclisten_json)
                .value_parser(clap::value_parser!(ContextualNetAddress))
                .help(format!("Interface:port to listen for wRPC JSON connections (default: {}).", defaults.rpclisten_json)),
        )
        .arg(arg!(--unsaferpc "Enable RPC commands which affect the state of the node"))
        .arg(
            Arg::new("connect-peers")
                .long("connect")
                .value_name("IP[:PORT]")
                .action(ArgAction::Append)
                .require_equals(true)
                .value_parser(clap::value_parser!(ContextualNetAddress))
                .help("Connect only to the specified peers at startup."),
        )
        .arg(
            Arg::new("add-peers")
                .long("addpeer")
                .value_name("IP[:PORT]")
                .action(ArgAction::Append)
                .require_equals(true)
                .value_parser(clap::value_parser!(ContextualNetAddress))
                .help("Add peers to connect with at startup."),
        )
        .arg(
            Arg::new("listen")
                .long("listen")
                .value_name("IP[:PORT]")
                .require_equals(true)
                .value_parser(clap::value_parser!(ContextualNetAddress))
                .help("Add an interface:port to listen for connections (default all interfaces port: 16111, testnet: 16211)."),
        )
        .arg(
            Arg::new("outpeers")
                .long("outpeers")
                .value_name("outpeers")
                .require_equals(true)
                .value_parser(clap::value_parser!(usize))
                .help("Target number of outbound peers (default: 8)."),
        )
        .arg(
            Arg::new("maxinpeers")
                .long("maxinpeers")
                .value_name("maxinpeers")
                .require_equals(true)
                .value_parser(clap::value_parser!(usize))
                .help("Max number of inbound peers (default: 128)."),
        )
        .arg(arg!(--"reset-db" "Reset database before starting node. It's needed when switching between subnetworks."))
        .arg(arg!(--utxoindex "Enable the UTXO index"))
        .arg(arg!(--testnet "Use the test network"))
        .arg(arg!(--devnet "Use the development test network"))
        .arg(arg!(--simnet "Use the simulation test network"))
        .arg(
            Arg::new("user_agent_comments")
                .long("uacomment")
                .action(ArgAction::Append)
                .require_equals(true)
                .help("Comment to add to the user agent -- See BIP 14 for more information."),
        )
}

impl Args {
    pub fn parse(defaults: &Defaults) -> Args {
        let m = cli(defaults).get_matches();
        Args {
            appdir: m.get_one::<String>("appdir").cloned(),
<<<<<<< HEAD
            logdir: m.get_one::<String>("logdir").cloned(),
            rpclisten: m.get_one::<String>("rpclisten").cloned(),
            rpclisten_borsh: m.get_one::<String>("rpclisten-borsh").cloned(),
            rpclisten_json: m.get_one::<String>("rpclisten-json").cloned(),
=======
            rpclisten: m.get_one::<ContextualNetAddress>("rpclisten").cloned(),
            rpclisten_borsh: m.get_one::<ContextualNetAddress>("rpclisten-borsh").cloned(),
            rpclisten_json: m.get_one::<ContextualNetAddress>("rpclisten-json").cloned(),
>>>>>>> a025f962
            unsafe_rpc: m.get_one::<bool>("unsaferpc").cloned().unwrap_or(defaults.unsafe_rpc),
            wrpc_verbose: false,
            log_level: m.get_one::<String>("log_level").cloned().unwrap(),
            async_threads: m.get_one::<usize>("async_threads").cloned().unwrap_or(defaults.async_threads),
            connect_peers: m.get_many::<ContextualNetAddress>("connect-peers").unwrap_or_default().copied().collect(),
            add_peers: m.get_many::<ContextualNetAddress>("connect-peers").unwrap_or_default().copied().collect(),
            listen: m.get_one::<ContextualNetAddress>("listen").cloned(),
            outbound_target: m.get_one::<usize>("outpeers").cloned().unwrap_or(defaults.outbound_target),
            inbound_limit: m.get_one::<usize>("maxinpeers").cloned().unwrap_or(defaults.inbound_limit),
            reset_db: m.get_one::<bool>("reset-db").cloned().unwrap_or(defaults.reset_db),
            utxoindex: m.get_one::<bool>("utxoindex").cloned().unwrap_or(defaults.utxoindex),
            testnet: m.get_one::<bool>("testnet").cloned().unwrap_or(defaults.testnet),
            devnet: m.get_one::<bool>("devnet").cloned().unwrap_or(defaults.devnet),
            simnet: m.get_one::<bool>("simnet").cloned().unwrap_or(defaults.simnet),
            user_agent_comments: m.get_many::<String>("user_agent_comments").unwrap_or_default().cloned().collect(),
        }
    }

    pub fn apply_to_config(&self, config: &mut Config) {
        config.utxoindex = self.utxoindex;
        config.unsafe_rpc = self.unsafe_rpc;
        config.user_agent_comments = self.user_agent_comments.clone();
    }
}

/*

  -V, --version                             Display version information and exit
  -C, --configfile=                         Path to configuration file (default: /Users/aspect/Library/Application
                                            Support/Kaspad/kaspad.conf)
  -b, --appdir=                             Directory to store data (default: /Users/aspect/Library/Application
                                            Support/Kaspad)
      --logdir=                             Directory to log output.
  -a, --addpeer=                            Add a peer to connect with at startup
      --connect=                            Connect only to the specified peers at startup
      --nolisten                            Disable listening for incoming connections -- NOTE: Listening is
                                            automatically disabled if the --connect or --proxy options are used
                                            without also specifying listen interfaces via --listen
      --listen=                             Add an interface/port to listen for connections (default all interfaces
                                            port: 16111, testnet: 16211)
      --outpeers=                           Target number of outbound peers (default: 8)
      --maxinpeers=                         Max number of inbound peers (default: 117)
      --enablebanning                       Enable banning of misbehaving peers
      --banduration=                        How long to ban misbehaving peers. Valid time units are {s, m, h}. Minimum
                                            1 second (default: 24h0m0s)
      --banthreshold=                       Maximum allowed ban score before disconnecting and banning misbehaving
                                            peers. (default: 100)
      --whitelist=                          Add an IP network or IP that will not be banned. (eg. 192.168.1.0/24 or
                                            ::1)
      --rpclisten=                          Add an interface/port to listen for RPC connections (default port: 16110,
                                            testnet: 16210)
      --rpccert=                            File containing the certificate file (default:
                                            /Users/aspect/Library/Application Support/Kaspad/rpc.cert)
      --rpckey=                             File containing the certificate key (default:
                                            /Users/aspect/Library/Application Support/Kaspad/rpc.key)
      --rpcmaxclients=                      Max number of RPC clients for standard connections (default: 128)
      --rpcmaxwebsockets=                   Max number of RPC websocket connections (default: 25)
      --rpcmaxconcurrentreqs=               Max number of concurrent RPC requests that may be processed concurrently
                                            (default: 20)
      --norpc                               Disable built-in RPC server
      --saferpc                             Disable RPC commands which affect the state of the node
      --nodnsseed                           Disable DNS seeding for peers
      --dnsseed=                            Override DNS seeds with specified hostname (Only 1 hostname allowed)
      --grpcseed=                           Hostname of gRPC server for seeding peers
      --externalip=                         Add an ip to the list of local addresses we claim to listen on to peers
      --proxy=                              Connect via SOCKS5 proxy (eg. 127.0.0.1:9050)
      --proxyuser=                          Username for proxy server
      --proxypass=                          Password for proxy server
      --dbtype=                             Database backend to use for the Block DAG
      --profile=                            Enable HTTP profiling on given port -- NOTE port must be between 1024 and
                                            65536
  -d, --loglevel=                           Logging level for all subsystems {trace, debug, info, warn, error,
                                            critical} -- You may also specify
                                            <subsystem>=<level>,<subsystem2>=<level>,... to set the log level for
                                            individual subsystems -- Use show to list available subsystems (default:
                                            info)
      --upnp                                Use UPnP to map our listening port outside of NAT
      --minrelaytxfee=                      The minimum transaction fee in KAS/kB to be considered a non-zero fee.
                                            (default: 1e-05)
      --maxorphantx=                        Max number of orphan transactions to keep in memory (default: 100)
      --blockmaxmass=                       Maximum transaction mass to be used when creating a block (default:
                                            10000000)
      --uacomment=                          Comment to add to the user agent -- See BIP 14 for more information.
      --nopeerbloomfilters                  Disable bloom filtering support
      --sigcachemaxsize=                    The maximum number of entries in the signature verification cache
                                            (default: 100000)
      --blocksonly                          Do not accept transactions from remote peers.
      --relaynonstd                         Relay non-standard transactions regardless of the default settings for the
                                            active network.
      --rejectnonstd                        Reject non-standard transactions regardless of the default settings for
                                            the active network.
      --reset-db                            Reset database before starting node. It's needed when switching between
                                            subnetworks.
      --maxutxocachesize=                   Max size of loaded UTXO into ram from the disk in bytes (default:
                                            5000000000)
      --utxoindex                           Enable the UTXO index
      --archival                            Run as an archival node: don't delete old block data when moving the
                                            pruning point (Warning: heavy disk usage)'
      --protocol-version=                   Use non default p2p protocol version (default: 5)
      --testnet                             Use the test network
      --simnet                              Use the simulation test network
      --devnet                              Use the development test network
      --override-dag-params-file=           Overrides DAG params (allowed only on devnet)
  -s, --service=                            Service command {install, remove, start, stop}


*/<|MERGE_RESOLUTION|>--- conflicted
+++ resolved
@@ -43,16 +43,10 @@
 pub struct Args {
     // NOTE: it is best if property names match config file fields
     pub appdir: Option<String>,
-<<<<<<< HEAD
     pub logdir: Option<String>,
-    pub rpclisten: Option<String>,
-    pub rpclisten_borsh: Option<String>,
-    pub rpclisten_json: Option<String>,
-=======
     pub rpclisten: Option<ContextualNetAddress>,
     pub rpclisten_borsh: Option<ContextualNetAddress>,
     pub rpclisten_json: Option<ContextualNetAddress>,
->>>>>>> a025f962
     pub unsafe_rpc: bool,
     pub wrpc_verbose: bool,
     pub log_level: String,
@@ -185,16 +179,10 @@
         let m = cli(defaults).get_matches();
         Args {
             appdir: m.get_one::<String>("appdir").cloned(),
-<<<<<<< HEAD
             logdir: m.get_one::<String>("logdir").cloned(),
-            rpclisten: m.get_one::<String>("rpclisten").cloned(),
-            rpclisten_borsh: m.get_one::<String>("rpclisten-borsh").cloned(),
-            rpclisten_json: m.get_one::<String>("rpclisten-json").cloned(),
-=======
             rpclisten: m.get_one::<ContextualNetAddress>("rpclisten").cloned(),
             rpclisten_borsh: m.get_one::<ContextualNetAddress>("rpclisten-borsh").cloned(),
             rpclisten_json: m.get_one::<ContextualNetAddress>("rpclisten-json").cloned(),
->>>>>>> a025f962
             unsafe_rpc: m.get_one::<bool>("unsaferpc").cloned().unwrap_or(defaults.unsafe_rpc),
             wrpc_verbose: false,
             log_level: m.get_one::<String>("log_level").cloned().unwrap(),

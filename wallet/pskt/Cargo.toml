--- conflicted
+++ resolved
@@ -47,11 +47,7 @@
 serde_json.workspace = true
 wasm-bindgen-test.workspace = true
 js-sys.workspace = true
-<<<<<<< HEAD
-web-sys.workspace = true
-=======
 web-sys.workspace = true
 
 [lints]
-workspace = true
->>>>>>> 8ae55970
+workspace = true
--- conflicted
+++ resolved
@@ -470,12 +470,7 @@
             let reused_values = SigHashReusedValuesUnsync::new();
 
             tx.populated_inputs().enumerate().try_for_each(|(idx, (input, entry))| {
-<<<<<<< HEAD
-                // TODO: should kip10_enabled flag be enabled by default, or should we at least let the caller the ability to control it?
-                TxScriptEngine::from_transaction_input(&tx, input, idx, entry, &reused_values, &cache, false, false).execute()?;
-=======
                 TxScriptEngine::from_transaction_input(&tx, input, idx, entry, &reused_values, &cache).execute()?;
->>>>>>> 6a94fac3
                 <Result<(), ExtractError>>::Ok(())
             })?;
         }

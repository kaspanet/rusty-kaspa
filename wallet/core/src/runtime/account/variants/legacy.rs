--- conflicted
+++ resolved
@@ -26,16 +26,9 @@
         let id = AccountId::from_legacy(&prv_key_data_id, &data);
         let inner = Arc::new(Inner::new(wallet, id, Some(settings)));
 
-<<<<<<< HEAD
-        let storage::account::Legacy { xpub_keys, .. } = data;
-
-        let address_derivation_indexes = meta.and_then(|meta| meta.address_derivation_indexes()).unwrap_or_default();
-
-=======
         let address_derivation_indexes =
             meta.and_then(|meta| meta.address_derivation_indexes()).unwrap_or(AddressDerivationMeta::new(0, 0));
         let account_index = 0;
->>>>>>> 8b64a2b6
         let derivation =
             AddressDerivationManager::create_legacy_pubkey_managers(wallet, account_index, address_derivation_indexes.clone(), data)?;
 
@@ -137,10 +130,6 @@
 
     fn as_storable(&self) -> Result<storage::account::Account> {
         let settings = self.context().settings.clone().unwrap_or_default();
-<<<<<<< HEAD
-
-        let legacy = storage::Legacy::new(self.xpub_keys.clone());
-=======
         // let mut receive_pubkeys = HashMap::new();
         // let mut change_pubkeys = HashMap::new();
         // for derivator in &self.derivation.derivators {
@@ -150,7 +139,6 @@
         let legacy = storage::Legacy {};
         // receive_pubkeys: Arc::new(receive_pubkeys),
         // change_pubkeys: Arc::new(change_pubkeys)
->>>>>>> 8b64a2b6
 
         let account = storage::Account::new(*self.id(), Some(self.prv_key_data_id), settings, storage::AccountData::Legacy(legacy));
 

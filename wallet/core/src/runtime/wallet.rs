--- conflicted
+++ resolved
@@ -285,7 +285,7 @@
         Ok(())
     }
 
-<<<<<<< HEAD
+
     /// Loads a wallet from storage. Accounts are not activated by this call.
     pub async fn load(self: &Arc<Wallet>, secret: Secret, name: Option<String>) -> Result<()> {
         if let Err(err) = self.load_impl(secret, name).await {
@@ -294,7 +294,8 @@
         } else {
             Ok(())
         }
-=======
+    }
+
     /// Loads a wallet from storage. Accounts are activated by this call.
     pub async fn load_and_activate(self: &Arc<Wallet>, secret: Secret, name: Option<String>) -> Result<()> {
         self.reset().await?;
@@ -314,7 +315,6 @@
     async fn initialize_all_stored_accounts(self: &Arc<Wallet>, secret: Secret) -> Result<()> {
         self.initialized_accounts(None, secret).await?.try_collect::<Vec<_>>().await?;
         Ok(())
->>>>>>> 8b64a2b6
     }
 
     pub async fn get_prv_key_data(&self, wallet_secret: Secret, id: &PrvKeyDataId) -> Result<Option<PrvKeyData>> {
@@ -792,13 +792,7 @@
             log_info!("TODO: PrivateKeyAlreadyExists {}", prv_key_data.id.to_hex());
         }
 
-<<<<<<< HEAD
-        // TODO: xpub_keys
-        let xpub_keys = Arc::new(vec![]);
-        let data = storage::Legacy::new(xpub_keys);
-=======
         let data = storage::Legacy {}; // receive_pubkeys: Arc::new(HashMap::new()), change_pubkeys: Arc::new(HashMap::new()) };
->>>>>>> 8b64a2b6
         let settings = storage::Settings::default();
         let account = Arc::new(runtime::account::Legacy::try_new(self, prv_key_data.id, settings, data, None).await?);
         // store private key
@@ -859,14 +853,7 @@
                 // account
             }
             AccountKind::Legacy => {
-                // let receive_pubkeys = Arc::new(HashMap::new());
-                // let change_pubkeys = Arc::new(HashMap::new());
-
-<<<<<<< HEAD
-                let data = storage::Legacy::new(xpub_keys);
-=======
-                let data = storage::Legacy {}; //receive_pubkeys, change_pubkeys };
->>>>>>> 8b64a2b6
+                let data = storage::Legacy {};
                 let settings = storage::Settings::default();
                 Arc::new(runtime::account::Legacy::try_new(self, prv_key_data.id, settings, data, None).await?)
             }

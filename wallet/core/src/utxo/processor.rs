--- conflicted
+++ resolved
@@ -136,13 +136,9 @@
     }
 
     pub async fn bind_rpc(&self, rpc: Option<Rpc>) -> Result<()> {
-<<<<<<< HEAD
-        *self.inner.rpc.lock().unwrap() = rpc.clone();
+        self.inner.rpc.lock().unwrap().clone_from(&rpc);
         let rpc_api = rpc.as_ref().map(|rpc| rpc.rpc_api().clone());
         self.metrics().bind_rpc(rpc_api);
-=======
-        self.inner.rpc.lock().unwrap().clone_from(&rpc);
->>>>>>> 7974dae5
         self.sync_proc().bind_rpc(rpc).await?;
         Ok(())
     }

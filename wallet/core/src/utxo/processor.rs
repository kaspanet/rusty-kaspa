//!
//! Implements [`UtxoProcessor`], which is the main component
//! of the UTXO subsystem. It is responsible for managing and
//! coordinating multiple [`UtxoContext`] instances acting as
//! a hub for UTXO event dispersal and related processing.
//!

use crate::imports::*;
// use futures::pin_mut;
use kaspa_notify::{
    listener::ListenerId,
    scope::{Scope, UtxosChangedScope, VirtualDaaScoreChangedScope},
};
use kaspa_rpc_core::{
    api::{
        ctl::{RpcCtl, RpcState},
        ops::{RPC_API_REVISION, RPC_API_VERSION},
    },
    message::UtxosChangedNotification,
    GetServerInfoResponse, RpcFeeEstimate,
<<<<<<< HEAD
    GetServerInfoResponse, RpcFeeEstimate,
=======
>>>>>>> 8b370fc6
};
use kaspa_wrpc_client::KaspaRpcClient;
use workflow_core::channel::{Channel, DuplexChannel, Sender};
use workflow_core::task::spawn;

use crate::events::Events;
use crate::result::Result;
use crate::utxo::{Maturity, OutgoingTransaction, PendingUtxoEntryReference, SyncMonitor, UtxoContext, UtxoEntryId};
<<<<<<< HEAD
use crate::utxo::{Maturity, OutgoingTransaction, PendingUtxoEntryReference, SyncMonitor, UtxoContext, UtxoEntryId};
=======
>>>>>>> 8b370fc6
use crate::wallet::WalletBusMessage;
use kaspa_rpc_core::{
    notify::connection::{ChannelConnection, ChannelType},
    Notification,
};

pub struct Inner {
    /// Coinbase UTXOs in stasis
    stasis: DashMap<UtxoEntryId, PendingUtxoEntryReference>,
    /// UTXOs pending maturity
    pending: DashMap<UtxoEntryId, PendingUtxoEntryReference>,
    /// Outgoing Transactions
    outgoing: DashMap<TransactionId, OutgoingTransaction>,
    /// Address to UtxoContext map (maps all addresses used by
    /// all UtxoContexts to their respective UtxoContexts)
    address_to_utxo_context_map: DashMap<Arc<Address>, UtxoContext>,
    // ---
    current_daa_score: Arc<AtomicU64>,
    network_id: Arc<Mutex<Option<NetworkId>>>,
    rpc: Mutex<Option<Rpc>>,
    is_connected: AtomicBool,
    listener_id: Mutex<Option<ListenerId>>,
    task_ctl: DuplexChannel,
    task_is_running: AtomicBool,
    notification_channel: Channel<Notification>,
    sync_proc: SyncMonitor,
    multiplexer: Multiplexer<Box<Events>>,
    wallet_bus: Option<Channel<WalletBusMessage>>,
    notification_guard: AsyncRwLock<()>,
    connect_disconnect_guard: AsyncMutex<()>,
    metrics: Arc<Metrics>,
    metrics_kinds: Mutex<Vec<MetricsUpdateKind>>,
    connection_signaler: Mutex<Option<Sender<std::result::Result<(), String>>>>,
    fee_rate_task_ctl: DuplexChannel,
    fee_rate_task_is_running: AtomicBool,
<<<<<<< HEAD
    fee_rate_task_ctl: DuplexChannel,
    fee_rate_task_is_running: AtomicBool,
=======
>>>>>>> 8b370fc6
}

impl Inner {
    pub fn new(
        rpc: Option<Rpc>,
        network_id: Option<NetworkId>,
        multiplexer: Multiplexer<Box<Events>>,
        wallet_bus: Option<Channel<WalletBusMessage>>,
    ) -> Self {
        Self {
            stasis: DashMap::new(),
            pending: DashMap::new(),
            outgoing: DashMap::new(),
            address_to_utxo_context_map: DashMap::new(),
            current_daa_score: Arc::new(AtomicU64::new(0)),
            network_id: Arc::new(Mutex::new(network_id)),
            rpc: Mutex::new(rpc.clone()),
            is_connected: AtomicBool::new(false),
            listener_id: Mutex::new(None),
            task_ctl: DuplexChannel::oneshot(),
            task_is_running: AtomicBool::new(false),
            notification_channel: Channel::<Notification>::unbounded(),
            sync_proc: SyncMonitor::new(rpc.clone(), &multiplexer),
            multiplexer,
            wallet_bus,
            notification_guard: Default::default(),
            connect_disconnect_guard: Default::default(),
            metrics: Arc::new(Metrics::default()),
            metrics_kinds: Mutex::new(vec![]),
            connection_signaler: Mutex::new(None),
            fee_rate_task_ctl: DuplexChannel::oneshot(),
            fee_rate_task_is_running: AtomicBool::new(false),
<<<<<<< HEAD
            fee_rate_task_ctl: DuplexChannel::oneshot(),
            fee_rate_task_is_running: AtomicBool::new(false),
=======
>>>>>>> 8b370fc6
        }
    }
}

#[derive(Clone)]
pub struct UtxoProcessor {
    inner: Arc<Inner>,
}

impl UtxoProcessor {
    pub fn new(
        rpc: Option<Rpc>,
        network_id: Option<NetworkId>,
        multiplexer: Option<Multiplexer<Box<Events>>>,
        wallet_bus: Option<Channel<WalletBusMessage>>,
    ) -> Self {
        let multiplexer = multiplexer.unwrap_or_default();
        UtxoProcessor { inner: Arc::new(Inner::new(rpc, network_id, multiplexer, wallet_bus)) }
    }

    pub fn rpc_api(&self) -> Arc<DynRpcApi> {
        self.inner.rpc.lock().unwrap().as_ref().expect("UtxoProcessor RPC not initialized").rpc_api().clone()
    }

    pub fn try_rpc_api(&self) -> Option<Arc<DynRpcApi>> {
        self.inner.rpc.lock().unwrap().as_ref().map(|rpc| rpc.rpc_api()).cloned()
    }

    pub fn rpc_ctl(&self) -> RpcCtl {
        self.inner.rpc.lock().unwrap().as_ref().expect("UtxoProcessor RPC not initialized").rpc_ctl().clone()
    }

    pub fn try_rpc_ctl(&self) -> Option<RpcCtl> {
        self.inner.rpc.lock().unwrap().as_ref().map(|rpc| rpc.rpc_ctl()).cloned()
    }

    pub fn rpc_url(&self) -> Option<String> {
        self.rpc_ctl().descriptor()
    }

    pub fn rpc_client(&self) -> Option<Arc<KaspaRpcClient>> {
        self.rpc_api().clone().downcast_arc::<KaspaRpcClient>().ok()
    }

    pub async fn bind_rpc(&self, rpc: Option<Rpc>) -> Result<()> {
        self.inner.rpc.lock().unwrap().clone_from(&rpc);
        let rpc_api = rpc.as_ref().map(|rpc| rpc.rpc_api().clone());
        self.metrics().bind_rpc(rpc_api);
        self.sync_proc().bind_rpc(rpc).await?;
        Ok(())
    }

    pub fn metrics(&self) -> &Arc<Metrics> {
        &self.inner.metrics
    }

    pub fn wallet_bus(&self) -> &Option<Channel<WalletBusMessage>> {
        &self.inner.wallet_bus
    }

    pub fn has_rpc(&self) -> bool {
        self.inner.rpc.lock().unwrap().is_some()
    }

    pub fn multiplexer(&self) -> &Multiplexer<Box<Events>> {
        &self.inner.multiplexer
    }

    pub async fn notification_lock(&self) -> AsyncRwLockReadGuard<()> {
        self.inner.notification_guard.read().await
    }

    pub fn sync_proc(&self) -> &SyncMonitor {
        &self.inner.sync_proc
    }

    pub fn listener_id(&self) -> Result<ListenerId> {
        self.inner.listener_id.lock().unwrap().ok_or(Error::ListenerId)
    }

    pub fn set_network_id(&self, network_id: &NetworkId) {
        self.inner.network_id.lock().unwrap().replace(*network_id);
    }

    pub fn network_id(&self) -> Result<NetworkId> {
        (*self.inner.network_id.lock().unwrap()).ok_or(Error::MissingNetworkId)
    }

    pub fn network_params(&self) -> Result<&'static NetworkParams> {
        // pub fn network_params(&self) -> Result<NetworkParams> {
        let network_id = (*self.inner.network_id.lock().unwrap()).ok_or(Error::MissingNetworkId)?;
        Ok(NetworkParams::from(network_id))
        // Ok(network_id.into())
    }

    pub fn pending(&self) -> &DashMap<UtxoEntryId, PendingUtxoEntryReference> {
        &self.inner.pending
    }

    pub fn outgoing(&self) -> &DashMap<TransactionId, OutgoingTransaction> {
        &self.inner.outgoing
    }

    pub fn stasis(&self) -> &DashMap<UtxoEntryId, PendingUtxoEntryReference> {
        &self.inner.stasis
    }

    pub fn current_daa_score(&self) -> Option<u64> {
        self.is_connected().then_some(self.inner.current_daa_score.load(Ordering::SeqCst))
    }

    pub fn address_to_utxo_context_map(&self) -> &DashMap<Arc<Address>, UtxoContext> {
        &self.inner.address_to_utxo_context_map
    }

    pub fn address_to_utxo_context(&self, address: &Address) -> Option<UtxoContext> {
        self.inner.address_to_utxo_context_map.get(address).map(|v| v.clone())
    }

    pub async fn register_addresses(&self, addresses: Vec<Arc<Address>>, utxo_context: &UtxoContext) -> Result<()> {
        addresses.iter().for_each(|address| {
            self.inner.address_to_utxo_context_map.insert(address.clone(), utxo_context.clone());
        });

        if self.is_connected() {
            if !addresses.is_empty() {
                let addresses = addresses.into_iter().map(|address| (*address).clone()).collect::<Vec<_>>();
                let utxos_changed_scope = UtxosChangedScope::new(addresses);
                self.rpc_api().start_notify(self.listener_id()?, utxos_changed_scope.into()).await?;
            } else {
                log_error!("registering an empty address list!");
            }
        }
        Ok(())
    }

    pub async fn unregister_addresses(&self, addresses: Vec<Arc<Address>>) -> Result<()> {
        addresses.iter().for_each(|address| {
            self.inner.address_to_utxo_context_map.remove(address);
        });

        if self.is_connected() {
            if !addresses.is_empty() {
                let addresses = addresses.into_iter().map(|address| (*address).clone()).collect::<Vec<_>>();
                let utxos_changed_scope = UtxosChangedScope::new(addresses);
                self.rpc_api().stop_notify(self.listener_id()?, utxos_changed_scope.into()).await?;
            } else {
                log_error!("unregistering empty address list!");
            }
        }
        Ok(())
    }

    pub async fn notify(&self, event: Events) -> Result<()> {
        self.multiplexer()
            .try_broadcast(Box::new(event))
            .map_err(|_| Error::Custom("multiplexer channel error during notify".to_string()))?;
        Ok(())
    }

    pub fn try_notify(&self, event: Events) -> Result<()> {
        self.multiplexer()
            .try_broadcast(Box::new(event))
            .map_err(|_| Error::Custom("multiplexer channel error during try_notify".to_string()))?;
        Ok(())
    }

    pub async fn handle_daa_score_change(&self, current_daa_score: u64) -> Result<()> {
        self.inner.current_daa_score.store(current_daa_score, Ordering::SeqCst);
        self.notify(Events::DaaScoreChange { current_daa_score }).await?;
        self.handle_pending(current_daa_score).await?;
        self.handle_outgoing(current_daa_score).await?;
        Ok(())
    }

    #[allow(clippy::mutable_key_type)]
    pub async fn handle_pending(&self, current_daa_score: u64) -> Result<()> {
        let params = self.network_params()?;

        let (mature_entries, revived_entries) = {
            // scan and remove any pending entries that gained maturity
            let mut mature_entries = vec![];
            let pending_entries = &self.inner.pending;
            pending_entries.retain(|_, pending_entry| match pending_entry.maturity(params, current_daa_score) {
                Maturity::Confirmed => {
                    mature_entries.push(pending_entry.clone());
                    false
                }
                _ => true,
            });

            // scan and remove any stasis entries that can now become pending
            // or gained maturity
            let mut revived_entries = vec![];
            let stasis_entries = &self.inner.stasis;
            stasis_entries.retain(|_, stasis_entry| {
                match stasis_entry.maturity(params, current_daa_score) {
                    Maturity::Confirmed => {
                        mature_entries.push(stasis_entry.clone());
                        false
                    }
                    Maturity::Pending => {
                        revived_entries.push(stasis_entry.clone());
                        // relocate from stasis to pending ...
                        pending_entries.insert(stasis_entry.id(), stasis_entry.clone());
                        false
                    }
                    Maturity::Stasis => true,
                }
            });
            (mature_entries, revived_entries)
        };

        // ------

        let promotions =
            HashMap::group_from(mature_entries.into_iter().map(|utxo| (utxo.inner.utxo_context.clone(), utxo.inner.entry.clone())));
        let mut updated_contexts: HashSet<UtxoContext> = HashSet::from_iter(promotions.keys().cloned());

        for (context, utxos) in promotions.into_iter() {
            context.promote(utxos).await?;
        }

        // ------

        let revivals =
            HashMap::group_from(revived_entries.into_iter().map(|utxo| (utxo.inner.utxo_context.clone(), utxo.inner.entry.clone())));
        updated_contexts.extend(revivals.keys().cloned());

        for (context, utxos) in revivals.into_iter() {
            context.revive(utxos).await?;
        }

        for context in updated_contexts.into_iter() {
            context.update_balance().await?;
        }

        Ok(())
    }

    async fn handle_outgoing(&self, current_daa_score: u64) -> Result<()> {
        let longevity = self.network_params()?.user_transaction_maturity_period_daa();

        self.inner.outgoing.retain(|_, outgoing| {
            if outgoing.acceptance_daa_score() != 0 && (outgoing.acceptance_daa_score() + longevity) < current_daa_score {
                outgoing.originating_context().remove_outgoing_transaction(&outgoing.id());
                false
            } else {
                true
            }
        });

        Ok(())
    }

    pub fn register_outgoing_transaction(&self, outgoing_transaction: OutgoingTransaction) {
        self.inner.outgoing.insert(outgoing_transaction.id(), outgoing_transaction);
    }

    pub fn cancel_outgoing_transaction(&self, transaction_id: TransactionId) {
        self.inner.outgoing.remove(&transaction_id);
    }

    pub async fn handle_discovery(&self, record: TransactionRecord) -> Result<()> {
        if let Some(wallet_bus) = self.wallet_bus() {
            // if UtxoProcessor has an associated wallet_bus installed
            // by the wallet, cascade the discovery to the wallet so that
            // it can check if the record exists in its storage and handle
            // it in accordance to its policies.
            wallet_bus.sender.send(WalletBusMessage::Discovery { record }).await?;
        } else {
            // otherwise we fetch the unixtime and broadcast the discovery event
            let transaction_daa_score = record.block_daa_score();
            match self.rpc_api().get_daa_score_timestamp_estimate(vec![transaction_daa_score]).await {
                Ok(timestamps) => {
                    if let Some(timestamp) = timestamps.first() {
                        let mut record = record.clone();
                        record.set_unixtime(*timestamp);
                        self.notify(Events::Discovery { record }).await?;
                    } else {
                        self.notify(Events::Error {
                            message: format!(
                                "Unable to obtain DAA to unixtime for DAA {transaction_daa_score}, timestamp data is empty"
                            ),
                        })
                        .await?;
                    }
                }
                Err(err) => {
                    self.notify(Events::Error { message: format!("Unable to resolve DAA to unixtime: {err}") }).await?;
                }
            }
        }

        Ok(())
    }

    pub async fn handle_utxo_changed(&self, utxos: UtxosChangedNotification) -> Result<()> {
        let current_daa_score = self.current_daa_score().expect("DAA score expected when handling UTXO Changed notifications");

        #[allow(clippy::mutable_key_type)]
        let mut updated_contexts: HashSet<UtxoContext> = HashSet::default();

        let added = (*utxos.added).clone().into_iter().filter_map(|entry| entry.address.clone().map(|address| (address, entry)));
        let mut added = HashMap::group_from(added);

<<<<<<< HEAD
        let added = (*utxos.added).clone().into_iter().filter_map(|entry| entry.address.clone().map(|address| (address, entry)));
        let mut added = HashMap::group_from(added);

=======
>>>>>>> 8b370fc6
        let removed = (*utxos.removed).clone().into_iter().filter_map(|entry| entry.address.clone().map(|address| (address, entry)));
        let mut removed = HashMap::group_from(removed);

        // Create separate lists for entries that appear in both added and removed
        let mut common_added = HashMap::new();
        //let mut common_removed = HashMap::new();

        // Find common entries and separate them
        for (address, removed_entries) in removed.clone().into_iter() {
            if let Some(added_entries) = added.get(&address) {
                //let mut common_entries_removed = Vec::new();
                let mut common_entries_added = Vec::new();

                for removed_entry in removed_entries.iter() {
                    if let Some(added_entry) = added_entries.iter().find(|added_entry| added_entry.outpoint == removed_entry.outpoint)
                    {
                        //common_entries_removed.push(removed_entry.clone());
                        common_entries_added.push(added_entry.clone());
                    }
                }

                if !common_entries_added.is_empty() {
                    //common_removed.insert(address.clone(), common_entries_removed.clone());
                    common_added.insert(address.clone(), common_entries_added.clone());

                    // Remove common entries from original lists
                    if let Some(entries) = removed.get_mut(&address) {
                        entries.retain(|entry| !common_entries_added.iter().any(|common| common.outpoint == entry.outpoint));
                    }
                    if let Some(entries) = added.get_mut(&address) {
                        entries.retain(|entry| !common_entries_added.iter().any(|common| common.outpoint == entry.outpoint));
                    }
                }
            }
        }

        // Clean up empty entries
        removed.retain(|_, entries| !entries.is_empty());
        added.retain(|_, entries| !entries.is_empty());

        // Process remaining removed entries
<<<<<<< HEAD
        let mut removed = HashMap::group_from(removed);

        // Create separate lists for entries that appear in both added and removed
        let mut common_added = HashMap::new();
        //let mut common_removed = HashMap::new();

        // Find common entries and separate them
        for (address, removed_entries) in removed.clone().into_iter() {
            if let Some(added_entries) = added.get(&address) {
                //let mut common_entries_removed = Vec::new();
                let mut common_entries_added = Vec::new();

                for removed_entry in removed_entries.iter() {
                    if let Some(added_entry) = added_entries.iter().find(|added_entry| added_entry.outpoint == removed_entry.outpoint)
                    {
                        //common_entries_removed.push(removed_entry.clone());
                        common_entries_added.push(added_entry.clone());
                    }
                }

                if !common_entries_added.is_empty() {
                    //common_removed.insert(address.clone(), common_entries_removed.clone());
                    common_added.insert(address.clone(), common_entries_added.clone());

                    // Remove common entries from original lists
                    if let Some(entries) = removed.get_mut(&address) {
                        entries.retain(|entry| !common_entries_added.iter().any(|common| common.outpoint == entry.outpoint));
                    }
                    if let Some(entries) = added.get_mut(&address) {
                        entries.retain(|entry| !common_entries_added.iter().any(|common| common.outpoint == entry.outpoint));
                    }
                }
            }
        }

        // Clean up empty entries
        removed.retain(|_, entries| !entries.is_empty());
        added.retain(|_, entries| !entries.is_empty());

        // Process remaining removed entries
=======
>>>>>>> 8b370fc6
        for (address, entries) in removed.into_iter() {
            if let Some(utxo_context) = self.address_to_utxo_context(&address) {
                updated_contexts.insert(utxo_context.clone());
                let entries = entries
                    .iter()
                    .map(|entry| entry.try_into().expect("expected to convert to UTXO Entry reference"))
                    .collect::<Vec<_>>();
                if entries.is_not_empty() {
                    utxo_context.handle_utxo_removed(entries, current_daa_score).await?;
                }
            } else {
                log_error!("receiving UTXO Changed 'removed' notification for an unknown address: {}", address);
            }
        }

        // Process remaining added entries
<<<<<<< HEAD
        // Process remaining added entries
=======
>>>>>>> 8b370fc6
        for (address, entries) in added.into_iter() {
            if let Some(utxo_context) = self.address_to_utxo_context(&address) {
                updated_contexts.insert(utxo_context.clone());
                let entries = entries
                    .iter()
                    .map(|entry| entry.try_into().expect("expected to convert to UTXO Entry reference"))
                    .collect::<Vec<_>>();
                if entries.is_not_empty() {
                    utxo_context.handle_utxo_added(entries, current_daa_score).await?;
                }
<<<<<<< HEAD
            } else {
                log_error!("receiving UTXO Changed 'added' notification for an unknown address: {}", address);
            }
        }

        for (address, entries_added) in common_added.into_iter() {
            if let Some(utxo_context) = self.address_to_utxo_context(&address) {
                updated_contexts.insert(utxo_context.clone());
                //let entries_removed = common_removed.get(&address).unwrap();

                let added_utxos = entries_added.iter().map(|entry| entry.try_into().expect("UtxoEntryReference::try_from(RpcUtxosByAddress) should succeed - perhaps the RpcUtxosByAddress is missing data?")).collect::<Vec<UtxoEntryReference>>();
                //let removed_utxos = entries_removed.iter().map(|entry| entry.into()).collect::<Vec<_>>();

                utxo_context.update_utxos(added_utxos, current_daa_score).await?;
=======
>>>>>>> 8b370fc6
            } else {
                log_error!("receiving UTXO Changed 'added' notification for an unknown address: {}", address);
            }
        }

<<<<<<< HEAD
        // Update balances for affected contexts
=======
        for (address, entries_added) in common_added.into_iter() {
            if let Some(utxo_context) = self.address_to_utxo_context(&address) {
                updated_contexts.insert(utxo_context.clone());
                //let entries_removed = common_removed.get(&address).unwrap();

                let added_utxos = entries_added.iter().map(|entry| entry.try_into().expect("UtxoEntryReference::try_from(RpcUtxosByAddress) should succeed - perhaps the RpcUtxosByAddress is missing data?")).collect::<Vec<UtxoEntryReference>>();
                //let removed_utxos = entries_removed.iter().map(|entry| entry.into()).collect::<Vec<_>>();

                utxo_context.update_utxos(added_utxos, current_daa_score).await?;
            } else {
                log_error!("receiving UTXO Changed 'added' notification for an unknown address: {}", address);
            }
        }

>>>>>>> 8b370fc6
        // Update balances for affected contexts
        for context in updated_contexts.iter() {
            context.update_balance().await?;
        }

        Ok(())
    }

    pub fn is_connected(&self) -> bool {
        self.inner.is_connected.load(Ordering::SeqCst)
    }

    pub fn is_synced(&self) -> bool {
        self.sync_proc().is_synced()
    }

    pub fn is_running(&self) -> bool {
        self.inner.task_is_running.load(Ordering::SeqCst)
    }

    pub async fn init_state_from_server(&self) -> Result<bool> {
        let GetServerInfoResponse {
            rpc_api_version,
            rpc_api_revision,
            server_version,
            network_id: server_network_id,
            has_utxo_index,
            is_synced,
            virtual_daa_score,
        } = self.rpc_api().get_server_info().await?;

        if rpc_api_version > RPC_API_VERSION {
            let current = format!("{RPC_API_VERSION}.{RPC_API_REVISION}");
            let connected = format!("{rpc_api_version}.{rpc_api_revision}");
            return Err(Error::RpcApiVersion(current, connected));
        }

        if !has_utxo_index {
            self.notify(Events::UtxoIndexNotEnabled { url: self.rpc_url() }).await?;
            return Err(Error::MissingUtxoIndex);
        }

        let network_id = self.network_id()?;
        if network_id != server_network_id {
            return Err(Error::InvalidNetworkType(network_id.to_string(), server_network_id.to_string()));
        }

        self.inner.current_daa_score.store(virtual_daa_score, Ordering::SeqCst);

        log_trace!("Connected to kaspad: '{server_version}' on '{server_network_id}';  SYNC: {is_synced}  DAA: {virtual_daa_score}");
        self.notify(Events::ServerStatus { server_version, is_synced, network_id, url: self.rpc_url() }).await?;

        Ok(is_synced)
    }

    pub async fn handle_connect_impl(&self) -> Result<()> {
        let is_synced = self.init_state_from_server().await?;
        self.inner.is_connected.store(true, Ordering::SeqCst);
        self.register_notification_listener().await?;
        self.notify(Events::UtxoProcStart).await?;
        self.sync_proc().track(is_synced).await?;

        let this = self.clone();
        self.inner.metrics.register_sink(Arc::new(Box::new(move |snapshot: MetricsSnapshot| {
            if let Err(err) = this.deliver_metrics_snapshot(Box::new(snapshot)) {
                println!("Error ingesting metrics snapshot: {}", err);
            }
            None
        })));

        Ok(())
    }

    /// Allows use to supply a channel Sender that will
    /// receive the result of the wRPC connection attempt.
    pub fn set_connection_signaler(&self, signal: Sender<std::result::Result<(), String>>) {
        *self.inner.connection_signaler.lock().unwrap() = Some(signal);
    }

    fn signal_connection(&self, result: std::result::Result<(), String>) -> bool {
        let signal = self.inner.connection_signaler.lock().unwrap().take();
        if let Some(signal) = signal.as_ref() {
            let _ = signal.try_send(result);
            true
        } else {
            false
        }
    }

    pub async fn handle_connect(&self) -> Result<()> {
        let _ = self.inner.connect_disconnect_guard.lock().await;

        match self.handle_connect_impl().await {
            Err(err) => {
                if !self.signal_connection(Err(err.to_string())) {
                    log_error!("UtxoProcessor: error while connecting to node: {err}");
                }
                self.notify(Events::UtxoProcError { message: err.to_string() }).await?;
                if let Some(client) = self.rpc_client() {
                    // try force disconnect the client if we have failed
                    // to negotiate the connection to the node.
                    client.disconnect().await?;
                }
                Err(err)
            }
            Ok(_) => {
                self.signal_connection(Ok(()));
                Ok(())
            }
        }
    }

    pub async fn handle_disconnect(&self) -> Result<()> {
        let _ = self.inner.connect_disconnect_guard.lock().await;

        self.inner.is_connected.store(false, Ordering::SeqCst);
        // self.stop_metrics();

        self.inner.metrics.unregister_sink();

        self.unregister_notification_listener().await?;
        self.notify(Events::UtxoProcStop).await?;
        self.cleanup().await?;

        Ok(())
    }

    pub async fn cleanup(&self) -> Result<()> {
        self.inner.pending.clear();
        self.inner.stasis.clear();
        self.inner.outgoing.clear();
        self.inner.address_to_utxo_context_map.clear();
        Ok(())
    }

    async fn register_notification_listener(&self) -> Result<()> {
        let listener_id = self.rpc_api().register_new_listener(ChannelConnection::new(
            "utxo processor",
            self.inner.notification_channel.sender.clone(),
            ChannelType::Persistent,
        ));
        *self.inner.listener_id.lock().unwrap() = Some(listener_id);
        self.rpc_api().start_notify(listener_id, Scope::VirtualDaaScoreChanged(VirtualDaaScoreChangedScope {})).await?;
        Ok(())
    }

    async fn unregister_notification_listener(&self) -> Result<()> {
        let listener_id = self.inner.listener_id.lock().unwrap().take();
        if let Some(id) = listener_id {
            // we do not need this as we are unregister the entire listener here...
            self.rpc_api().unregister_listener(id).await?;
        }
        Ok(())
    }

    async fn handle_notification(&self, notification: Notification) -> Result<()> {
        let _lock = self.inner.notification_guard.write().await;

        match notification {
            Notification::VirtualDaaScoreChanged(virtual_daa_score_changed_notification) => {
                self.handle_daa_score_change(virtual_daa_score_changed_notification.virtual_daa_score).await?;
            }

            Notification::UtxosChanged(utxos_changed_notification) => {
                if !self.is_synced() {
                    self.sync_proc().track(true).await?;
                }

                self.handle_utxo_changed(utxos_changed_notification).await?;
            }

            _ => {
                log_warn!("unknown notification: {:?}", notification);
            }
        }

        Ok(())
    }

    fn deliver_metrics_snapshot(&self, snapshot: Box<MetricsSnapshot>) -> Result<()> {
        let metrics_kinds = self.inner.metrics_kinds.lock().unwrap().clone();
        for kind in metrics_kinds.into_iter() {
            match kind {
                MetricsUpdateKind::WalletMetrics => {
                    let mempool_size = snapshot.get(&Metric::NetworkMempoolSize) as u64;
                    let metrics = MetricsUpdate::WalletMetrics { mempool_size };
                    self.try_notify(Events::Metrics { network_id: self.network_id()?, metrics })?;
                }
            }
        }

        Ok(())
    }

    pub async fn start_metrics(&self) -> Result<()> {
        self.inner.metrics.start_task().await?;
        self.inner.metrics.bind_rpc(Some(self.rpc_api().clone()));

        Ok(())
    }

    pub async fn stop_metrics(&self) -> Result<()> {
        self.inner.metrics.stop_task().await?;
        self.inner.metrics.bind_rpc(None);

        Ok(())
    }

    pub async fn start(&self) -> Result<()> {
        let this = self.clone();
        if this.inner.task_is_running.load(Ordering::SeqCst) {
            return Err(Error::custom("UtxoProcessor::start() called while task is already running"));
        }
        this.inner.task_is_running.store(true, Ordering::SeqCst);
        let rpc_ctl_channel = this.rpc_ctl().multiplexer().channel();
        let task_ctl_receiver = self.inner.task_ctl.request.receiver.clone();
        let task_ctl_sender = self.inner.task_ctl.response.sender.clone();
        let notification_receiver = self.inner.notification_channel.receiver.clone();

        // handle power up on an already connected rpc channel
        // clients relying on UtxoProcessor state should monitor
        // for and handle `UtxoProcStart` and `UtxoProcStop` events.
        if this.rpc_ctl().is_connected() {
            this.handle_connect().await.unwrap_or_else(|err| log_error!("{err}"));
        }

        spawn(async move {
            loop {
                select_biased! {
                    msg = rpc_ctl_channel.receiver.recv().fuse() => {
                        match msg {
                            Ok(msg) => {

                                // handle RPC channel connection and disconnection events
                                match msg {
                                    RpcState::Connected => {
                                        if !this.is_connected() && this.handle_connect().await.is_ok() {
                                            this.inner.multiplexer.try_broadcast(Box::new(Events::Connect {
                                                network_id : this.network_id().expect("network id expected during connection"),
                                                url : this.rpc_url()
                                            })).unwrap_or_else(|err| log_error!("{err}"));
                                        }
                                    },
                                    RpcState::Disconnected => {
                                        if this.is_connected() {
                                            this.inner.multiplexer.try_broadcast(Box::new(Events::Disconnect {
                                                network_id : this.network_id().expect("network id expected during connection"),
                                                url : this.rpc_url()
                                            })).unwrap_or_else(|err| log_error!("{err}"));
                                            this.handle_disconnect().await.unwrap_or_else(|err| log_error!("{err}"));
                                        }
                                    }
                                }
                            }
                            Err(err) => {
                                log_error!("UtxoProcessor: error while receiving rpc_ctl_channel message: {err}");
                                log_error!("Suspending UTXO processor...");
                                break;
                            }
                        }
                    }
                    notification = notification_receiver.recv().fuse() => {
                        match notification {
                            Ok(notification) => {
                                if let Err(err) = this.handle_notification(notification).await {
                                    this.notify(Events::UtxoProcError { message: err.to_string() }).await.ok();
                                    log_error!("error while handling notification: {err}");
                                }
                            }
                            Err(err) => {
                                log_error!("RPC notification channel error: {err}");
                                log_error!("Suspending UTXO processor...");
                                break;
                            }
                        }
                    },

                    // we use select_biased to drain rpc_ctl
                    // and notifications before shutting down
                    // as such task_ctl is last in the poll order
                    _ = task_ctl_receiver.recv().fuse() => {
                        break;
                    },

                }
            }

            // handle power down on rpc channel that remains connected
            if this.is_connected() {
                this.handle_disconnect().await.unwrap_or_else(|err| log_error!("{err}"));
            }

            this.inner.task_is_running.store(false, Ordering::SeqCst);
            task_ctl_sender.send(()).await.unwrap();
        });
        Ok(())
    }

    pub async fn stop(&self) -> Result<()> {
        if self.inner.task_is_running.load(Ordering::SeqCst) {
            self.inner.sync_proc.stop().await?;
            self.inner.task_ctl.signal(()).await.expect("UtxoProcessor::stop_task() `signal` error");
        }
        Ok(())
    }

    pub fn enable_metrics_kinds(&self, metrics_kinds: &[MetricsUpdateKind]) {
        *self.inner.metrics_kinds.lock().unwrap() = metrics_kinds.to_vec();
    }

    pub async fn start_fee_rate_poller(&self, poller_interval: Duration) -> Result<()> {
        self.stop_fee_rate_poller().await.ok();

        let this = self.clone();
        this.inner.fee_rate_task_is_running.store(true, Ordering::SeqCst);
        let fee_rate_task_ctl_receiver = self.inner.fee_rate_task_ctl.request.receiver.clone();
        let fee_rate_task_ctl_sender = self.inner.fee_rate_task_ctl.response.sender.clone();

        let mut interval = workflow_core::task::interval(poller_interval);

        spawn(async move {
            loop {
                select_biased! {
                    _ = interval.next().fuse() => {
                        if let Ok(fee_rate) = this.rpc_api().get_fee_estimate().await {
                            let RpcFeeEstimate { priority_bucket, normal_buckets, low_buckets } = fee_rate;
                            this.notify(Events::FeeRate {
                                priority : priority_bucket.into(),
                                normal : normal_buckets.first().expect("missing normal feerate bucket").into(),
                                low : low_buckets.first().expect("missing normal feerate bucket").into()
                            }).await.ok();
                        }
                    },
                    _ = fee_rate_task_ctl_receiver.recv().fuse() => {
                        break;
                    },
                }
            }

            fee_rate_task_ctl_sender.send(()).await.unwrap();
        });

        Ok(())
    }

    pub async fn stop_fee_rate_poller(&self) -> Result<()> {
        if self.inner.fee_rate_task_is_running.load(Ordering::SeqCst) {
            self.inner.fee_rate_task_ctl.signal(()).await.expect("UtxoProcessor::stop_task() `signal` error");
        }
        Ok(())
    }
<<<<<<< HEAD

    pub async fn start_fee_rate_poller(&self, poller_interval: Duration) -> Result<()> {
        self.stop_fee_rate_poller().await.ok();

        let this = self.clone();
        this.inner.fee_rate_task_is_running.store(true, Ordering::SeqCst);
        let fee_rate_task_ctl_receiver = self.inner.fee_rate_task_ctl.request.receiver.clone();
        let fee_rate_task_ctl_sender = self.inner.fee_rate_task_ctl.response.sender.clone();

        let mut interval = workflow_core::task::interval(poller_interval);

        spawn(async move {
            loop {
                select_biased! {
                    _ = interval.next().fuse() => {
                        if let Ok(fee_rate) = this.rpc_api().get_fee_estimate().await {
                            let RpcFeeEstimate { priority_bucket, normal_buckets, low_buckets } = fee_rate;
                            this.notify(Events::FeeRate {
                                priority : priority_bucket.into(),
                                normal : normal_buckets.first().expect("missing normal feerate bucket").into(),
                                low : low_buckets.first().expect("missing normal feerate bucket").into()
                            }).await.ok();
                        }
                    },
                    _ = fee_rate_task_ctl_receiver.recv().fuse() => {
                        break;
                    },
                }
            }

            fee_rate_task_ctl_sender.send(()).await.unwrap();
        });

        Ok(())
    }

    pub async fn stop_fee_rate_poller(&self) -> Result<()> {
        if self.inner.fee_rate_task_is_running.load(Ordering::SeqCst) {
            self.inner.fee_rate_task_ctl.signal(()).await.expect("UtxoProcessor::stop_task() `signal` error");
        }
        Ok(())
    }
=======
>>>>>>> 8b370fc6
}

#[cfg(test)]
pub(crate) mod mock {
    use super::*;

    impl UtxoProcessor {
        pub fn mock_set_connected(&self, connected: bool) {
            self.inner.is_connected.store(connected, Ordering::SeqCst);
        }

        // pub fn mock_set_daa_score(&self, connected : bool) {
        //     self.inner.is_connected.store(connected, Ordering::SeqCst);
        // }
    }
}<|MERGE_RESOLUTION|>--- conflicted
+++ resolved
@@ -18,10 +18,6 @@
     },
     message::UtxosChangedNotification,
     GetServerInfoResponse, RpcFeeEstimate,
-<<<<<<< HEAD
-    GetServerInfoResponse, RpcFeeEstimate,
-=======
->>>>>>> 8b370fc6
 };
 use kaspa_wrpc_client::KaspaRpcClient;
 use workflow_core::channel::{Channel, DuplexChannel, Sender};
@@ -30,10 +26,6 @@
 use crate::events::Events;
 use crate::result::Result;
 use crate::utxo::{Maturity, OutgoingTransaction, PendingUtxoEntryReference, SyncMonitor, UtxoContext, UtxoEntryId};
-<<<<<<< HEAD
-use crate::utxo::{Maturity, OutgoingTransaction, PendingUtxoEntryReference, SyncMonitor, UtxoContext, UtxoEntryId};
-=======
->>>>>>> 8b370fc6
 use crate::wallet::WalletBusMessage;
 use kaspa_rpc_core::{
     notify::connection::{ChannelConnection, ChannelType},
@@ -69,11 +61,6 @@
     connection_signaler: Mutex<Option<Sender<std::result::Result<(), String>>>>,
     fee_rate_task_ctl: DuplexChannel,
     fee_rate_task_is_running: AtomicBool,
-<<<<<<< HEAD
-    fee_rate_task_ctl: DuplexChannel,
-    fee_rate_task_is_running: AtomicBool,
-=======
->>>>>>> 8b370fc6
 }
 
 impl Inner {
@@ -106,11 +93,6 @@
             connection_signaler: Mutex::new(None),
             fee_rate_task_ctl: DuplexChannel::oneshot(),
             fee_rate_task_is_running: AtomicBool::new(false),
-<<<<<<< HEAD
-            fee_rate_task_ctl: DuplexChannel::oneshot(),
-            fee_rate_task_is_running: AtomicBool::new(false),
-=======
->>>>>>> 8b370fc6
         }
     }
 }
@@ -417,12 +399,6 @@
         let added = (*utxos.added).clone().into_iter().filter_map(|entry| entry.address.clone().map(|address| (address, entry)));
         let mut added = HashMap::group_from(added);
 
-<<<<<<< HEAD
-        let added = (*utxos.added).clone().into_iter().filter_map(|entry| entry.address.clone().map(|address| (address, entry)));
-        let mut added = HashMap::group_from(added);
-
-=======
->>>>>>> 8b370fc6
         let removed = (*utxos.removed).clone().into_iter().filter_map(|entry| entry.address.clone().map(|address| (address, entry)));
         let mut removed = HashMap::group_from(removed);
 
@@ -464,49 +440,6 @@
         added.retain(|_, entries| !entries.is_empty());
 
         // Process remaining removed entries
-<<<<<<< HEAD
-        let mut removed = HashMap::group_from(removed);
-
-        // Create separate lists for entries that appear in both added and removed
-        let mut common_added = HashMap::new();
-        //let mut common_removed = HashMap::new();
-
-        // Find common entries and separate them
-        for (address, removed_entries) in removed.clone().into_iter() {
-            if let Some(added_entries) = added.get(&address) {
-                //let mut common_entries_removed = Vec::new();
-                let mut common_entries_added = Vec::new();
-
-                for removed_entry in removed_entries.iter() {
-                    if let Some(added_entry) = added_entries.iter().find(|added_entry| added_entry.outpoint == removed_entry.outpoint)
-                    {
-                        //common_entries_removed.push(removed_entry.clone());
-                        common_entries_added.push(added_entry.clone());
-                    }
-                }
-
-                if !common_entries_added.is_empty() {
-                    //common_removed.insert(address.clone(), common_entries_removed.clone());
-                    common_added.insert(address.clone(), common_entries_added.clone());
-
-                    // Remove common entries from original lists
-                    if let Some(entries) = removed.get_mut(&address) {
-                        entries.retain(|entry| !common_entries_added.iter().any(|common| common.outpoint == entry.outpoint));
-                    }
-                    if let Some(entries) = added.get_mut(&address) {
-                        entries.retain(|entry| !common_entries_added.iter().any(|common| common.outpoint == entry.outpoint));
-                    }
-                }
-            }
-        }
-
-        // Clean up empty entries
-        removed.retain(|_, entries| !entries.is_empty());
-        added.retain(|_, entries| !entries.is_empty());
-
-        // Process remaining removed entries
-=======
->>>>>>> 8b370fc6
         for (address, entries) in removed.into_iter() {
             if let Some(utxo_context) = self.address_to_utxo_context(&address) {
                 updated_contexts.insert(utxo_context.clone());
@@ -523,10 +456,6 @@
         }
 
         // Process remaining added entries
-<<<<<<< HEAD
-        // Process remaining added entries
-=======
->>>>>>> 8b370fc6
         for (address, entries) in added.into_iter() {
             if let Some(utxo_context) = self.address_to_utxo_context(&address) {
                 updated_contexts.insert(utxo_context.clone());
@@ -537,7 +466,6 @@
                 if entries.is_not_empty() {
                     utxo_context.handle_utxo_added(entries, current_daa_score).await?;
                 }
-<<<<<<< HEAD
             } else {
                 log_error!("receiving UTXO Changed 'added' notification for an unknown address: {}", address);
             }
@@ -552,31 +480,11 @@
                 //let removed_utxos = entries_removed.iter().map(|entry| entry.into()).collect::<Vec<_>>();
 
                 utxo_context.update_utxos(added_utxos, current_daa_score).await?;
-=======
->>>>>>> 8b370fc6
             } else {
                 log_error!("receiving UTXO Changed 'added' notification for an unknown address: {}", address);
             }
         }
 
-<<<<<<< HEAD
-        // Update balances for affected contexts
-=======
-        for (address, entries_added) in common_added.into_iter() {
-            if let Some(utxo_context) = self.address_to_utxo_context(&address) {
-                updated_contexts.insert(utxo_context.clone());
-                //let entries_removed = common_removed.get(&address).unwrap();
-
-                let added_utxos = entries_added.iter().map(|entry| entry.try_into().expect("UtxoEntryReference::try_from(RpcUtxosByAddress) should succeed - perhaps the RpcUtxosByAddress is missing data?")).collect::<Vec<UtxoEntryReference>>();
-                //let removed_utxos = entries_removed.iter().map(|entry| entry.into()).collect::<Vec<_>>();
-
-                utxo_context.update_utxos(added_utxos, current_daa_score).await?;
-            } else {
-                log_error!("receiving UTXO Changed 'added' notification for an unknown address: {}", address);
-            }
-        }
-
->>>>>>> 8b370fc6
         // Update balances for affected contexts
         for context in updated_contexts.iter() {
             context.update_balance().await?;
@@ -928,51 +836,6 @@
         }
         Ok(())
     }
-<<<<<<< HEAD
-
-    pub async fn start_fee_rate_poller(&self, poller_interval: Duration) -> Result<()> {
-        self.stop_fee_rate_poller().await.ok();
-
-        let this = self.clone();
-        this.inner.fee_rate_task_is_running.store(true, Ordering::SeqCst);
-        let fee_rate_task_ctl_receiver = self.inner.fee_rate_task_ctl.request.receiver.clone();
-        let fee_rate_task_ctl_sender = self.inner.fee_rate_task_ctl.response.sender.clone();
-
-        let mut interval = workflow_core::task::interval(poller_interval);
-
-        spawn(async move {
-            loop {
-                select_biased! {
-                    _ = interval.next().fuse() => {
-                        if let Ok(fee_rate) = this.rpc_api().get_fee_estimate().await {
-                            let RpcFeeEstimate { priority_bucket, normal_buckets, low_buckets } = fee_rate;
-                            this.notify(Events::FeeRate {
-                                priority : priority_bucket.into(),
-                                normal : normal_buckets.first().expect("missing normal feerate bucket").into(),
-                                low : low_buckets.first().expect("missing normal feerate bucket").into()
-                            }).await.ok();
-                        }
-                    },
-                    _ = fee_rate_task_ctl_receiver.recv().fuse() => {
-                        break;
-                    },
-                }
-            }
-
-            fee_rate_task_ctl_sender.send(()).await.unwrap();
-        });
-
-        Ok(())
-    }
-
-    pub async fn stop_fee_rate_poller(&self) -> Result<()> {
-        if self.inner.fee_rate_task_is_running.load(Ordering::SeqCst) {
-            self.inner.fee_rate_task_ctl.signal(()).await.expect("UtxoProcessor::stop_task() `signal` error");
-        }
-        Ok(())
-    }
-=======
->>>>>>> 8b370fc6
 }
 
 #[cfg(test)]

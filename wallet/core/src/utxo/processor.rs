--- conflicted
+++ resolved
@@ -70,11 +70,7 @@
 
 impl UtxoProcessor {
     pub fn new(rpc: Option<Rpc>, network_id: Option<NetworkId>, multiplexer: Option<Multiplexer<Box<Events>>>) -> Self {
-<<<<<<< HEAD
-        let multiplexer = multiplexer.unwrap_or_else(Multiplexer::new);
-=======
         let multiplexer = multiplexer.unwrap_or_default();
->>>>>>> c6b9a7b4
         UtxoProcessor { inner: Arc::new(Inner::new(rpc, network_id, multiplexer)) }
     }
 

use crate::imports::*;
use crate::result::Result;
use std::path::{Path, PathBuf};
use workflow_core::runtime;
use workflow_store::fs;

/// Wallet file storage interface
#[wasm_bindgen(inspectable)]
#[derive(Serialize, Deserialize, Debug, Clone)]
pub struct Storage {
    filename: PathBuf,
}

#[wasm_bindgen]
impl Storage {
    #[wasm_bindgen(getter, js_name = filename)]
    pub fn filename_as_string(&self) -> String {
        self.filename.to_str().unwrap().to_string()
    }
}

impl Storage {
    pub fn default_wallet_store() -> Self {
        Self::try_new(&format!("{}.wallet", super::DEFAULT_WALLET_FILE)).unwrap()
    }

    pub fn default_settings_store() -> Self {
        Self::try_new(&format!("{}.settings", super::DEFAULT_SETTINGS_FILE)).unwrap()
    }

    pub fn try_new(name: &str) -> Result<Storage> {
        let filename = if runtime::is_web() {
            PathBuf::from(name)
        } else {
            let filename = Path::new(super::DEFAULT_STORAGE_FOLDER).join(name);
            fs::resolve_path(filename.to_str().unwrap())?
        };

        Ok(Storage { filename })
    }

    pub fn try_new_with_folder(folder: &str, name: &str) -> Result<Storage> {
        let filename = if runtime::is_web() {
            PathBuf::from(name)
        } else {
            let filename = Path::new(folder).join(name);
            fs::resolve_path(filename.to_str().unwrap())?
        };

        Ok(Storage { filename })
    }

    pub fn filename(&self) -> &PathBuf {
        &self.filename
    }

    pub async fn purge(&self) -> Result<()> {
        workflow_store::fs::remove(self.filename()).await?;
        Ok(())
    }

    pub async fn exists(&self) -> Result<bool> {
        Ok(workflow_store::fs::exists(self.filename()).await?)
    }

    pub fn exists_sync(&self) -> Result<bool> {
        Ok(workflow_store::fs::exists_sync(self.filename())?)
    }

    pub async fn ensure_dir(&self) -> Result<()> {
        if self.exists().await? {
            return Ok(());
        }

        let file = self.filename();

        if let Some(dir) = file.parent() {
            fs::create_dir_all(dir).await?;
        }
        Ok(())
    }

    pub fn ensure_dir_sync(&self) -> Result<()> {
<<<<<<< HEAD
        if self.exists_sync()? {
            return Ok(());
        }

        let file = self.filename();
=======
        let file = self.filename();
        if file.exists() {
            return Ok(());
        }

>>>>>>> c6b9a7b4
        if let Some(dir) = file.parent() {
            fs::create_dir_all_sync(dir)?;
        }
        Ok(())
    }
}<|MERGE_RESOLUTION|>--- conflicted
+++ resolved
@@ -81,19 +81,15 @@
     }
 
     pub fn ensure_dir_sync(&self) -> Result<()> {
-<<<<<<< HEAD
         if self.exists_sync()? {
             return Ok(());
         }
 
         let file = self.filename();
-=======
-        let file = self.filename();
-        if file.exists() {
-            return Ok(());
-        }
+        // if file.exists() {
+        //     return Ok(());
+        // }
 
->>>>>>> c6b9a7b4
         if let Some(dir) = file.parent() {
             fs::create_dir_all_sync(dir)?;
         }

--- conflicted
+++ resolved
@@ -13,11 +13,7 @@
 }
 
 const LEGACY_ACCOUNT_VERSION: u16 = 0;
-<<<<<<< HEAD
 #[derive(Debug, Clone, Serialize, Deserialize, BorshSerialize, BorshDeserialize)]
-=======
-#[derive(Debug, Clone, Serialize, Deserialize)]
->>>>>>> c6b9a7b4
 #[serde(rename_all = "lowercase")]
 pub struct Legacy {
     #[serde(default)]
@@ -33,11 +29,7 @@
 }
 
 const BIP32_ACCOUNT_VERSION: u16 = 0;
-<<<<<<< HEAD
 #[derive(Debug, Clone, Serialize, Deserialize, BorshSerialize, BorshDeserialize)]
-=======
-#[derive(Debug, Clone, Serialize, Deserialize)]
->>>>>>> c6b9a7b4
 #[serde(rename_all = "lowercase")]
 pub struct Bip32 {
     #[serde(default)]
@@ -55,11 +47,7 @@
 }
 
 const MULTISIG_ACCOUNT_VERSION: u16 = 0;
-<<<<<<< HEAD
 #[derive(Debug, Clone, Serialize, Deserialize, BorshSerialize, BorshDeserialize)]
-=======
-#[derive(Debug, Clone, Serialize, Deserialize)]
->>>>>>> c6b9a7b4
 #[serde(rename_all = "lowercase")]
 pub struct MultiSig {
     #[serde(default)]
@@ -79,40 +67,25 @@
 }
 
 const KEYPAIR_ACCOUNT_VERSION: u16 = 0;
-<<<<<<< HEAD
 #[derive(Debug, Clone, Serialize, Deserialize, BorshSerialize, BorshDeserialize)]
-=======
-#[derive(Debug, Clone, Serialize, Deserialize)]
->>>>>>> c6b9a7b4
 #[serde(rename_all = "lowercase")]
 pub struct Keypair {
     #[serde(default)]
     pub version: u16,
 
-<<<<<<< HEAD
     pub public_key: String, //PublicKey,
-=======
-    pub public_key: PublicKey,
->>>>>>> c6b9a7b4
+    // pub public_key: PublicKey,
     pub ecdsa: bool,
 }
 
 impl Keypair {
     pub fn new(public_key: PublicKey, ecdsa: bool) -> Self {
-<<<<<<< HEAD
         Self { version: KEYPAIR_ACCOUNT_VERSION, public_key: public_key.to_string(), ecdsa }
-=======
-        Self { version: KEYPAIR_ACCOUNT_VERSION, public_key, ecdsa }
->>>>>>> c6b9a7b4
     }
 }
 
 const HARDWARE_ACCOUNT_VERSION: u16 = 0;
-<<<<<<< HEAD
 #[derive(Debug, Clone, Serialize, Deserialize, BorshSerialize, BorshDeserialize)]
-=======
-#[derive(Debug, Clone, Serialize, Deserialize)]
->>>>>>> c6b9a7b4
 #[serde(rename_all = "lowercase")]
 pub struct Hardware {
     #[serde(default)]
@@ -120,15 +93,6 @@
 
     pub descriptor: String,
 }
-<<<<<<< HEAD
-=======
-
-impl Hardware {
-    pub fn new(descriptor: &str) -> Self {
-        Self { version: HARDWARE_ACCOUNT_VERSION, descriptor: descriptor.to_string() }
-    }
-}
->>>>>>> c6b9a7b4
 
 impl Hardware {
     pub fn new(descriptor: &str) -> Self {
@@ -160,11 +124,7 @@
 }
 
 const ACCOUNT_VERSION: u16 = 0;
-<<<<<<< HEAD
 #[derive(Debug, Clone, Serialize, Deserialize, BorshSerialize, BorshDeserialize)]
-=======
-#[derive(Debug, Clone, Serialize, Deserialize)]
->>>>>>> c6b9a7b4
 pub struct Account {
     #[serde(default)]
     pub version: u16,

use crate::imports::*;
use crate::storage::{AccountId, AccountKind, PrvKeyDataId};
use secp256k1::PublicKey;

#[derive(Default, Debug, Clone, Serialize, Deserialize)]
#[serde(rename_all = "lowercase")]
pub struct Settings {
    pub is_visible: bool,
    #[serde(skip_serializing_if = "Option::is_none")]
    pub name: Option<String>,
    #[serde(skip_serializing_if = "Option::is_none")]
    pub title: Option<String>,
}

const LEGACY_ACCOUNT_VERSION: u16 = 0;
#[derive(Debug, Clone, Serialize, Deserialize)]
#[serde(rename_all = "lowercase")]
pub struct Legacy {
<<<<<<< HEAD
    #[serde(default)]
    pub version: u16,

    pub xpub_keys: Arc<Vec<String>>,
=======
    // pub receive_pubkeys: Arc<HashMap<u32, PublicKey>>,
    // pub change_pubkeys: Arc<HashMap<u32, PublicKey>>,
>>>>>>> 8b64a2b6
}

impl Legacy {
    pub fn new(xpub_keys: Arc<Vec<String>>) -> Self {
        Self { version: LEGACY_ACCOUNT_VERSION, xpub_keys }
    }
}

const BIP32_ACCOUNT_VERSION: u16 = 0;
#[derive(Debug, Clone, Serialize, Deserialize)]
#[serde(rename_all = "lowercase")]
pub struct Bip32 {
    #[serde(default)]
    pub version: u16,

    pub account_index: u64,
    pub xpub_keys: Arc<Vec<String>>,
    pub ecdsa: bool,
}

impl Bip32 {
    pub fn new(account_index: u64, xpub_keys: Arc<Vec<String>>, ecdsa: bool) -> Self {
        Self { version: BIP32_ACCOUNT_VERSION, account_index, xpub_keys, ecdsa }
    }
}

const MULTISIG_ACCOUNT_VERSION: u16 = 0;
#[derive(Debug, Clone, Serialize, Deserialize)]
#[serde(rename_all = "lowercase")]
pub struct MultiSig {
    #[serde(default)]
    pub version: u16,

    pub account_index: u64,
    pub xpub_keys: Arc<Vec<String>>,
    pub cosigner_index: u8,
    pub minimum_signatures: u16,
    pub ecdsa: bool,
}

impl MultiSig {
    pub fn new(account_index: u64, xpub_keys: Arc<Vec<String>>, cosigner_index: u8, minimum_signatures: u16, ecdsa: bool) -> Self {
        Self { version: MULTISIG_ACCOUNT_VERSION, account_index, xpub_keys, cosigner_index, minimum_signatures, ecdsa }
    }
}

const KEYPAIR_ACCOUNT_VERSION: u16 = 0;
#[derive(Debug, Clone, Serialize, Deserialize)]
#[serde(rename_all = "lowercase")]
pub struct Keypair {
    #[serde(default)]
    pub version: u16,

    pub public_key: PublicKey,
    pub ecdsa: bool,
}

impl Keypair {
    pub fn new(public_key: PublicKey, ecdsa: bool) -> Self {
        Self { version: KEYPAIR_ACCOUNT_VERSION, public_key, ecdsa }
    }
}

const HARDWARE_ACCOUNT_VERSION: u16 = 0;
#[derive(Debug, Clone, Serialize, Deserialize)]
#[serde(rename_all = "lowercase")]
pub struct Hardware {
    #[serde(default)]
    pub version: u16,

    pub descriptor: String,
}

impl Hardware {
    pub fn new(descriptor: &str) -> Self {
        Self { version: HARDWARE_ACCOUNT_VERSION, descriptor: descriptor.to_string() }
    }
}

#[derive(Debug, Clone, Serialize, Deserialize)]
#[serde(tag = "type")]
#[serde(rename_all = "lowercase")]
pub enum AccountData {
    Legacy(Legacy),
    Bip32(Bip32),
    MultiSig(MultiSig),
    Keypair(Keypair),
    Hardware(Hardware),
}

impl AccountData {
    pub fn account_kind(&self) -> AccountKind {
        match self {
            AccountData::Legacy { .. } => AccountKind::Legacy,
            AccountData::Bip32 { .. } => AccountKind::Bip32,
            AccountData::MultiSig { .. } => AccountKind::MultiSig,
            AccountData::Hardware { .. } => AccountKind::Hardware,
            AccountData::Keypair { .. } => AccountKind::Keypair,
        }
    }
}

const ACCOUNT_VERSION: u16 = 0;
#[derive(Debug, Clone, Serialize, Deserialize)]
pub struct Account {
    #[serde(default)]
    pub version: u16,

    pub id: AccountId,
    pub prv_key_data_id: Option<PrvKeyDataId>,
    pub settings: Settings,
    pub data: AccountData,
}

impl Account {
    pub fn new(id: AccountId, prv_key_data_id: Option<PrvKeyDataId>, settings: Settings, data: AccountData) -> Self {
        Self { version: ACCOUNT_VERSION, id, prv_key_data_id, settings, data }
    }

    pub fn data(&self) -> &AccountData {
        &self.data
    }
}<|MERGE_RESOLUTION|>--- conflicted
+++ resolved
@@ -16,20 +16,12 @@
 #[derive(Debug, Clone, Serialize, Deserialize)]
 #[serde(rename_all = "lowercase")]
 pub struct Legacy {
-<<<<<<< HEAD
-    #[serde(default)]
-    pub version: u16,
-
-    pub xpub_keys: Arc<Vec<String>>,
-=======
-    // pub receive_pubkeys: Arc<HashMap<u32, PublicKey>>,
-    // pub change_pubkeys: Arc<HashMap<u32, PublicKey>>,
->>>>>>> 8b64a2b6
+    pub version: u16
 }
 
 impl Legacy {
-    pub fn new(xpub_keys: Arc<Vec<String>>) -> Self {
-        Self { version: LEGACY_ACCOUNT_VERSION, xpub_keys }
+    pub fn new() -> Self {
+        Self { version: LEGACY_ACCOUNT_VERSION }
     }
 }
 

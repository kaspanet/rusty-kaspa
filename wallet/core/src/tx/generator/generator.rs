--- conflicted
+++ resolved
@@ -530,11 +530,7 @@
 
     /// Mutable context used by the generator to track state
     #[inline(always)]
-<<<<<<< HEAD
-    fn context(&self) -> MutexGuard<Context> {
-=======
     fn context(&self) -> MutexGuard<'_, Context> {
->>>>>>> 8ae55970
         self.inner.context.lock().unwrap()
     }
 

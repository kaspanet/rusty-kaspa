--- conflicted
+++ resolved
@@ -10,12 +10,8 @@
 repository.workspace = true
 
 [dependencies]
-<<<<<<< HEAD
 thiserror.workspace = true
-kaspa-hashes.workspace = true
-=======
 kaspa-hashes.workspace = true
 
 [lints]
-workspace = true
->>>>>>> 4ab0017f
+workspace = true
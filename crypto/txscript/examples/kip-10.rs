use kaspa_addresses::{Address, Prefix, Version};
use kaspa_consensus_core::{
    hashing::{
        sighash::{calc_schnorr_signature_hash, SigHashReusedValuesUnsync},
        sighash_type::SIG_HASH_ALL,
    },
    tx::{
        MutableTransaction, PopulatedTransaction, Transaction, TransactionId, TransactionInput, TransactionOutpoint,
        TransactionOutput, UtxoEntry, VerifiableTransaction,
    },
};
use kaspa_txscript::{
    caches::Cache,
    opcodes::codes::{
        OpCheckSig, OpCheckSigVerify, OpDup, OpElse, OpEndIf, OpEqualVerify, OpFalse, OpGreaterThanOrEqual, OpIf, OpSub, OpTrue,
        OpTxInputAmount, OpTxInputIndex, OpTxInputSpk, OpTxOutputAmount, OpTxOutputSpk,
    },
    pay_to_address_script, pay_to_script_hash_script,
    script_builder::{ScriptBuilder, ScriptBuilderResult},
    TxScriptEngine,
};
use kaspa_txscript_errors::TxScriptError::{EvalFalse, VerifyError};
use rand::thread_rng;
use secp256k1::Keypair;

/// Main function to execute all Kaspa transaction script scenarios.
///
/// # Returns
///
/// * `ScriptBuilderResult<()>` - Result of script builder operations for all scenarios.
fn main() -> ScriptBuilderResult<()> {
    threshold_scenario()?;
    threshold_scenario_limited_one_time()?;
    threshold_scenario_limited_2_times()?;
    shared_secret_scenario()?;
    Ok(())
}

/// # Standard Threshold Scenario
///
/// This scenario demonstrates the use of custom opcodes and script execution within the Kaspa blockchain ecosystem.
/// There are two main cases:
///
/// 1. **Owner case:** The script checks if the input is used by the owner and verifies the owner's signature.
/// 2. **Borrower case:** The script allows the input to be consumed if the output with the same index has a value of input + threshold and goes to the P2SH of the script itself.
///
/// # Returns
///
/// * `ScriptBuilderResult<()>` - Result of script builder operations for this scenario.
fn threshold_scenario() -> ScriptBuilderResult<()> {
    println!("\n[STANDARD] Running standard threshold scenario");
    // Create a new key pair for the owner
    let owner = Keypair::new(secp256k1::SECP256K1, &mut thread_rng());

    // Set a threshold value for comparison
    let threshold: i64 = 100;

    // Initialize a cache for signature verification
    let sig_cache = Cache::new(10_000);

    // Prepare to reuse values for signature hashing
    let reused_values = SigHashReusedValuesUnsync::new();

    // Create the script builder
    let mut builder = ScriptBuilder::new();
    let script = builder
        // Owner branch
        .add_op(OpIf)?
        .add_data(owner.x_only_public_key().0.serialize().as_slice())?
        .add_op(OpCheckSig)?
        // Borrower branch
        .add_op(OpElse)?
        .add_ops(&[OpTxInputIndex, OpTxInputSpk, OpTxInputIndex, OpTxOutputSpk, OpEqualVerify, OpTxInputIndex, OpTxOutputAmount])?
        .add_i64(threshold)?
        .add_ops(&[OpSub, OpTxInputIndex, OpTxInputAmount, OpGreaterThanOrEqual])?
        .add_op(OpEndIf)?
        .drain();

    // Generate the script public key
    let spk = pay_to_script_hash_script(&script);

    // Define the input value
    let input_value = 1000000000;

    // Create a transaction output
    let output = TransactionOutput { value: 1000000000 + threshold as u64, script_public_key: spk.clone() };

    // Create a UTXO entry for the input
    let utxo_entry = UtxoEntry::new(input_value, spk, 0, false);

    // Create a transaction input
    let input = TransactionInput {
        previous_outpoint: TransactionOutpoint {
            transaction_id: TransactionId::from_bytes([
                0xc9, 0x97, 0xa5, 0xe5, 0x6e, 0x10, 0x42, 0x02, 0xfa, 0x20, 0x9c, 0x6a, 0x85, 0x2d, 0xd9, 0x06, 0x60, 0xa2, 0x0b,
                0x2d, 0x9c, 0x35, 0x24, 0x23, 0xed, 0xce, 0x25, 0x85, 0x7f, 0xcd, 0x37, 0x04,
            ]),
            index: 0,
        },
        signature_script: ScriptBuilder::new().add_data(&script)?.drain(),
        sequence: 4294967295,
        sig_op_count: 1,
    };

    // Create a transaction with the input and output
    let mut tx = Transaction::new(1, vec![input.clone()], vec![output.clone()], 0, Default::default(), 0, vec![]);

    // Check owner branch
    {
        println!("[STANDARD] Checking owner branch");
        let mut tx = MutableTransaction::with_entries(tx.clone(), vec![utxo_entry.clone()]);
        let sig_hash = calc_schnorr_signature_hash(&tx.as_verifiable(), 0, SIG_HASH_ALL, &reused_values);
        let msg = secp256k1::Message::from_digest_slice(sig_hash.as_bytes().as_slice()).unwrap();

        let sig = owner.sign_schnorr(msg);
        let mut signature = Vec::new();
        signature.extend_from_slice(sig.as_ref().as_slice());
        signature.push(SIG_HASH_ALL.to_u8());

        let mut builder = ScriptBuilder::new();
        builder.add_data(&signature)?;
        builder.add_op(OpTrue)?;
        builder.add_data(&script)?;
        {
            tx.tx.inputs[0].signature_script = builder.drain();
        }

        let tx = tx.as_verifiable();
<<<<<<< HEAD
        let mut vm = TxScriptEngine::from_transaction_input(
            &tx,
            &tx.inputs()[0],
            0,
            &utxo_entry,
            &reused_values,
            &sig_cache,
            true,
            false,
            false,
        ); // todo falcon
=======
        let mut vm = TxScriptEngine::from_transaction_input(&tx, &tx.inputs()[0], 0, &utxo_entry, &reused_values, &sig_cache);
>>>>>>> 22e0f233
        assert_eq!(vm.execute(), Ok(()));
        println!("[STANDARD] Owner branch execution successful");
    }

    // Check borrower branch
    {
        println!("[STANDARD] Checking borrower branch");
        tx.inputs[0].signature_script = ScriptBuilder::new().add_op(OpFalse)?.add_data(&script)?.drain();
        let tx = PopulatedTransaction::new(&tx, vec![utxo_entry.clone()]);
<<<<<<< HEAD
        let mut vm = TxScriptEngine::from_transaction_input(
            &tx,
            &tx.tx.inputs[0],
            0,
            &utxo_entry,
            &reused_values,
            &sig_cache,
            true,
            false,
            false,
        ); // todo falcon
=======
        let mut vm = TxScriptEngine::from_transaction_input(&tx, &tx.tx.inputs[0], 0, &utxo_entry, &reused_values, &sig_cache);
>>>>>>> 22e0f233
        assert_eq!(vm.execute(), Ok(()));
        println!("[STANDARD] Borrower branch execution successful");
    }

    // Check borrower branch with threshold not reached
    {
        println!("[STANDARD] Checking borrower branch with threshold not reached");
        // Less than threshold
        tx.outputs[0].value -= 1;
        let tx = PopulatedTransaction::new(&tx, vec![utxo_entry.clone()]);
<<<<<<< HEAD
        let mut vm = TxScriptEngine::from_transaction_input(
            &tx,
            &tx.tx.inputs[0],
            0,
            &utxo_entry,
            &reused_values,
            &sig_cache,
            true,
            false,
            false,
        ); // todo falcon
=======
        let mut vm = TxScriptEngine::from_transaction_input(&tx, &tx.tx.inputs[0], 0, &utxo_entry, &reused_values, &sig_cache);
>>>>>>> 22e0f233
        assert_eq!(vm.execute(), Err(EvalFalse));
        println!("[STANDARD] Borrower branch with threshold not reached failed as expected");
    }

    println!("[STANDARD] Standard threshold scenario completed successfully");
    Ok(())
}

/// Generate a script for limited-time borrowing scenarios
///
/// This function creates a script that allows for limited-time borrowing with a threshold,
/// or spending by the owner at any time. It's generic enough to be used for both one-time
/// and multi-time borrowing scenarios.
///
/// # Arguments
///
/// * `owner` - The public key of the owner
/// * `threshold` - The threshold amount that must be met for borrowing
/// * `output_spk` - The output script public key as a vector of bytes
///
/// # Returns
///
/// * The generated script as a vector of bytes
fn generate_limited_time_script(owner: &Keypair, threshold: i64, output_spk: Vec<u8>) -> ScriptBuilderResult<Vec<u8>> {
    let mut builder = ScriptBuilder::new();
    let script = builder
        // Owner branch
        .add_op(OpIf)?
        .add_data(owner.x_only_public_key().0.serialize().as_slice())?
        .add_op(OpCheckSig)?
        // Borrower branch
        .add_op(OpElse)?
        .add_data(&output_spk)?
        .add_ops(&[OpTxInputIndex, OpTxOutputSpk, OpEqualVerify, OpTxInputIndex, OpTxOutputAmount])?
        .add_i64(threshold)?
        .add_ops(&[OpSub, OpTxInputIndex, OpTxInputAmount, OpGreaterThanOrEqual])?
        .add_op(OpEndIf)?
        .drain();

    Ok(script)
}

// Helper function to create P2PK script as a vector
fn p2pk_as_vec(owner: &Keypair) -> Vec<u8> {
    let p2pk =
        pay_to_address_script(&Address::new(Prefix::Mainnet, Version::PubKey, owner.x_only_public_key().0.serialize().as_slice()));
    let version = p2pk.version.to_be_bytes();
    let script = p2pk.script();
    let mut v = Vec::with_capacity(version.len() + script.len());
    v.extend_from_slice(&version);
    v.extend_from_slice(script);
    v
}

/// # Threshold Scenario with Limited One-Time Borrowing
///
/// This function demonstrates a modified version of the threshold scenario where borrowing
/// is limited to a single occurrence. The key difference from the standard threshold scenario
/// is that the output goes to a Pay-to-Public-Key (P2PK) address instead of a Pay-to-Script-Hash (P2SH)
/// address of the script itself.
///
/// ## Key Features:
/// 1. **One-Time Borrowing:** The borrower can only use this mechanism once, as the funds are
///    sent to a regular P2PK address instead of back to the script.
/// 2. **Owner Access:** The owner retains the ability to spend the funds at any time using their private key.
/// 3. **Threshold Mechanism:** The borrower must still meet the threshold requirement to spend the funds.
/// 4. **Output Validation:** Ensures the output goes to the correct address.
///
/// ## Scenarios Tested:
/// 1. **Owner Spending:** Verifies that the owner can spend the funds using their signature.
/// 2. **Borrower Spending:** Checks if the borrower can spend when meeting the threshold and
///    sending to the correct P2PK address.
/// 3. **Invalid Borrower Attempt (Threshold):** Ensures the script fails if the borrower doesn't meet the threshold.
/// 4. **Invalid Borrower Attempt (Wrong Output):** Ensures the script fails if the output goes to an incorrect address.
///
/// # Returns
///
/// * `ScriptBuilderResult<()>` - Result of script builder operations for this scenario.
fn threshold_scenario_limited_one_time() -> ScriptBuilderResult<()> {
    println!("\n[ONE-TIME] Running threshold one-time scenario");
    // Create a new key pair for the owner
    let owner = Keypair::new(secp256k1::SECP256K1, &mut thread_rng());

    // Set a threshold value for comparison
    let threshold: i64 = 100;

    let p2pk =
        pay_to_address_script(&Address::new(Prefix::Mainnet, Version::PubKey, owner.x_only_public_key().0.serialize().as_slice()));
    let p2pk_vec = p2pk_as_vec(&owner);
    let script = generate_limited_time_script(&owner, threshold, p2pk_vec.clone())?;

    // Initialize a cache for signature verification
    let sig_cache = Cache::new(10_000);

    // Prepare to reuse values for signature hashing
    let reused_values = SigHashReusedValuesUnsync::new();

    // Generate the script public key
    let spk = pay_to_script_hash_script(&script);

    // Define the input value
    let input_value = 1000000000;

    // Create a transaction output
    let output = TransactionOutput { value: 1000000000 + threshold as u64, script_public_key: p2pk.clone() };

    // Create a UTXO entry for the input
    let utxo_entry = UtxoEntry::new(input_value, spk, 0, false);

    // Create a transaction input
    let input = TransactionInput {
        previous_outpoint: TransactionOutpoint {
            transaction_id: TransactionId::from_bytes([
                0xc9, 0x97, 0xa5, 0xe5, 0x6e, 0x10, 0x42, 0x02, 0xfa, 0x20, 0x9c, 0x6a, 0x85, 0x2d, 0xd9, 0x06, 0x60, 0xa2, 0x0b,
                0x2d, 0x9c, 0x35, 0x24, 0x23, 0xed, 0xce, 0x25, 0x85, 0x7f, 0xcd, 0x37, 0x04,
            ]),
            index: 0,
        },
        signature_script: ScriptBuilder::new().add_data(&script)?.drain(),
        sequence: 4294967295,
        sig_op_count: 1,
    };

    // Create a transaction with the input and output
    let mut tx = Transaction::new(1, vec![input.clone()], vec![output.clone()], 0, Default::default(), 0, vec![]);

    // Check owner branch
    {
        println!("[ONE-TIME] Checking owner branch");
        let mut tx = MutableTransaction::with_entries(tx.clone(), vec![utxo_entry.clone()]);
        let sig_hash = calc_schnorr_signature_hash(&tx.as_verifiable(), 0, SIG_HASH_ALL, &reused_values);
        let msg = secp256k1::Message::from_digest_slice(sig_hash.as_bytes().as_slice()).unwrap();

        let sig = owner.sign_schnorr(msg);
        let mut signature = Vec::new();
        signature.extend_from_slice(sig.as_ref().as_slice());
        signature.push(SIG_HASH_ALL.to_u8());

        let mut builder = ScriptBuilder::new();
        builder.add_data(&signature)?;
        builder.add_op(OpTrue)?;
        builder.add_data(&script)?;
        {
            tx.tx.inputs[0].signature_script = builder.drain();
        }

        let tx = tx.as_verifiable();
<<<<<<< HEAD
        let mut vm = TxScriptEngine::from_transaction_input(
            &tx,
            &tx.inputs()[0],
            0,
            &utxo_entry,
            &reused_values,
            &sig_cache,
            true,
            false,
            false,
        ); // todo falcon
=======
        let mut vm = TxScriptEngine::from_transaction_input(&tx, &tx.inputs()[0], 0, &utxo_entry, &reused_values, &sig_cache);
>>>>>>> 22e0f233
        assert_eq!(vm.execute(), Ok(()));
        println!("[ONE-TIME] Owner branch execution successful");
    }

    // Check borrower branch
    {
        println!("[ONE-TIME] Checking borrower branch");
        tx.inputs[0].signature_script = ScriptBuilder::new().add_op(OpFalse)?.add_data(&script)?.drain();
        let tx = PopulatedTransaction::new(&tx, vec![utxo_entry.clone()]);
<<<<<<< HEAD
        let mut vm = TxScriptEngine::from_transaction_input(
            &tx,
            &tx.tx.inputs[0],
            0,
            &utxo_entry,
            &reused_values,
            &sig_cache,
            true,
            false,
            false,
        ); // todo falcon
=======
        let mut vm = TxScriptEngine::from_transaction_input(&tx, &tx.tx.inputs[0], 0, &utxo_entry, &reused_values, &sig_cache);
>>>>>>> 22e0f233
        assert_eq!(vm.execute(), Ok(()));
        println!("[ONE-TIME] Borrower branch execution successful");
    }

    // Check borrower branch with threshold not reached
    {
        println!("[ONE-TIME] Checking borrower branch with threshold not reached");
        // Less than threshold
        tx.outputs[0].value -= 1;
        let tx = PopulatedTransaction::new(&tx, vec![utxo_entry.clone()]);
<<<<<<< HEAD
        let mut vm = TxScriptEngine::from_transaction_input(
            &tx,
            &tx.tx.inputs[0],
            0,
            &utxo_entry,
            &reused_values,
            &sig_cache,
            true,
            false,
            false,
        ); // todo falcon
=======
        let mut vm = TxScriptEngine::from_transaction_input(&tx, &tx.tx.inputs[0], 0, &utxo_entry, &reused_values, &sig_cache);
>>>>>>> 22e0f233
        assert_eq!(vm.execute(), Err(EvalFalse));
        println!("[ONE-TIME] Borrower branch with threshold not reached failed as expected");
    }

    // Check borrower branch with output going to wrong address
    {
        println!("[ONE-TIME] Checking borrower branch with output going to wrong address");
        // Create a new key pair for a different address
        let wrong_recipient = Keypair::new(secp256k1::SECP256K1, &mut thread_rng());
        let wrong_p2pk = pay_to_address_script(&Address::new(
            Prefix::Mainnet,
            Version::PubKey,
            wrong_recipient.x_only_public_key().0.serialize().as_slice(),
        ));

        // Create a new transaction with the wrong output address
        let mut wrong_tx = tx.clone();
        wrong_tx.outputs[0].script_public_key = wrong_p2pk;
        wrong_tx.inputs[0].signature_script = ScriptBuilder::new().add_op(OpFalse)?.add_data(&script)?.drain();

        let wrong_tx = PopulatedTransaction::new(&wrong_tx, vec![utxo_entry.clone()]);
<<<<<<< HEAD
        let mut vm = TxScriptEngine::from_transaction_input(
            &wrong_tx,
            &wrong_tx.tx.inputs[0],
            0,
            &utxo_entry,
            &reused_values,
            &sig_cache,
            true,
            false,
            false,
        ); // todo falcon
=======
        let mut vm =
            TxScriptEngine::from_transaction_input(&wrong_tx, &wrong_tx.tx.inputs[0], 0, &utxo_entry, &reused_values, &sig_cache);
>>>>>>> 22e0f233
        assert_eq!(vm.execute(), Err(VerifyError));
        println!("[ONE-TIME] Borrower branch with output going to wrong address failed as expected");
    }

    println!("[ONE-TIME] Threshold one-time scenario completed successfully");
    Ok(())
}

/// # Threshold Scenario with Limited Two-Times Borrowing
///
/// This function demonstrates a modified version of the threshold scenario where borrowing
/// is limited to two occurrences. The key difference from the one-time scenario is that
/// the first borrowing outputs to a P2SH of the one-time script, allowing for a second borrowing.
///
/// ## Key Features:
/// 1. **Two-Times Borrowing:** The borrower can use this mechanism twice.
/// 2. **Owner Access:** The owner retains the ability to spend the funds at any time using their private key.
/// 3. **Threshold Mechanism:** The borrower must still meet the threshold requirement to spend the funds.
/// 4. **Output Validation:** Ensures the output goes to the correct address (P2SH of one-time script for first borrow).
///
/// ## Scenarios Tested:
/// 1. **Owner Spending:** Verifies that the owner can spend the funds using their signature.
/// 2. **Borrower First Spending:** Checks if the borrower can spend when meeting the threshold and
///    sending to the correct P2SH address of the one-time script.
/// 3. **Invalid Borrower Attempt (Threshold):** Ensures the script fails if the borrower doesn't meet the threshold.
/// 4. **Invalid Borrower Attempt (Wrong Output):** Ensures the script fails if the output goes to an incorrect address.
///
/// # Returns
///
/// * `ScriptBuilderResult<()>` - Result of script builder operations for this scenario.
fn threshold_scenario_limited_2_times() -> ScriptBuilderResult<()> {
    println!("\n[TWO-TIMES] Running threshold two-times scenario");
    let owner = Keypair::new(secp256k1::SECP256K1, &mut thread_rng());
    let threshold: i64 = 100;

    // First, create the one-time script
    let p2pk_vec = p2pk_as_vec(&owner);
    let one_time_script = generate_limited_time_script(&owner, threshold, p2pk_vec)?;

    // Now, create the two-times script using the one-time script as output
    let p2sh_one_time = pay_to_script_hash_script(&one_time_script);
    let p2sh_one_time_vec = {
        let version = p2sh_one_time.version.to_be_bytes();
        let script = p2sh_one_time.script();
        let mut v = Vec::with_capacity(version.len() + script.len());
        v.extend_from_slice(&version);
        v.extend_from_slice(script);
        v
    };

    let two_times_script = generate_limited_time_script(&owner, threshold, p2sh_one_time_vec)?;

    // Initialize a cache for signature verification
    let sig_cache = Cache::new(10_000);

    // Prepare to reuse values for signature hashing
    let reused_values = SigHashReusedValuesUnsync::new();

    // Generate the script public key
    let spk = pay_to_script_hash_script(&two_times_script);

    // Define the input value
    let input_value = 1000000000;

    // Create a transaction output
    let output = TransactionOutput { value: 1000000000 + threshold as u64, script_public_key: p2sh_one_time };

    // Create a UTXO entry for the input
    let utxo_entry = UtxoEntry::new(input_value, spk, 0, false);

    // Create a transaction input
    let input = TransactionInput {
        previous_outpoint: TransactionOutpoint {
            transaction_id: TransactionId::from_bytes([
                0xc9, 0x97, 0xa5, 0xe5, 0x6e, 0x10, 0x42, 0x02, 0xfa, 0x20, 0x9c, 0x6a, 0x85, 0x2d, 0xd9, 0x06, 0x60, 0xa2, 0x0b,
                0x2d, 0x9c, 0x35, 0x24, 0x23, 0xed, 0xce, 0x25, 0x85, 0x7f, 0xcd, 0x37, 0x04,
            ]),
            index: 0,
        },
        signature_script: ScriptBuilder::new().add_data(&two_times_script)?.drain(),
        sequence: 4294967295,
        sig_op_count: 1,
    };

    // Create a transaction with the input and output
    let mut tx = Transaction::new(1, vec![input.clone()], vec![output.clone()], 0, Default::default(), 0, vec![]);

    // Check owner branch
    {
        println!("[TWO-TIMES] Checking owner branch");
        let mut tx = MutableTransaction::with_entries(tx.clone(), vec![utxo_entry.clone()]);
        let sig_hash = calc_schnorr_signature_hash(&tx.as_verifiable(), 0, SIG_HASH_ALL, &reused_values);
        let msg = secp256k1::Message::from_digest_slice(sig_hash.as_bytes().as_slice()).unwrap();

        let sig = owner.sign_schnorr(msg);
        let mut signature = Vec::new();
        signature.extend_from_slice(sig.as_ref().as_slice());
        signature.push(SIG_HASH_ALL.to_u8());

        let mut builder = ScriptBuilder::new();
        builder.add_data(&signature)?;
        builder.add_op(OpTrue)?;
        builder.add_data(&two_times_script)?;
        {
            tx.tx.inputs[0].signature_script = builder.drain();
        }

        let tx = tx.as_verifiable();
<<<<<<< HEAD
        let mut vm = TxScriptEngine::from_transaction_input(
            &tx,
            &tx.inputs()[0],
            0,
            &utxo_entry,
            &reused_values,
            &sig_cache,
            true,
            false,
            false,
        ); // todo falcon
=======
        let mut vm = TxScriptEngine::from_transaction_input(&tx, &tx.inputs()[0], 0, &utxo_entry, &reused_values, &sig_cache);
>>>>>>> 22e0f233
        assert_eq!(vm.execute(), Ok(()));
        println!("[TWO-TIMES] Owner branch execution successful");
    }

    // Check borrower branch (first borrowing)
    {
        println!("[TWO-TIMES] Checking borrower branch (first borrowing)");
        tx.inputs[0].signature_script = ScriptBuilder::new().add_op(OpFalse)?.add_data(&two_times_script)?.drain();
        let tx = PopulatedTransaction::new(&tx, vec![utxo_entry.clone()]);
<<<<<<< HEAD
        let mut vm = TxScriptEngine::from_transaction_input(
            &tx,
            &tx.tx.inputs[0],
            0,
            &utxo_entry,
            &reused_values,
            &sig_cache,
            true,
            false,
            false,
        );
=======
        let mut vm = TxScriptEngine::from_transaction_input(&tx, &tx.tx.inputs[0], 0, &utxo_entry, &reused_values, &sig_cache);
>>>>>>> 22e0f233
        assert_eq!(vm.execute(), Ok(()));
        println!("[TWO-TIMES] Borrower branch (first borrowing) execution successful");
    }

    // Check borrower branch with threshold not reached
    {
        println!("[TWO-TIMES] Checking borrower branch with threshold not reached");
        // Less than threshold
        tx.outputs[0].value -= 1;
        let tx = PopulatedTransaction::new(&tx, vec![utxo_entry.clone()]);
<<<<<<< HEAD
        let mut vm = TxScriptEngine::from_transaction_input(
            &tx,
            &tx.tx.inputs[0],
            0,
            &utxo_entry,
            &reused_values,
            &sig_cache,
            true,
            false,
            false,
        ); // todo falcon
=======
        let mut vm = TxScriptEngine::from_transaction_input(&tx, &tx.tx.inputs[0], 0, &utxo_entry, &reused_values, &sig_cache);
>>>>>>> 22e0f233
        assert_eq!(vm.execute(), Err(EvalFalse));
        println!("[TWO-TIMES] Borrower branch with threshold not reached failed as expected");
    }

    // Check borrower branch with output going to wrong address
    {
        println!("[TWO-TIMES] Checking borrower branch with output going to wrong address");
        // Create a new key pair for a different address
        let wrong_recipient = Keypair::new(secp256k1::SECP256K1, &mut thread_rng());
        let wrong_p2pk = pay_to_address_script(&Address::new(
            Prefix::Mainnet,
            Version::PubKey,
            wrong_recipient.x_only_public_key().0.serialize().as_slice(),
        ));

        // Create a new transaction with the wrong output address
        let mut wrong_tx = tx.clone();
        wrong_tx.outputs[0].script_public_key = wrong_p2pk;
        wrong_tx.inputs[0].signature_script = ScriptBuilder::new().add_op(OpFalse)?.add_data(&two_times_script)?.drain();

        let wrong_tx = PopulatedTransaction::new(&wrong_tx, vec![utxo_entry.clone()]);
<<<<<<< HEAD
        let mut vm = TxScriptEngine::from_transaction_input(
            &wrong_tx,
            &wrong_tx.tx.inputs[0],
            0,
            &utxo_entry,
            &reused_values,
            &sig_cache,
            true,
            false,
            false, // todo falcon
        );
=======
        let mut vm =
            TxScriptEngine::from_transaction_input(&wrong_tx, &wrong_tx.tx.inputs[0], 0, &utxo_entry, &reused_values, &sig_cache);
>>>>>>> 22e0f233
        assert_eq!(vm.execute(), Err(VerifyError));
        println!("[TWO-TIMES] Borrower branch with output going to wrong address failed as expected");
    }

    println!("[TWO-TIMES] Threshold two-times scenario completed successfully");
    Ok(())
}

/// # Shared Secret Scenario
///
/// This scenario demonstrates the use of a shared secret within the Kaspa blockchain ecosystem.
/// Instead of using a threshold value, it checks the shared secret and the signature associated with it.
///
/// ## Key Features:
/// 1. **Owner Access:** The owner can spend funds at any time using their signature.
/// 2. **Shared Secret:** A separate keypair is used as a shared secret for borrower access.
/// 3. **Borrower Verification:** The borrower must provide the correct shared secret signature to spend.
///
/// ## Scenarios Tested:
/// 1. **Owner Spending:** Verifies that the owner can spend the funds using their signature.
/// 2. **Borrower with Correct Secret:** Checks if the borrower can spend when providing the correct shared secret.
/// 3. **Borrower with Incorrect Secret:** Ensures the script fails if the borrower uses an incorrect secret.
///
/// # Returns
///
/// * `ScriptBuilderResult<()>` - Result of script builder operations for this scenario.
fn shared_secret_scenario() -> ScriptBuilderResult<()> {
    println!("\n[SHARED-SECRET] Running shared secret scenario");

    // Create key pairs for the owner, shared secret, and a potential borrower
    let owner = Keypair::new(secp256k1::SECP256K1, &mut thread_rng());
    let shared_secret_kp = Keypair::new(secp256k1::SECP256K1, &mut thread_rng());
    let borrower_kp = Keypair::new(secp256k1::SECP256K1, &mut thread_rng());

    // Initialize a cache for signature verification
    let sig_cache = Cache::new(10_000);

    // Create the script builder
    let mut builder = ScriptBuilder::new();
    let script = builder
        // Owner branch
        .add_op(OpIf)?
        .add_data(owner.x_only_public_key().0.serialize().as_slice())?
        .add_op(OpCheckSig)?
        // Borrower branch
        .add_op(OpElse)?
        .add_op(OpDup)?
        .add_data(shared_secret_kp.x_only_public_key().0.serialize().as_slice())?
        .add_op(OpEqualVerify)?
        .add_op(OpCheckSigVerify)?
        .add_ops(&[OpTxInputIndex, OpTxInputSpk, OpTxInputIndex, OpTxOutputSpk, OpEqualVerify, OpTxInputIndex, OpTxOutputAmount, OpTxInputIndex, OpTxInputAmount, OpGreaterThanOrEqual])?
        .add_op(OpEndIf)?
        .drain();

    // Generate the script public key
    let spk = pay_to_script_hash_script(&script);

    // Define the input value
    let input_value = 1000000000;

    // Create a transaction output
    let output = TransactionOutput { value: input_value, script_public_key: spk.clone() };

    // Create a UTXO entry for the input
    let utxo_entry = UtxoEntry::new(input_value, spk, 0, false);

    // Create a transaction input
    let input = TransactionInput {
        previous_outpoint: TransactionOutpoint {
            transaction_id: TransactionId::from_bytes([
                0xc9, 0x97, 0xa5, 0xe5, 0x6e, 0x10, 0x42, 0x02, 0xfa, 0x20, 0x9c, 0x6a, 0x85, 0x2d, 0xd9, 0x06, 0x60, 0xa2, 0x0b,
                0x2d, 0x9c, 0x35, 0x24, 0x23, 0xed, 0xce, 0x25, 0x85, 0x7f, 0xcd, 0x37, 0x04,
            ]),
            index: 0,
        },
        signature_script: ScriptBuilder::new().add_data(&script)?.drain(),
        sequence: 4294967295,
        sig_op_count: 1,
    };

    // Create a transaction with the input and output
    let tx = Transaction::new(1, vec![input.clone()], vec![output.clone()], 0, Default::default(), 0, vec![]);
    let sign = |pk: Keypair| {
        // Prepare to reuse values for signature hashing
        let reused_values = SigHashReusedValuesUnsync::new();

        let tx = MutableTransaction::with_entries(tx.clone(), vec![utxo_entry.clone()]);
        let sig_hash = calc_schnorr_signature_hash(&tx.as_verifiable(), 0, SIG_HASH_ALL, &reused_values);
        let msg = secp256k1::Message::from_digest_slice(sig_hash.as_bytes().as_slice()).unwrap();

        let sig = pk.sign_schnorr(msg);
        let mut signature = Vec::new();
        signature.extend_from_slice(sig.as_ref().as_slice());
        signature.push(SIG_HASH_ALL.to_u8());
        (tx, signature, reused_values)
    };

    // Check owner branch
    {
        println!("[SHARED-SECRET] Checking owner branch");
        let (mut tx, signature, reused_values) = sign(owner);
        let mut builder = ScriptBuilder::new();
        builder.add_data(&signature)?;
        builder.add_op(OpTrue)?;
        builder.add_data(&script)?;
        {
            tx.tx.inputs[0].signature_script = builder.drain();
        }

        let tx = tx.as_verifiable();
<<<<<<< HEAD
        let mut vm = TxScriptEngine::from_transaction_input(
            &tx,
            &tx.inputs()[0],
            0,
            &utxo_entry,
            &reused_values,
            &sig_cache,
            true,
            false,
            false,
        ); // todo falcon
=======
        let mut vm = TxScriptEngine::from_transaction_input(&tx, &tx.inputs()[0], 0, &utxo_entry, &reused_values, &sig_cache);
>>>>>>> 22e0f233
        assert_eq!(vm.execute(), Ok(()));
        println!("[SHARED-SECRET] Owner branch execution successful");
    }

    // Check borrower branch with correct shared secret
    {
        println!("[SHARED-SECRET] Checking borrower branch with correct shared secret");
        let (mut tx, signature, reused_values) = sign(shared_secret_kp);
        builder.add_data(&signature)?;
        builder.add_data(shared_secret_kp.x_only_public_key().0.serialize().as_slice())?;
        builder.add_op(OpFalse)?;
        builder.add_data(&script)?;
        {
            tx.tx.inputs[0].signature_script = builder.drain();
        }

        let tx = tx.as_verifiable();
<<<<<<< HEAD
        let mut vm = TxScriptEngine::from_transaction_input(
            &tx,
            &tx.inputs()[0],
            0,
            &utxo_entry,
            &reused_values,
            &sig_cache,
            true,
            false,
            false,
        ); // todo falcon
=======
        let mut vm = TxScriptEngine::from_transaction_input(&tx, &tx.inputs()[0], 0, &utxo_entry, &reused_values, &sig_cache);
>>>>>>> 22e0f233
        assert_eq!(vm.execute(), Ok(()));
        println!("[SHARED-SECRET] Borrower branch with correct shared secret execution successful");
    }

    // Check borrower branch with incorrect secret
    {
        println!("[SHARED-SECRET] Checking borrower branch with incorrect secret");
        let (mut tx, signature, reused_values) = sign(borrower_kp);
        builder.add_data(&signature)?;
        builder.add_data(borrower_kp.x_only_public_key().0.serialize().as_slice())?;
        builder.add_op(OpFalse)?;
        builder.add_data(&script)?;
        {
            tx.tx.inputs[0].signature_script = builder.drain();
        }

        let tx = tx.as_verifiable();
<<<<<<< HEAD
        let mut vm = TxScriptEngine::from_transaction_input(
            &tx,
            &tx.inputs()[0],
            0,
            &utxo_entry,
            &reused_values,
            &sig_cache,
            true,
            false,
            false,
        ); // todo falcon
=======
        let mut vm = TxScriptEngine::from_transaction_input(&tx, &tx.inputs()[0], 0, &utxo_entry, &reused_values, &sig_cache);
>>>>>>> 22e0f233
        assert_eq!(vm.execute(), Err(VerifyError));
        println!("[SHARED-SECRET] Borrower branch with incorrect secret failed as expected");
    }

    println!("[SHARED-SECRET] Shared secret scenario completed successfully");
    Ok(())
}<|MERGE_RESOLUTION|>--- conflicted
+++ resolved
@@ -126,21 +126,7 @@
         }
 
         let tx = tx.as_verifiable();
-<<<<<<< HEAD
-        let mut vm = TxScriptEngine::from_transaction_input(
-            &tx,
-            &tx.inputs()[0],
-            0,
-            &utxo_entry,
-            &reused_values,
-            &sig_cache,
-            true,
-            false,
-            false,
-        ); // todo falcon
-=======
-        let mut vm = TxScriptEngine::from_transaction_input(&tx, &tx.inputs()[0], 0, &utxo_entry, &reused_values, &sig_cache);
->>>>>>> 22e0f233
+        let mut vm = TxScriptEngine::from_transaction_input(&tx, &tx.inputs()[0], 0, &utxo_entry, &reused_values, &sig_cache, false); // todo falcon
         assert_eq!(vm.execute(), Ok(()));
         println!("[STANDARD] Owner branch execution successful");
     }
@@ -150,21 +136,7 @@
         println!("[STANDARD] Checking borrower branch");
         tx.inputs[0].signature_script = ScriptBuilder::new().add_op(OpFalse)?.add_data(&script)?.drain();
         let tx = PopulatedTransaction::new(&tx, vec![utxo_entry.clone()]);
-<<<<<<< HEAD
-        let mut vm = TxScriptEngine::from_transaction_input(
-            &tx,
-            &tx.tx.inputs[0],
-            0,
-            &utxo_entry,
-            &reused_values,
-            &sig_cache,
-            true,
-            false,
-            false,
-        ); // todo falcon
-=======
-        let mut vm = TxScriptEngine::from_transaction_input(&tx, &tx.tx.inputs[0], 0, &utxo_entry, &reused_values, &sig_cache);
->>>>>>> 22e0f233
+        let mut vm = TxScriptEngine::from_transaction_input(&tx, &tx.tx.inputs[0], 0, &utxo_entry, &reused_values, &sig_cache, false); // todo falcon
         assert_eq!(vm.execute(), Ok(()));
         println!("[STANDARD] Borrower branch execution successful");
     }
@@ -175,21 +147,7 @@
         // Less than threshold
         tx.outputs[0].value -= 1;
         let tx = PopulatedTransaction::new(&tx, vec![utxo_entry.clone()]);
-<<<<<<< HEAD
-        let mut vm = TxScriptEngine::from_transaction_input(
-            &tx,
-            &tx.tx.inputs[0],
-            0,
-            &utxo_entry,
-            &reused_values,
-            &sig_cache,
-            true,
-            false,
-            false,
-        ); // todo falcon
-=======
-        let mut vm = TxScriptEngine::from_transaction_input(&tx, &tx.tx.inputs[0], 0, &utxo_entry, &reused_values, &sig_cache);
->>>>>>> 22e0f233
+        let mut vm = TxScriptEngine::from_transaction_input(&tx, &tx.tx.inputs[0], 0, &utxo_entry, &reused_values, &sig_cache, false); // todo falcon
         assert_eq!(vm.execute(), Err(EvalFalse));
         println!("[STANDARD] Borrower branch with threshold not reached failed as expected");
     }
@@ -337,21 +295,7 @@
         }
 
         let tx = tx.as_verifiable();
-<<<<<<< HEAD
-        let mut vm = TxScriptEngine::from_transaction_input(
-            &tx,
-            &tx.inputs()[0],
-            0,
-            &utxo_entry,
-            &reused_values,
-            &sig_cache,
-            true,
-            false,
-            false,
-        ); // todo falcon
-=======
-        let mut vm = TxScriptEngine::from_transaction_input(&tx, &tx.inputs()[0], 0, &utxo_entry, &reused_values, &sig_cache);
->>>>>>> 22e0f233
+        let mut vm = TxScriptEngine::from_transaction_input(&tx, &tx.inputs()[0], 0, &utxo_entry, &reused_values, &sig_cache, false); // todo falcon
         assert_eq!(vm.execute(), Ok(()));
         println!("[ONE-TIME] Owner branch execution successful");
     }
@@ -361,21 +305,7 @@
         println!("[ONE-TIME] Checking borrower branch");
         tx.inputs[0].signature_script = ScriptBuilder::new().add_op(OpFalse)?.add_data(&script)?.drain();
         let tx = PopulatedTransaction::new(&tx, vec![utxo_entry.clone()]);
-<<<<<<< HEAD
-        let mut vm = TxScriptEngine::from_transaction_input(
-            &tx,
-            &tx.tx.inputs[0],
-            0,
-            &utxo_entry,
-            &reused_values,
-            &sig_cache,
-            true,
-            false,
-            false,
-        ); // todo falcon
-=======
-        let mut vm = TxScriptEngine::from_transaction_input(&tx, &tx.tx.inputs[0], 0, &utxo_entry, &reused_values, &sig_cache);
->>>>>>> 22e0f233
+        let mut vm = TxScriptEngine::from_transaction_input(&tx, &tx.tx.inputs[0], 0, &utxo_entry, &reused_values, &sig_cache, false); // todo falcon
         assert_eq!(vm.execute(), Ok(()));
         println!("[ONE-TIME] Borrower branch execution successful");
     }
@@ -386,21 +316,7 @@
         // Less than threshold
         tx.outputs[0].value -= 1;
         let tx = PopulatedTransaction::new(&tx, vec![utxo_entry.clone()]);
-<<<<<<< HEAD
-        let mut vm = TxScriptEngine::from_transaction_input(
-            &tx,
-            &tx.tx.inputs[0],
-            0,
-            &utxo_entry,
-            &reused_values,
-            &sig_cache,
-            true,
-            false,
-            false,
-        ); // todo falcon
-=======
-        let mut vm = TxScriptEngine::from_transaction_input(&tx, &tx.tx.inputs[0], 0, &utxo_entry, &reused_values, &sig_cache);
->>>>>>> 22e0f233
+        let mut vm = TxScriptEngine::from_transaction_input(&tx, &tx.tx.inputs[0], 0, &utxo_entry, &reused_values, &sig_cache, false); // todo falcon
         assert_eq!(vm.execute(), Err(EvalFalse));
         println!("[ONE-TIME] Borrower branch with threshold not reached failed as expected");
     }
@@ -422,7 +338,6 @@
         wrong_tx.inputs[0].signature_script = ScriptBuilder::new().add_op(OpFalse)?.add_data(&script)?.drain();
 
         let wrong_tx = PopulatedTransaction::new(&wrong_tx, vec![utxo_entry.clone()]);
-<<<<<<< HEAD
         let mut vm = TxScriptEngine::from_transaction_input(
             &wrong_tx,
             &wrong_tx.tx.inputs[0],
@@ -430,14 +345,8 @@
             &utxo_entry,
             &reused_values,
             &sig_cache,
-            true,
-            false,
             false,
         ); // todo falcon
-=======
-        let mut vm =
-            TxScriptEngine::from_transaction_input(&wrong_tx, &wrong_tx.tx.inputs[0], 0, &utxo_entry, &reused_values, &sig_cache);
->>>>>>> 22e0f233
         assert_eq!(vm.execute(), Err(VerifyError));
         println!("[ONE-TIME] Borrower branch with output going to wrong address failed as expected");
     }
@@ -546,21 +455,7 @@
         }
 
         let tx = tx.as_verifiable();
-<<<<<<< HEAD
-        let mut vm = TxScriptEngine::from_transaction_input(
-            &tx,
-            &tx.inputs()[0],
-            0,
-            &utxo_entry,
-            &reused_values,
-            &sig_cache,
-            true,
-            false,
-            false,
-        ); // todo falcon
-=======
-        let mut vm = TxScriptEngine::from_transaction_input(&tx, &tx.inputs()[0], 0, &utxo_entry, &reused_values, &sig_cache);
->>>>>>> 22e0f233
+        let mut vm = TxScriptEngine::from_transaction_input(&tx, &tx.inputs()[0], 0, &utxo_entry, &reused_values, &sig_cache, false); // todo falcon
         assert_eq!(vm.execute(), Ok(()));
         println!("[TWO-TIMES] Owner branch execution successful");
     }
@@ -570,21 +465,7 @@
         println!("[TWO-TIMES] Checking borrower branch (first borrowing)");
         tx.inputs[0].signature_script = ScriptBuilder::new().add_op(OpFalse)?.add_data(&two_times_script)?.drain();
         let tx = PopulatedTransaction::new(&tx, vec![utxo_entry.clone()]);
-<<<<<<< HEAD
-        let mut vm = TxScriptEngine::from_transaction_input(
-            &tx,
-            &tx.tx.inputs[0],
-            0,
-            &utxo_entry,
-            &reused_values,
-            &sig_cache,
-            true,
-            false,
-            false,
-        );
-=======
-        let mut vm = TxScriptEngine::from_transaction_input(&tx, &tx.tx.inputs[0], 0, &utxo_entry, &reused_values, &sig_cache);
->>>>>>> 22e0f233
+        let mut vm = TxScriptEngine::from_transaction_input(&tx, &tx.tx.inputs[0], 0, &utxo_entry, &reused_values, &sig_cache, false); // todo falcon
         assert_eq!(vm.execute(), Ok(()));
         println!("[TWO-TIMES] Borrower branch (first borrowing) execution successful");
     }
@@ -595,21 +476,7 @@
         // Less than threshold
         tx.outputs[0].value -= 1;
         let tx = PopulatedTransaction::new(&tx, vec![utxo_entry.clone()]);
-<<<<<<< HEAD
-        let mut vm = TxScriptEngine::from_transaction_input(
-            &tx,
-            &tx.tx.inputs[0],
-            0,
-            &utxo_entry,
-            &reused_values,
-            &sig_cache,
-            true,
-            false,
-            false,
-        ); // todo falcon
-=======
-        let mut vm = TxScriptEngine::from_transaction_input(&tx, &tx.tx.inputs[0], 0, &utxo_entry, &reused_values, &sig_cache);
->>>>>>> 22e0f233
+        let mut vm = TxScriptEngine::from_transaction_input(&tx, &tx.tx.inputs[0], 0, &utxo_entry, &reused_values, &sig_cache, false); // todo falcon
         assert_eq!(vm.execute(), Err(EvalFalse));
         println!("[TWO-TIMES] Borrower branch with threshold not reached failed as expected");
     }
@@ -631,7 +498,6 @@
         wrong_tx.inputs[0].signature_script = ScriptBuilder::new().add_op(OpFalse)?.add_data(&two_times_script)?.drain();
 
         let wrong_tx = PopulatedTransaction::new(&wrong_tx, vec![utxo_entry.clone()]);
-<<<<<<< HEAD
         let mut vm = TxScriptEngine::from_transaction_input(
             &wrong_tx,
             &wrong_tx.tx.inputs[0],
@@ -639,14 +505,8 @@
             &utxo_entry,
             &reused_values,
             &sig_cache,
-            true,
             false,
-            false, // todo falcon
-        );
-=======
-        let mut vm =
-            TxScriptEngine::from_transaction_input(&wrong_tx, &wrong_tx.tx.inputs[0], 0, &utxo_entry, &reused_values, &sig_cache);
->>>>>>> 22e0f233
+        ); // todo falcon
         assert_eq!(vm.execute(), Err(VerifyError));
         println!("[TWO-TIMES] Borrower branch with output going to wrong address failed as expected");
     }
@@ -757,21 +617,7 @@
         }
 
         let tx = tx.as_verifiable();
-<<<<<<< HEAD
-        let mut vm = TxScriptEngine::from_transaction_input(
-            &tx,
-            &tx.inputs()[0],
-            0,
-            &utxo_entry,
-            &reused_values,
-            &sig_cache,
-            true,
-            false,
-            false,
-        ); // todo falcon
-=======
-        let mut vm = TxScriptEngine::from_transaction_input(&tx, &tx.inputs()[0], 0, &utxo_entry, &reused_values, &sig_cache);
->>>>>>> 22e0f233
+        let mut vm = TxScriptEngine::from_transaction_input(&tx, &tx.inputs()[0], 0, &utxo_entry, &reused_values, &sig_cache, false); // todo falcon
         assert_eq!(vm.execute(), Ok(()));
         println!("[SHARED-SECRET] Owner branch execution successful");
     }
@@ -789,21 +635,7 @@
         }
 
         let tx = tx.as_verifiable();
-<<<<<<< HEAD
-        let mut vm = TxScriptEngine::from_transaction_input(
-            &tx,
-            &tx.inputs()[0],
-            0,
-            &utxo_entry,
-            &reused_values,
-            &sig_cache,
-            true,
-            false,
-            false,
-        ); // todo falcon
-=======
-        let mut vm = TxScriptEngine::from_transaction_input(&tx, &tx.inputs()[0], 0, &utxo_entry, &reused_values, &sig_cache);
->>>>>>> 22e0f233
+        let mut vm = TxScriptEngine::from_transaction_input(&tx, &tx.inputs()[0], 0, &utxo_entry, &reused_values, &sig_cache, false); // todo falcon
         assert_eq!(vm.execute(), Ok(()));
         println!("[SHARED-SECRET] Borrower branch with correct shared secret execution successful");
     }
@@ -821,21 +653,7 @@
         }
 
         let tx = tx.as_verifiable();
-<<<<<<< HEAD
-        let mut vm = TxScriptEngine::from_transaction_input(
-            &tx,
-            &tx.inputs()[0],
-            0,
-            &utxo_entry,
-            &reused_values,
-            &sig_cache,
-            true,
-            false,
-            false,
-        ); // todo falcon
-=======
-        let mut vm = TxScriptEngine::from_transaction_input(&tx, &tx.inputs()[0], 0, &utxo_entry, &reused_values, &sig_cache);
->>>>>>> 22e0f233
+        let mut vm = TxScriptEngine::from_transaction_input(&tx, &tx.inputs()[0], 0, &utxo_entry, &reused_values, &sig_cache, false); // todo falcon
         assert_eq!(vm.execute(), Err(VerifyError));
         println!("[SHARED-SECRET] Borrower branch with incorrect secret failed as expected");
     }

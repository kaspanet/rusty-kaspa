--- conflicted
+++ resolved
@@ -61,40 +61,4 @@
     pub fn used_sig_ops(&self) -> u8 {
         self.sig_op_limit - self.sig_op_remaining
     }
-<<<<<<< HEAD
-}
-
-pub trait SigOpConsumer {
-    fn consume_sig_op(&mut self) -> Result<(), TxScriptError>;
-
-    fn consume_falcon_sig_ops(&mut self) -> Result<(), TxScriptError>;
-}
-
-impl SigOpConsumer for RuntimeSigOpCounter {
-    fn consume_sig_op(&mut self) -> Result<(), TxScriptError> {
-        RuntimeSigOpCounter::consume_sig_op(self)
-    }
-
-    fn consume_falcon_sig_ops(&mut self) -> Result<(), TxScriptError> {
-        RuntimeSigOpCounter::consume_falcon_sig_ops(self)
-    }
-}
-impl SigOpConsumer for Option<RuntimeSigOpCounter> {
-    fn consume_sig_op(&mut self) -> Result<(), TxScriptError> {
-        if let Some(consumer) = self {
-            consumer.consume_sig_op()
-        } else {
-            Ok(())
-        }
-    }
-
-    fn consume_falcon_sig_ops(&mut self) -> Result<(), TxScriptError> {
-        if let Some(consumer) = self {
-            consumer.consume_falcon_sig_ops()
-        } else {
-            Ok(())
-        }
-    }
-=======
->>>>>>> 22e0f233
 }
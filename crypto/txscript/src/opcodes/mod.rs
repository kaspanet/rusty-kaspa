#[macro_use]
mod macros;

use crate::{
    data_stack::{DataStack, Kip10I64, OpcodeData},
    ScriptSource, SpkEncoding, TxScriptEngine, TxScriptError, LOCK_TIME_THRESHOLD, MAX_TX_IN_SEQUENCE_NUM, NO_COST_OPCODE,
    SEQUENCE_LOCK_TIME_DISABLED, SEQUENCE_LOCK_TIME_MASK,
};
use blake2b_simd::Params;
<<<<<<< HEAD
=======
use core::cmp::{max, min};
>>>>>>> 38b3d432
use kaspa_consensus_core::hashing::sighash::SigHashReusedValues;
use kaspa_consensus_core::hashing::sighash_type::SigHashType;
use kaspa_consensus_core::tx::VerifiableTransaction;
use sha2::{Digest, Sha256};
use std::{
    fmt::{Debug, Formatter},
    num::TryFromIntError,
};

/// First value in the range formed by the "small integer" Op# opcodes
pub const OP_SMALL_INT_MIN_VAL: u8 = 1;
/// Last value in the range formed by the "small integer" Op# opcodes
pub const OP_SMALL_INT_MAX_VAL: u8 = 16;
/// First value in the range formed by OpData# opcodes (where opcode == value)
pub const OP_DATA_MIN_VAL: u8 = self::codes::OpData1;
/// Last value in the range formed by OpData# opcodes (where opcode == value)
pub const OP_DATA_MAX_VAL: u8 = self::codes::OpData75;
/// Minus 1 value
pub const OP_1_NEGATE_VAL: u8 = 0x81;

#[derive(Debug, PartialEq, Eq)]
pub(crate) enum OpCond {
    False,
    True,
    Skip,
}

impl OpCond {
    pub fn negate(&self) -> OpCond {
        match self {
            OpCond::True => OpCond::False,
            OpCond::False => OpCond::True,
            OpCond::Skip => OpCond::Skip,
        }
    }
}

type OpCodeResult = Result<(), TxScriptError>;

pub(crate) struct OpCode<const CODE: u8> {
    data: Vec<u8>,
}

impl<const CODE: u8> Debug for OpCode<CODE> {
    fn fmt(&self, f: &mut Formatter<'_>) -> std::fmt::Result {
        write!(f, "Opcode<{:#2x}>{{ data:{:?} }}", CODE, self.data)
    }
}

pub trait OpCodeMetadata: Debug {
    // Opcode number
    fn value(&self) -> u8;
    // length of data
    fn len(&self) -> usize;
    // Conditional should be executed also is not in branch
    fn is_conditional(&self) -> bool;
    // For push data- check if we can use shorter encoding
    fn check_minimal_data_push(&self) -> Result<(), TxScriptError>;

    fn is_disabled(&self) -> bool;
    fn always_illegal(&self) -> bool;
    fn is_push_opcode(&self) -> bool;
    fn get_data(&self) -> &[u8];

    fn is_empty(&self) -> bool {
        self.len() == 0
    }
}

pub trait OpCodeExecution<T: VerifiableTransaction, Reused: SigHashReusedValues> {
    fn empty() -> Result<Box<dyn OpCodeImplementation<T, Reused>>, TxScriptError>
    where
        Self: Sized;
    #[allow(clippy::new_ret_no_self)]
    fn new(data: Vec<u8>) -> Result<Box<dyn OpCodeImplementation<T, Reused>>, TxScriptError>
    where
        Self: Sized;

    fn execute(&self, vm: &mut TxScriptEngine<T, Reused>) -> OpCodeResult;
}

pub trait OpcodeSerialization {
    fn serialize(&self) -> Vec<u8>;
    fn deserialize<'i, I: Iterator<Item = &'i u8>, T: VerifiableTransaction, Reused: SigHashReusedValues>(
        it: &mut I,
    ) -> Result<Box<dyn OpCodeImplementation<T, Reused>>, TxScriptError>
    where
        Self: Sized;
}

pub trait OpCodeImplementation<T: VerifiableTransaction, Reused: SigHashReusedValues>:
    OpCodeExecution<T, Reused> + OpCodeMetadata + OpcodeSerialization
{
}

impl<const CODE: u8> OpCodeMetadata for OpCode<CODE> {
    fn value(&self) -> u8 {
        CODE
    }

    fn is_disabled(&self) -> bool {
        matches!(
            CODE,
            codes::OpCat
                | codes::OpSubStr
                | codes::OpLeft
                | codes::OpRight
                | codes::OpInvert
                | codes::OpAnd
                | codes::OpOr
                | codes::OpXor
                | codes::Op2Mul
                | codes::Op2Div
                | codes::OpMul
                | codes::OpDiv
                | codes::OpMod
                | codes::OpLShift
                | codes::OpRShift
        )
    }

    fn always_illegal(&self) -> bool {
        matches!(CODE, codes::OpVerIf | codes::OpVerNotIf)
    }

    fn is_push_opcode(&self) -> bool {
        CODE <= NO_COST_OPCODE
    }

    fn len(&self) -> usize {
        self.data.len()
    }

    // TODO: add it to opcode specification
    fn is_conditional(&self) -> bool {
        self.value() >= 0x63 && self.value() <= 0x68
    }

    fn check_minimal_data_push(&self) -> Result<(), TxScriptError> {
        let data_len = self.len();
        let opcode = self.value();

        if data_len == 0 {
            if opcode != codes::OpFalse {
                return Err(TxScriptError::NotMinimalData(format!(
                    "zero length data push is encoded with opcode {self:?} instead of OpFalse"
                )));
            }
        } else if data_len == 1 && OP_SMALL_INT_MIN_VAL <= self.data[0] && self.data[0] <= OP_SMALL_INT_MAX_VAL {
            if opcode != codes::OpTrue + self.data[0] - 1 {
                return Err(TxScriptError::NotMinimalData(format!(
                    "zero length data push is encoded with opcode {:?} instead of Op_{}",
                    self, self.data[0]
                )));
            }
        } else if data_len == 1 && self.data[0] == OP_1_NEGATE_VAL {
            if opcode != codes::Op1Negate {
                return Err(TxScriptError::NotMinimalData(format!(
                    "data push of the value -1 encoded \
                                    with opcode {self:?} instead of OP_1NEGATE"
                )));
            }
        } else if data_len <= OP_DATA_MAX_VAL as usize {
            if opcode as usize != data_len {
                return Err(TxScriptError::NotMinimalData(format!(
                    "data push of {data_len} bytes encoded \
                                    with opcode {self:?} instead of OP_DATA_{data_len}"
                )));
            }
        } else if data_len <= u8::MAX as usize {
            if opcode != codes::OpPushData1 {
                return Err(TxScriptError::NotMinimalData(format!(
                    "data push of {data_len} bytes encoded \
                                    with opcode {self:?} instead of OP_PUSHDATA1"
                )));
            }
        } else if data_len < u16::MAX as usize && opcode != codes::OpPushData2 {
            return Err(TxScriptError::NotMinimalData(format!(
                "data push of {data_len} bytes encoded \
                                with opcode {self:?} instead of OP_PUSHDATA2"
            )));
        }
        Ok(())
    }

    fn get_data(&self) -> &[u8] {
        &self.data
    }
}

// Helpers for some opcodes with shared data
#[inline]
fn push_data<T: VerifiableTransaction, Reused: SigHashReusedValues>(
    data: Vec<u8>,
    vm: &mut TxScriptEngine<T, Reused>,
) -> OpCodeResult {
    vm.dstack.push(data);
    Ok(())
}

#[inline]
fn push_number<T: VerifiableTransaction, Reused: SigHashReusedValues>(
    number: i64,
    vm: &mut TxScriptEngine<T, Reused>,
) -> OpCodeResult {
<<<<<<< HEAD
    vm.dstack.push_item(number)?;
=======
    vm.dstack.push_item(number);
>>>>>>> 38b3d432
    Ok(())
}

/// This macro helps to avoid code duplication in numeric opcodes where the only difference
/// between KIP10_ENABLED and disabled states is the numeric type used (Kip10I64 vs i64).
/// KIP10I64 deserializator supports 8-byte integers
// TODO: Remove this macro after KIP-10 activation.
macro_rules! numeric_op {
    ($vm: expr, $pattern: pat, $count: expr, $block: expr) => {
        if $vm.kip10_enabled {
            let $pattern: [Kip10I64; $count] = $vm.dstack.pop_items()?;
            let r = $block;
            $vm.dstack.push_item(r)?;
            Ok(())
        } else {
            let $pattern: [i64; $count] = $vm.dstack.pop_items()?;
            #[allow(clippy::useless_conversion)]
            let r = $block;
            $vm.dstack.push_item(r)?;
            Ok(())
        }
    };
}

/*
The following is the implementation and metadata of all opcodes. Each opcode has unique
number (and template system makes it impossible to use two opcodes), length specification,
and execution code.

The syntax is as follows:
```
opcode OpCodeName<id, length>(self, vm) {
    code;
    output
}
// OR
opcode OpCodeName<id, length>(self, vm) statement

// in case of an opcode alias
opcode |OpCodeAlias| OpCodeName<id, length>(self, vm) {
    code;
    output
}
// OR
opcode |OpCodeAlias| OpCodeName<id, length>(self, vm) statement
```

Length specification is either a number (for fixed length) or a unsigned integer type
(for var length).
The execution code is implementing OpCodeImplementation. You can access the engine using the `vm`
variable.

Implementation details in `opcodes/macros.rs`.
*/
opcode_list! {

    // Data push opcodes.
    opcode |Op0| OpFalse<0x00, 1>(self , vm) {
        vm.dstack.push(vec![]);
        Ok(())
    }

    opcode OpData1<0x01, 2>(self, vm) push_data(self.data.clone(), vm)
    opcode OpData2<0x02, 3>(self, vm) push_data(self.data.clone(), vm)
    opcode OpData3<0x03, 4>(self, vm) push_data(self.data.clone(), vm)
    opcode OpData4<0x04, 5>(self, vm) push_data(self.data.clone(), vm)
    opcode OpData5<0x05, 6>(self, vm) push_data(self.data.clone(), vm)
    opcode OpData6<0x06, 7>(self, vm) push_data(self.data.clone(), vm)
    opcode OpData7<0x07, 8>(self, vm) push_data(self.data.clone(), vm)
    opcode OpData8<0x08, 9>(self, vm) push_data(self.data.clone(), vm)
    opcode OpData9<0x09, 10>(self, vm) push_data(self.data.clone(), vm)
    opcode OpData10<0x0a, 11>(self, vm) push_data(self.data.clone(), vm)
    opcode OpData11<0x0b, 12>(self, vm) push_data(self.data.clone(), vm)
    opcode OpData12<0x0c, 13>(self, vm) push_data(self.data.clone(), vm)
    opcode OpData13<0x0d, 14>(self, vm) push_data(self.data.clone(), vm)
    opcode OpData14<0x0e, 15>(self, vm) push_data(self.data.clone(), vm)
    opcode OpData15<0x0f, 16>(self, vm) push_data(self.data.clone(), vm)
    opcode OpData16<0x10, 17>(self, vm) push_data(self.data.clone(), vm)
    opcode OpData17<0x11, 18>(self, vm) push_data(self.data.clone(), vm)
    opcode OpData18<0x12, 19>(self, vm) push_data(self.data.clone(), vm)
    opcode OpData19<0x13, 20>(self, vm) push_data(self.data.clone(), vm)
    opcode OpData20<0x14, 21>(self, vm) push_data(self.data.clone(), vm)
    opcode OpData21<0x15, 22>(self, vm) push_data(self.data.clone(), vm)
    opcode OpData22<0x16, 23>(self, vm) push_data(self.data.clone(), vm)
    opcode OpData23<0x17, 24>(self, vm) push_data(self.data.clone(), vm)
    opcode OpData24<0x18, 25>(self, vm) push_data(self.data.clone(), vm)
    opcode OpData25<0x19, 26>(self, vm) push_data(self.data.clone(), vm)
    opcode OpData26<0x1a, 27>(self, vm) push_data(self.data.clone(), vm)
    opcode OpData27<0x1b, 28>(self, vm) push_data(self.data.clone(), vm)
    opcode OpData28<0x1c, 29>(self, vm) push_data(self.data.clone(), vm)
    opcode OpData29<0x1d, 30>(self, vm) push_data(self.data.clone(), vm)
    opcode OpData30<0x1e, 31>(self, vm) push_data(self.data.clone(), vm)
    opcode OpData31<0x1f, 32>(self, vm) push_data(self.data.clone(), vm)
    opcode OpData32<0x20, 33>(self, vm) push_data(self.data.clone(), vm)
    opcode OpData33<0x21, 34>(self, vm) push_data(self.data.clone(), vm)
    opcode OpData34<0x22, 35>(self, vm) push_data(self.data.clone(), vm)
    opcode OpData35<0x23, 36>(self, vm) push_data(self.data.clone(), vm)
    opcode OpData36<0x24, 37>(self, vm) push_data(self.data.clone(), vm)
    opcode OpData37<0x25, 38>(self, vm) push_data(self.data.clone(), vm)
    opcode OpData38<0x26, 39>(self, vm) push_data(self.data.clone(), vm)
    opcode OpData39<0x27, 40>(self, vm) push_data(self.data.clone(), vm)
    opcode OpData40<0x28, 41>(self, vm) push_data(self.data.clone(), vm)
    opcode OpData41<0x29, 42>(self, vm) push_data(self.data.clone(), vm)
    opcode OpData42<0x2a, 43>(self, vm) push_data(self.data.clone(), vm)
    opcode OpData43<0x2b, 44>(self, vm) push_data(self.data.clone(), vm)
    opcode OpData44<0x2c, 45>(self, vm) push_data(self.data.clone(), vm)
    opcode OpData45<0x2d, 46>(self, vm) push_data(self.data.clone(), vm)
    opcode OpData46<0x2e, 47>(self, vm) push_data(self.data.clone(), vm)
    opcode OpData47<0x2f, 48>(self, vm) push_data(self.data.clone(), vm)
    opcode OpData48<0x30, 49>(self, vm) push_data(self.data.clone(), vm)
    opcode OpData49<0x31, 50>(self, vm) push_data(self.data.clone(), vm)
    opcode OpData50<0x32, 51>(self, vm) push_data(self.data.clone(), vm)
    opcode OpData51<0x33, 52>(self, vm) push_data(self.data.clone(), vm)
    opcode OpData52<0x34, 53>(self, vm) push_data(self.data.clone(), vm)
    opcode OpData53<0x35, 54>(self, vm) push_data(self.data.clone(), vm)
    opcode OpData54<0x36, 55>(self, vm) push_data(self.data.clone(), vm)
    opcode OpData55<0x37, 56>(self, vm) push_data(self.data.clone(), vm)
    opcode OpData56<0x38, 57>(self, vm) push_data(self.data.clone(), vm)
    opcode OpData57<0x39, 58>(self, vm) push_data(self.data.clone(), vm)
    opcode OpData58<0x3a, 59>(self, vm) push_data(self.data.clone(), vm)
    opcode OpData59<0x3b, 60>(self, vm) push_data(self.data.clone(), vm)
    opcode OpData60<0x3c, 61>(self, vm) push_data(self.data.clone(), vm)
    opcode OpData61<0x3d, 62>(self, vm) push_data(self.data.clone(), vm)
    opcode OpData62<0x3e, 63>(self, vm) push_data(self.data.clone(), vm)
    opcode OpData63<0x3f, 64>(self, vm) push_data(self.data.clone(), vm)
    opcode OpData64<0x40, 65>(self, vm) push_data(self.data.clone(), vm)
    opcode OpData65<0x41, 66>(self, vm) push_data(self.data.clone(), vm)
    opcode OpData66<0x42, 67>(self, vm) push_data(self.data.clone(), vm)
    opcode OpData67<0x43, 68>(self, vm) push_data(self.data.clone(), vm)
    opcode OpData68<0x44, 69>(self, vm) push_data(self.data.clone(), vm)
    opcode OpData69<0x45, 70>(self, vm) push_data(self.data.clone(), vm)
    opcode OpData70<0x46, 71>(self, vm) push_data(self.data.clone(), vm)
    opcode OpData71<0x47, 72>(self, vm) push_data(self.data.clone(), vm)
    opcode OpData72<0x48, 73>(self, vm) push_data(self.data.clone(), vm)
    opcode OpData73<0x49, 74>(self, vm) push_data(self.data.clone(), vm)
    opcode OpData74<0x4a, 75>(self, vm) push_data(self.data.clone(), vm)
    opcode OpData75<0x4b, 76>(self, vm) push_data(self.data.clone(), vm)
    opcode OpPushData1<0x4c, u8>(self, vm) push_data(self.data.clone(), vm)
    opcode OpPushData2<0x4d, u16>(self, vm) push_data(self.data.clone(), vm)
    opcode OpPushData4<0x4e, u32>(self, vm) push_data(self.data.clone(), vm)

    opcode Op1Negate<0x4f, 1>(self, vm) push_number(-1, vm)

    opcode OpReserved<0x50, 1>(self, vm) Err(TxScriptError::OpcodeReserved(format!("{self:?}")))

    opcode |Op1| OpTrue<0x51, 1>(self, vm) push_number(1, vm)
    opcode Op2<0x52, 1>(self, vm) push_number(2, vm)
    opcode Op3<0x53, 1>(self, vm) push_number(3, vm)
    opcode Op4<0x54, 1>(self, vm) push_number(4, vm)
    opcode Op5<0x55, 1>(self, vm) push_number(5, vm)
    opcode Op6<0x56, 1>(self, vm) push_number(6, vm)
    opcode Op7<0x57, 1>(self, vm) push_number(7, vm)
    opcode Op8<0x58, 1>(self, vm) push_number(8, vm)
    opcode Op9<0x59, 1>(self, vm) push_number(9, vm)
    opcode Op10<0x5a, 1>(self, vm) push_number(10, vm)
    opcode Op11<0x5b, 1>(self, vm) push_number(11, vm)
    opcode Op12<0x5c, 1>(self, vm) push_number(12, vm)
    opcode Op13<0x5d, 1>(self, vm) push_number(13, vm)
    opcode Op14<0x5e, 1>(self, vm) push_number(14, vm)
    opcode Op15<0x5f, 1>(self, vm) push_number(15, vm)
    opcode Op16<0x60, 1>(self, vm) push_number(16, vm)

    // Control opcodes.
    opcode OpNop<0x61, 1>(self, vm) Ok(())
    opcode OpVer<0x62, 1>(self, vm) Err(TxScriptError::OpcodeReserved(format!("{self:?}")))

    opcode OpIf<0x63, 1>(self, vm) {
        let mut cond = OpCond::Skip;
        if vm.is_executing() {
            // This code seems identical to pop_bool, but was written this way to preserve
            // the similar flow of go-kaspad
            if let Some(mut cond_buf) = vm.dstack.pop() {
                if cond_buf.len() > 1 {
                    return Err(TxScriptError::InvalidState("expected boolean".to_string()));
                }
                cond = match cond_buf.pop() {
                    Some(stack_cond) => match stack_cond {
                        1 => OpCond::True,
                        _ => return Err(TxScriptError::InvalidState("expected boolean".to_string())),
                    }
                    None => OpCond::False,
                }
            } else {
                return Err(TxScriptError::EmptyStack);
            }
        }
        vm.cond_stack.push(cond);
        Ok(())
    }

    opcode OpNotIf<0x64, 1>(self, vm) {
        let mut cond = OpCond::Skip;
        if vm.is_executing() {
            if let Some(mut cond_buf) = vm.dstack.pop() {
                if cond_buf.len() > 1 {
                    return Err(TxScriptError::InvalidState("expected boolean".to_string()));
                }
                cond = match cond_buf.pop() {
                    Some(stack_cond) => match stack_cond {
                        1 => OpCond::False,
                        _ => return Err(TxScriptError::InvalidState("expected boolean".to_string())),
                    }
                    None => OpCond::True,
                }
            } else {
                return Err(TxScriptError::EmptyStack);
            }
        }
        vm.cond_stack.push(cond);
        Ok(())
    }

    opcode OpVerIf<0x65, 1>(self, vm) Err(TxScriptError::OpcodeReserved(format!("{self:?}")))
    opcode OpVerNotIf<0x66, 1>(self, vm) Err(TxScriptError::OpcodeReserved(format!("{self:?}")))

    opcode OpElse<0x67, 1>(self, vm) {
        if let Some(cond) = vm.cond_stack.last_mut() {
            *cond = cond.negate();
            Ok(())
        } else {
            Err(TxScriptError::InvalidState("condition stack empty".to_string()))
        }
    }

    opcode OpEndIf<0x68, 1>(self, vm) {
        match vm.cond_stack.pop() {
            None => Err(TxScriptError::InvalidState("condition stack empty".to_string())),
            _ => Ok(())
        }
    }

    opcode OpVerify<0x69, 1>(self, vm) {
        let [result]: [bool; 1] = vm.dstack.pop_items()?;
        match result {
            true => Ok(()),
            false => Err(TxScriptError::VerifyError)
        }
    }

    opcode OpReturn<0x6a, 1>(self, vm) Err(TxScriptError::EarlyReturn)

    // Stack opcodes.
    opcode OpToAltStack<0x6b, 1>(self, vm) {
        let [item] = vm.dstack.pop_raw()?;
        vm.astack.push(item);
        Ok(())
    }

    opcode OpFromAltStack<0x6c, 1>(self, vm) {
        match vm.astack.pop() {
            Some(last) => {
                vm.dstack.push(last);
                Ok(())
            },
            None => Err(TxScriptError::EmptyStack)
        }
    }

    opcode Op2Drop<0x6d, 1>(self, vm) vm.dstack.drop_items::<2>()
    opcode Op2Dup<0x6e, 1>(self, vm) vm.dstack.dup_items::<2>()
    opcode Op3Dup<0x6f, 1>(self, vm) vm.dstack.dup_items::<3>()
    opcode Op2Over<0x70, 1>(self, vm) vm.dstack.over_items::<2>()
    opcode Op2Rot<0x71, 1>(self, vm) vm.dstack.rot_items::<2>()
    opcode Op2Swap<0x72, 1>(self, vm) vm.dstack.swap_items::<2>()

    opcode OpIfDup<0x73, 1>(self, vm) {
        let [result] = vm.dstack.peek_raw()?;
        if <Vec<u8> as OpcodeData<bool>>::deserialize(&result)? {
            vm.dstack.push(result);
        }
        Ok(())
    }

    opcode OpDepth<0x74, 1>(self, vm) push_number(vm.dstack.len() as i64, vm)

    opcode OpDrop<0x75, 1>(self, vm) vm.dstack.drop_items::<1>()
    opcode OpDup<0x76, 1>(self, vm) vm.dstack.dup_items::<1>()

    opcode OpNip<0x77, 1>(self, vm) {
        match vm.dstack.len() >= 2 {
            true => {
                vm.dstack.remove(vm.dstack.len()-2);
                Ok(())
            }
            false => Err(TxScriptError::InvalidStackOperation(2, vm.dstack.len())),
        }
    }

    opcode OpOver<0x78, 1>(self, vm) vm.dstack.over_items::<1>()

    opcode OpPick<0x79, 1>(self, vm) {
        let [loc]: [i32; 1] = vm.dstack.pop_items()?;
        if  loc < 0 || loc as usize >= vm.dstack.len() {
            return Err(TxScriptError::InvalidState("pick at an invalid location".to_string()));
        }
        vm.dstack.push(vm.dstack[vm.dstack.len()-(loc as usize)-1].clone());
        Ok(())
    }

    opcode OpRoll<0x7a, 1>(self, vm) {
        let [loc]: [i32; 1] = vm.dstack.pop_items()?;
        if  loc < 0 || loc as usize >= vm.dstack.len() {
            return Err(TxScriptError::InvalidState("roll at an invalid location".to_string()));
        }
        let item = vm.dstack.remove(vm.dstack.len()-(loc as usize)-1);
        vm.dstack.push(item);
        Ok(())
    }

    opcode OpRot<0x7b, 1>(self, vm) vm.dstack.rot_items::<1>()
    opcode OpSwap<0x7c, 1>(self, vm) vm.dstack.swap_items::<1>()

    opcode OpTuck<0x7d, 1>(self, vm) {
        match vm.dstack.len() >= 2 {
            true => {
                vm.dstack.insert(vm.dstack.len()-2, vm.dstack.last().expect("We have at least two items").clone());
                Ok(())
            }
            false => Err(TxScriptError::InvalidStackOperation(2, vm.dstack.len()))
        }
    }

    // Splice opcodes.
    opcode OpCat<0x7e, 1>(self, vm) Err(TxScriptError::OpcodeDisabled(format!("{self:?}")))
    opcode OpSubStr<0x7f, 1>(self, vm) Err(TxScriptError::OpcodeDisabled(format!("{self:?}")))
    opcode OpLeft<0x80, 1>(self, vm) Err(TxScriptError::OpcodeDisabled(format!("{self:?}")))
    opcode OpRight<0x81, 1>(self, vm) Err(TxScriptError::OpcodeDisabled(format!("{self:?}")))

    opcode OpSize<0x82, 1>(self, vm) {
        match vm.dstack.last() {
            Some(last) => {
                vm.dstack.push_item(i64::try_from(last.len()).map_err(|e| TxScriptError::NumberTooBig(e.to_string()))?)?;
                Ok(())
            },
            None => Err(TxScriptError::InvalidStackOperation(1, 0))
        }
    }

    // Bitwise logic opcodes.
    opcode OpInvert<0x83, 1>(self, vm) Err(TxScriptError::OpcodeDisabled(format!("{self:?}")))
    opcode OpAnd<0x84, 1>(self, vm) Err(TxScriptError::OpcodeDisabled(format!("{self:?}")))
    opcode OpOr<0x85, 1>(self, vm) Err(TxScriptError::OpcodeDisabled(format!("{self:?}")))
    opcode OpXor<0x86, 1>(self, vm) Err(TxScriptError::OpcodeDisabled(format!("{self:?}")))

    opcode OpEqual<0x87, 1>(self, vm) {
        match vm.dstack.len() >= 2 {
            true => {
                let pair = vm.dstack.split_off(vm.dstack.len() - 2);
                match pair[0] == pair[1] {
                    true => vm.dstack.push(vec![1]),
                    false => vm.dstack.push(vec![]),
                }
                Ok(())
            }
            false => Err(TxScriptError::InvalidStackOperation(2, vm.dstack.len()))
        }
    }

    opcode OpEqualVerify<0x88, 1>(self, vm) {
        match vm.dstack.len() >= 2 {
            true => {
                let pair = vm.dstack.split_off(vm.dstack.len() - 2);
                match pair[0] == pair[1] {
                    true => Ok(()),
                    false => Err(TxScriptError::VerifyError),
                }
            }
            false => Err(TxScriptError::InvalidStackOperation(2, vm.dstack.len()))
        }
    }

    opcode OpReserved1<0x89, 1>(self, vm) Err(TxScriptError::OpcodeReserved(format!("{self:?}")))
    opcode OpReserved2<0x8a, 1>(self, vm) Err(TxScriptError::OpcodeReserved(format!("{self:?}")))

    // Numeric related opcodes.
    opcode Op1Add<0x8b, 1>(self, vm) {
        numeric_op!(vm, [value], 1, value.checked_add(1).ok_or_else(|| TxScriptError::NumberTooBig("Result of addition exceeds 64-bit signed integer range".to_string()))?)
    }

    opcode Op1Sub<0x8c, 1>(self, vm) {
        numeric_op!(vm, [value], 1, value.checked_sub(1).ok_or_else(|| TxScriptError::NumberTooBig("Result of subtraction exceeds 64-bit signed integer range".to_string()))?)
    }

    opcode Op2Mul<0x8d, 1>(self, vm) Err(TxScriptError::OpcodeDisabled(format!("{self:?}")))
    opcode Op2Div<0x8e, 1>(self, vm) Err(TxScriptError::OpcodeDisabled(format!("{self:?}")))

    opcode OpNegate<0x8f, 1>(self, vm) {
        numeric_op!(vm, [value], 1, value.checked_neg().ok_or_else(|| TxScriptError::NumberTooBig("Negation result exceeds 64-bit signed integer range".to_string()))?)
    }

    opcode OpAbs<0x90, 1>(self, vm) {
        numeric_op!(vm, [value], 1, value.checked_abs().ok_or_else(|| TxScriptError::NumberTooBig("Absolute value exceeds 64-bit signed integer range".to_string()))?)
    }

    opcode OpNot<0x91, 1>(self, vm) {
        numeric_op!(vm, [m], 1, (m == 0) as i64)
    }

    opcode Op0NotEqual<0x92, 1>(self, vm) {
        numeric_op!(vm, [m], 1, (m != 0) as i64)
    }

    opcode OpAdd<0x93, 1>(self, vm) {
        numeric_op!(vm, [a,b], 2, a.checked_add(b.into()).ok_or_else(|| TxScriptError::NumberTooBig("Sum exceeds 64-bit signed integer range".to_string()))?)
    }

    opcode OpSub<0x94, 1>(self, vm) {
        numeric_op!(vm, [a,b], 2, a.checked_sub(b.into()).ok_or_else(|| TxScriptError::NumberTooBig("Difference exceeds 64-bit signed integer range".to_string()))?)
    }

    opcode OpMul<0x95, 1>(self, vm) Err(TxScriptError::OpcodeDisabled(format!("{self:?}")))
    opcode OpDiv<0x96, 1>(self, vm) Err(TxScriptError::OpcodeDisabled(format!("{self:?}")))
    opcode OpMod<0x97, 1>(self, vm) Err(TxScriptError::OpcodeDisabled(format!("{self:?}")))
    opcode OpLShift<0x98, 1>(self, vm) Err(TxScriptError::OpcodeDisabled(format!("{self:?}")))
    opcode OpRShift<0x99, 1>(self, vm) Err(TxScriptError::OpcodeDisabled(format!("{self:?}")))

    opcode OpBoolAnd<0x9a, 1>(self, vm) {
        numeric_op!(vm, [a,b], 2, ((a != 0) && (b != 0)) as i64)
    }

    opcode OpBoolOr<0x9b, 1>(self, vm) {
        numeric_op!(vm, [a,b], 2, ((a != 0) || (b != 0)) as i64)
    }

    opcode OpNumEqual<0x9c, 1>(self, vm) {
        numeric_op!(vm, [a,b], 2, (a == b) as i64)
    }

    opcode OpNumEqualVerify<0x9d, 1>(self, vm) {
        if vm.kip10_enabled {
            let [a,b]: [Kip10I64; 2] = vm.dstack.pop_items()?;
            match a == b {
                true => Ok(()),
                false => Err(TxScriptError::VerifyError)
            }
        } else {
            let [a,b]: [i64; 2] = vm.dstack.pop_items()?;
            match a == b {
                true => Ok(()),
                false => Err(TxScriptError::VerifyError)
            }
        }
    }

    opcode OpNumNotEqual<0x9e, 1>(self, vm) {
        numeric_op!(vm, [a, b], 2, (a != b) as i64)
    }

    opcode OpLessThan<0x9f, 1>(self, vm) {
        numeric_op!(vm, [a, b], 2, (a < b) as i64)
    }

    opcode OpGreaterThan<0xa0, 1>(self, vm) {
        numeric_op!(vm, [a, b], 2, (a > b) as i64)
    }

    opcode OpLessThanOrEqual<0xa1, 1>(self, vm) {
        numeric_op!(vm, [a, b], 2, (a <= b) as i64)
    }

    opcode OpGreaterThanOrEqual<0xa2, 1>(self, vm) {
        numeric_op!(vm, [a, b], 2, (a >= b) as i64)
    }

    opcode OpMin<0xa3, 1>(self, vm) {
         numeric_op!(vm, [a, b], 2, a.min(b))
    }

    opcode OpMax<0xa4, 1>(self, vm) {
        numeric_op!(vm, [a, b], 2, a.max(b))
    }

    opcode OpWithin<0xa5, 1>(self, vm) {
        numeric_op!(vm, [x,l,u], 3, (x >= l && x < u) as i64)
    }

    // Undefined opcodes.
    opcode OpUnknown166<0xa6, 1>(self, vm) Err(TxScriptError::InvalidOpcode(format!("{self:?}")))
    opcode OpUnknown167<0xa7, 1>(self, vm) Err(TxScriptError::InvalidOpcode(format!("{self:?}")))

    // Crypto opcodes.
    opcode OpSHA256<0xa8, 1>(self, vm) {
        let [last] = vm.dstack.pop_raw()?;
        let mut hasher = Sha256::new();
        hasher.update(last);
        vm.dstack.push(hasher.finalize().to_vec());
        Ok(())
    }

    opcode OpCheckMultiSigECDSA<0xa9, 1>(self, vm) {
        vm.op_check_multisig_schnorr_or_ecdsa(true)
    }

    opcode OpBlake2b<0xaa, 1>(self, vm) {
        let [last] = vm.dstack.pop_raw()?;
        //let hash = blake2b(last.as_slice());
        let hash = Params::new().hash_length(32).to_state().update(&last).finalize();
        vm.dstack.push(hash.as_bytes().to_vec());
        Ok(())
    }

    opcode OpCheckSigECDSA<0xab, 1>(self, vm) {
        let [mut sig, key] = vm.dstack.pop_raw()?;
        // Hash type
        match sig.pop() {
            Some(typ) => {
                let hash_type = SigHashType::from_u8(typ).map_err(|e| TxScriptError::InvalidSigHashType(typ))?;
                match vm.check_ecdsa_signature(hash_type, key.as_slice(), sig.as_slice()) {
                    Ok(valid) => {
                        vm.dstack.push_item(valid)?;
                        Ok(())
                    },
                    Err(e) => {
                        Err(e)
                    }
                }
            }
            None => {
                vm.dstack.push_item(false)?;
                Ok(())
            }
        }
    }

    opcode OpCheckSig<0xac, 1>(self, vm) {
        let [mut sig, key] = vm.dstack.pop_raw()?;
        // Hash type
        match sig.pop() {
            Some(typ) => {
                let hash_type = SigHashType::from_u8(typ).map_err(|e| TxScriptError::InvalidSigHashType(typ))?;
                match vm.check_schnorr_signature(hash_type, key.as_slice(), sig.as_slice()) {
                    Ok(valid) => {
                        vm.dstack.push_item(valid)?;
                        Ok(())
                    },
                    Err(e) => {
                        Err(e)
                    }
                }
            }
            None => {
                vm.dstack.push_item(false)?;
                Ok(())
            }
        }
    }

    opcode OpCheckSigVerify<0xad, 1>(self, vm) {
        // TODO: when changing impl to array based, change this too
        OpCheckSig{data: self.data.clone()}.execute(vm)?;
        let [valid]: [bool; 1] = vm.dstack.pop_items()?;
        match valid {
            true => Ok(()),
            false => Err(TxScriptError::VerifyError)
        }
    }

    opcode OpCheckMultiSig<0xae, 1>(self, vm) {
        vm.op_check_multisig_schnorr_or_ecdsa(false)
    }

    opcode OpCheckMultiSigVerify<0xaf, 1>(self, vm) {
        // TODO: when changing impl to array based, change this too
        OpCheckMultiSig{data: self.data.clone()}.execute(vm)?;
        let [valid]: [bool; 1] = vm.dstack.pop_items()?;
        match valid {
            true => Ok(()),
            false => Err(TxScriptError::VerifyError)
        }
    }

    opcode OpCheckLockTimeVerify<0xb0, 1>(self, vm) {
        match vm.script_source {
            ScriptSource::TxInput {input, tx, ..} => {
                let [mut lock_time_bytes] = vm.dstack.pop_raw()?;

                // Make sure lockTimeBytes is exactly 8 bytes.
                // If more - return ErrNumberTooBig
                // If less - pad with 0's
                if lock_time_bytes.len() > 8 {
                    return Err(TxScriptError::NumberTooBig(format!("lockTime value represented as {lock_time_bytes:x?} is longer then 8 bytes")))
                }
                lock_time_bytes.resize(8, 0);
                let stack_lock_time = u64::from_le_bytes(lock_time_bytes.try_into().expect("checked vector size"));

                // The lock time field of a transaction is either a DAA score at
                // which the transaction is finalized or a timestamp depending on if the
                // value is before the constants.LockTimeThreshold. When it is under the
                // threshold it is a DAA score.
                if !(
                    (tx.tx().lock_time < LOCK_TIME_THRESHOLD && stack_lock_time < LOCK_TIME_THRESHOLD) ||
                    (tx.tx().lock_time >= LOCK_TIME_THRESHOLD && stack_lock_time >= LOCK_TIME_THRESHOLD)
                ){
                    return Err(TxScriptError::UnsatisfiedLockTime(format!("mismatched locktime types -- tx locktime {}, stack locktime {}", tx.tx().lock_time, stack_lock_time)))
                }

                if stack_lock_time > tx.tx().lock_time {
                    return Err(TxScriptError::UnsatisfiedLockTime(format!("locktime requirement not satisfied -- locktime is greater than the transaction locktime: {} > {}", stack_lock_time, tx.tx().lock_time)))
                }

                // The lock time feature can also be disabled, thereby bypassing
                // OP_CHECKLOCKTIMEVERIFY, if every transaction input has been finalized by
                // setting its sequence to the maximum value (constants.MaxTxInSequenceNum). This
                // condition would result in the transaction being allowed into the blockDAG
                // making the opcode ineffective.
                //
                // This condition is prevented by enforcing that the input being used by
                // the opcode is unlocked (its sequence number is less than the max
                // value). This is sufficient to prove correctness without having to
                // check every input.
                //
                // NOTE: This implies that even if the transaction is not finalized due to
                // another input being unlocked, the opcode execution will still fail when the
                // input being used by the opcode is locked.
                if input.sequence == MAX_TX_IN_SEQUENCE_NUM {
                    return Err(TxScriptError::UnsatisfiedLockTime("transaction input is finalized".to_string()));
                }
                Ok(())
            }
            _ => Err(TxScriptError::InvalidSource("LockTimeVerify only applies to transaction inputs".to_string()))
        }
    }

    opcode OpCheckSequenceVerify<0xb1, 1>(self, vm) {
        match vm.script_source {
            ScriptSource::TxInput {input, tx, ..} => {
                let [mut sequence_bytes] = vm.dstack.pop_raw()?;

                // Make sure sequenceBytes is exactly 8 bytes.
                // If more - return ErrNumberTooBig
                // If less - pad with 0's
                if sequence_bytes.len() > 8 {
                    return Err(TxScriptError::NumberTooBig(format!("lockTime value represented as {sequence_bytes:x?} is longer then 8 bytes")))
                }
                // Don't use makeScriptNum here, since sequence is not an actual number, minimal encoding rules don't apply to it,
                // and is more convenient to be represented as an unsigned int.
                sequence_bytes.resize(8, 0);
                let stack_sequence = u64::from_le_bytes(sequence_bytes.try_into().expect("ensured size checks"));

                // To provide for future soft-fork extensibility, if the
                // operand has the disabled lock-time flag set,
                // CHECKSEQUENCEVERIFY behaves as a NOP.
                if stack_sequence & SEQUENCE_LOCK_TIME_DISABLED != 0 {
                    return Ok(());
                }

                // Sequence numbers with their most significant bit set are not
                // consensus constrained. Testing that the transaction's sequence
                // number does not have this bit set prevents using this property
                // to get around a CHECKSEQUENCEVERIFY check.
                if input.sequence & SEQUENCE_LOCK_TIME_DISABLED != 0 {
                    return Err(TxScriptError::UnsatisfiedLockTime(format!("transaction sequence has sequence locktime disabled bit set: {:#x}", input.sequence)));
                }

                // Mask off non-consensus bits before doing comparisons.
                if (stack_sequence & SEQUENCE_LOCK_TIME_MASK) > (input.sequence & SEQUENCE_LOCK_TIME_MASK) {
                    return Err(TxScriptError::UnsatisfiedLockTime(format!("locktime requirement not satisfied -- locktime is greater than the transaction locktime: {} > {}", stack_sequence & SEQUENCE_LOCK_TIME_MASK, input.sequence & SEQUENCE_LOCK_TIME_MASK)))
                }
                Ok(())
            }
            _ => Err(TxScriptError::InvalidSource("LockTimeVerify only applies to transaction inputs".to_string()))
        }
    }

    // Introspection opcodes
    // Transaction level opcodes (following Transaction struct field order)
    opcode OpTxVersion<0xb2, 1>(self, vm) Err(TxScriptError::OpcodeReserved(format!("{self:?}")))
    opcode OpTxInputCount<0xb3, 1>(self, vm) {
        if vm.kip10_enabled {
            match vm.script_source {
                ScriptSource::TxInput{tx, ..} => {
                    push_number(tx.inputs().len() as i64, vm)
                },
                _ => Err(TxScriptError::InvalidSource("OpInputCount only applies to transaction inputs".to_string()))
            }
        } else {
            Err(TxScriptError::InvalidOpcode(format!("{self:?}")))
        }
    }
    opcode OpTxOutputCount<0xb4, 1>(self, vm) {
        if vm.kip10_enabled {
            match vm.script_source {
                ScriptSource::TxInput{tx, ..} => {
                    push_number(tx.outputs().len() as i64, vm)
                },
                _ => Err(TxScriptError::InvalidSource("OpOutputCount only applies to transaction inputs".to_string()))
            }
        } else {
            Err(TxScriptError::InvalidOpcode(format!("{self:?}")))
        }
    }
    opcode OpTxLockTime<0xb5, 1>(self, vm) Err(TxScriptError::OpcodeReserved(format!("{self:?}")))
    opcode OpTxSubnetId<0xb6, 1>(self, vm) Err(TxScriptError::OpcodeReserved(format!("{self:?}")))
    opcode OpTxGas<0xb7, 1>(self, vm) Err(TxScriptError::OpcodeReserved(format!("{self:?}")))
    opcode OpTxPayload<0xb8, 1>(self, vm) Err(TxScriptError::OpcodeReserved(format!("{self:?}")))
    // Input related opcodes (following TransactionInput struct field order)
    opcode OpTxInputIndex<0xb9, 1>(self, vm) {
        if vm.kip10_enabled {
            match vm.script_source {
                ScriptSource::TxInput{idx, ..} => {
                    push_number(idx as i64, vm)
                },
                _ => Err(TxScriptError::InvalidSource("OpInputIndex only applies to transaction inputs".to_string()))
            }
        } else {
            Err(TxScriptError::InvalidOpcode(format!("{self:?}")))
        }
    }
    opcode OpOutpointTxId<0xba, 1>(self, vm) Err(TxScriptError::OpcodeReserved(format!("{self:?}")))
    opcode OpOutpointIndex<0xbb, 1>(self, vm) Err(TxScriptError::OpcodeReserved(format!("{self:?}")))
    opcode OpTxInputScriptSig<0xbc, 1>(self, vm) Err(TxScriptError::OpcodeReserved(format!("{self:?}")))
    opcode OpTxInputSeq<0xbd, 1>(self, vm) Err(TxScriptError::OpcodeReserved(format!("{self:?}")))
    // UTXO related opcodes (following UtxoEntry struct field order)
    opcode OpTxInputAmount<0xbe, 1>(self, vm) {
        if vm.kip10_enabled {
            match vm.script_source {
                ScriptSource::TxInput{tx, ..} => {
                    let [idx]: [i32; 1] = vm.dstack.pop_items()?;
                    let utxo = usize::try_from(idx).ok()
                        .and_then(|idx| tx.utxo(idx))
                        .ok_or_else(|| TxScriptError::InvalidInputIndex(idx, tx.inputs().len()))?;
                    push_number(utxo.amount.try_into().map_err(|e: TryFromIntError| TxScriptError::NumberTooBig(e.to_string()))?, vm)
                },
                _ => Err(TxScriptError::InvalidSource("OpInputAmount only applies to transaction inputs".to_string()))
            }
        } else {
            Err(TxScriptError::InvalidOpcode(format!("{self:?}")))
        }
    }
    opcode OpTxInputSpk<0xbf, 1>(self, vm) {
        if vm.kip10_enabled {
            match vm.script_source {
                ScriptSource::TxInput{tx, ..} => {
                    let [idx]: [i32; 1] = vm.dstack.pop_items()?;
                    let utxo = usize::try_from(idx).ok()
                        .and_then(|idx| tx.utxo(idx))
                        .ok_or_else(|| TxScriptError::InvalidInputIndex(idx, tx.inputs().len()))?;
                    vm.dstack.push(utxo.script_public_key.to_bytes());
                    Ok(())
                },
                _ => Err(TxScriptError::InvalidSource("OpInputSpk only applies to transaction inputs".to_string()))
            }
        } else {
            Err(TxScriptError::InvalidOpcode(format!("{self:?}")))
        }
    }
    opcode OpTxInputBlockDaaScore<0xc0, 1>(self, vm) Err(TxScriptError::OpcodeReserved(format!("{self:?}")))
    opcode OpTxInputIsCoinbase<0xc1, 1>(self, vm) Err(TxScriptError::OpcodeReserved(format!("{self:?}")))
    // Output related opcodes (following TransactionOutput struct field order)
    opcode OpTxOutputAmount<0xc2, 1>(self, vm) {
        if vm.kip10_enabled {
            match vm.script_source {
                ScriptSource::TxInput{tx, ..} => {
                    let [idx]: [i32; 1] = vm.dstack.pop_items()?;
                    let output = usize::try_from(idx).ok()
                        .and_then(|idx| tx.outputs().get(idx))
                        .ok_or_else(|| TxScriptError::InvalidOutputIndex(idx, tx.inputs().len()))?;
                    push_number(output.value.try_into().map_err(|e: TryFromIntError| TxScriptError::NumberTooBig(e.to_string()))?, vm)
                },
                _ => Err(TxScriptError::InvalidSource("OpOutputAmount only applies to transaction inputs".to_string()))
            }
        } else {
            Err(TxScriptError::InvalidOpcode(format!("{self:?}")))
        }
    }
    opcode OpTxOutputSpk<0xc3, 1>(self, vm) {
        if vm.kip10_enabled {
            match vm.script_source {
                ScriptSource::TxInput{tx, ..} => {
                    let [idx]: [i32; 1] = vm.dstack.pop_items()?;
                    let output = usize::try_from(idx).ok()
                        .and_then(|idx| tx.outputs().get(idx))
                        .ok_or_else(|| TxScriptError::InvalidOutputIndex(idx, tx.inputs().len()))?;
                    vm.dstack.push(output.script_public_key.to_bytes());
                    Ok(())
                },
                _ => Err(TxScriptError::InvalidSource("OpOutputSpk only applies to transaction inputs".to_string()))
            }
        } else {
            Err(TxScriptError::InvalidOpcode(format!("{self:?}")))
        }
    }
    // Undefined opcodes
    opcode OpUnknown196<0xc4, 1>(self, vm) Err(TxScriptError::InvalidOpcode(format!("{self:?}")))
    opcode OpUnknown197<0xc5, 1>(self, vm) Err(TxScriptError::InvalidOpcode(format!("{self:?}")))
    opcode OpUnknown198<0xc6, 1>(self, vm) Err(TxScriptError::InvalidOpcode(format!("{self:?}")))
    opcode OpUnknown199<0xc7, 1>(self, vm) Err(TxScriptError::InvalidOpcode(format!("{self:?}")))
    opcode OpUnknown200<0xc8, 1>(self, vm) Err(TxScriptError::InvalidOpcode(format!("{self:?}")))
    opcode OpUnknown201<0xc9, 1>(self, vm) Err(TxScriptError::InvalidOpcode(format!("{self:?}")))
    opcode OpUnknown202<0xca, 1>(self, vm) Err(TxScriptError::InvalidOpcode(format!("{self:?}")))
    opcode OpUnknown203<0xcb, 1>(self, vm) Err(TxScriptError::InvalidOpcode(format!("{self:?}")))
    opcode OpUnknown204<0xcc, 1>(self, vm) Err(TxScriptError::InvalidOpcode(format!("{self:?}")))
    opcode OpUnknown205<0xcd, 1>(self, vm) Err(TxScriptError::InvalidOpcode(format!("{self:?}")))
    opcode OpUnknown206<0xce, 1>(self, vm) Err(TxScriptError::InvalidOpcode(format!("{self:?}")))
    opcode OpUnknown207<0xcf, 1>(self, vm) Err(TxScriptError::InvalidOpcode(format!("{self:?}")))
    opcode OpUnknown208<0xd0, 1>(self, vm) Err(TxScriptError::InvalidOpcode(format!("{self:?}")))
    opcode OpUnknown209<0xd1, 1>(self, vm) Err(TxScriptError::InvalidOpcode(format!("{self:?}")))
    opcode OpUnknown210<0xd2, 1>(self, vm) Err(TxScriptError::InvalidOpcode(format!("{self:?}")))
    opcode OpUnknown211<0xd3, 1>(self, vm) Err(TxScriptError::InvalidOpcode(format!("{self:?}")))
    opcode OpUnknown212<0xd4, 1>(self, vm) Err(TxScriptError::InvalidOpcode(format!("{self:?}")))
    opcode OpUnknown213<0xd5, 1>(self, vm) Err(TxScriptError::InvalidOpcode(format!("{self:?}")))
    opcode OpUnknown214<0xd6, 1>(self, vm) Err(TxScriptError::InvalidOpcode(format!("{self:?}")))
    opcode OpUnknown215<0xd7, 1>(self, vm) Err(TxScriptError::InvalidOpcode(format!("{self:?}")))
    opcode OpUnknown216<0xd8, 1>(self, vm) Err(TxScriptError::InvalidOpcode(format!("{self:?}")))
    opcode OpUnknown217<0xd9, 1>(self, vm) Err(TxScriptError::InvalidOpcode(format!("{self:?}")))
    opcode OpUnknown218<0xda, 1>(self, vm) Err(TxScriptError::InvalidOpcode(format!("{self:?}")))
    opcode OpUnknown219<0xdb, 1>(self, vm) Err(TxScriptError::InvalidOpcode(format!("{self:?}")))
    opcode OpUnknown220<0xdc, 1>(self, vm) Err(TxScriptError::InvalidOpcode(format!("{self:?}")))
    opcode OpUnknown221<0xdd, 1>(self, vm) Err(TxScriptError::InvalidOpcode(format!("{self:?}")))
    opcode OpUnknown222<0xde, 1>(self, vm) Err(TxScriptError::InvalidOpcode(format!("{self:?}")))
    opcode OpUnknown223<0xdf, 1>(self, vm) Err(TxScriptError::InvalidOpcode(format!("{self:?}")))
    opcode OpUnknown224<0xe0, 1>(self, vm) Err(TxScriptError::InvalidOpcode(format!("{self:?}")))
    opcode OpUnknown225<0xe1, 1>(self, vm) Err(TxScriptError::InvalidOpcode(format!("{self:?}")))
    opcode OpUnknown226<0xe2, 1>(self, vm) Err(TxScriptError::InvalidOpcode(format!("{self:?}")))
    opcode OpUnknown227<0xe3, 1>(self, vm) Err(TxScriptError::InvalidOpcode(format!("{self:?}")))
    opcode OpUnknown228<0xe4, 1>(self, vm) Err(TxScriptError::InvalidOpcode(format!("{self:?}")))
    opcode OpUnknown229<0xe5, 1>(self, vm) Err(TxScriptError::InvalidOpcode(format!("{self:?}")))
    opcode OpUnknown230<0xe6, 1>(self, vm) Err(TxScriptError::InvalidOpcode(format!("{self:?}")))
    opcode OpUnknown231<0xe7, 1>(self, vm) Err(TxScriptError::InvalidOpcode(format!("{self:?}")))
    opcode OpUnknown232<0xe8, 1>(self, vm) Err(TxScriptError::InvalidOpcode(format!("{self:?}")))
    opcode OpUnknown233<0xe9, 1>(self, vm) Err(TxScriptError::InvalidOpcode(format!("{self:?}")))
    opcode OpUnknown234<0xea, 1>(self, vm) Err(TxScriptError::InvalidOpcode(format!("{self:?}")))
    opcode OpUnknown235<0xeb, 1>(self, vm) Err(TxScriptError::InvalidOpcode(format!("{self:?}")))
    opcode OpUnknown236<0xec, 1>(self, vm) Err(TxScriptError::InvalidOpcode(format!("{self:?}")))
    opcode OpUnknown237<0xed, 1>(self, vm) Err(TxScriptError::InvalidOpcode(format!("{self:?}")))
    opcode OpUnknown238<0xee, 1>(self, vm) Err(TxScriptError::InvalidOpcode(format!("{self:?}")))
    opcode OpUnknown239<0xef, 1>(self, vm) Err(TxScriptError::InvalidOpcode(format!("{self:?}")))
    opcode OpUnknown240<0xf0, 1>(self, vm) Err(TxScriptError::InvalidOpcode(format!("{self:?}")))
    opcode OpUnknown241<0xf1, 1>(self, vm) Err(TxScriptError::InvalidOpcode(format!("{self:?}")))
    opcode OpUnknown242<0xf2, 1>(self, vm) Err(TxScriptError::InvalidOpcode(format!("{self:?}")))
    opcode OpUnknown243<0xf3, 1>(self, vm) Err(TxScriptError::InvalidOpcode(format!("{self:?}")))
    opcode OpUnknown244<0xf4, 1>(self, vm) Err(TxScriptError::InvalidOpcode(format!("{self:?}")))
    opcode OpUnknown245<0xf5, 1>(self, vm) Err(TxScriptError::InvalidOpcode(format!("{self:?}")))
    opcode OpUnknown246<0xf6, 1>(self, vm) Err(TxScriptError::InvalidOpcode(format!("{self:?}")))
    opcode OpUnknown247<0xf7, 1>(self, vm) Err(TxScriptError::InvalidOpcode(format!("{self:?}")))
    opcode OpUnknown248<0xf8, 1>(self, vm) Err(TxScriptError::InvalidOpcode(format!("{self:?}")))
    opcode OpUnknown249<0xf9, 1>(self, vm) Err(TxScriptError::InvalidOpcode(format!("{self:?}")))

    opcode OpSmallInteger<0xfa, 1>(self, vm) Err(TxScriptError::InvalidOpcode(format!("{self:?}")))
    opcode OpPubKeys<0xfb, 1>(self, vm) Err(TxScriptError::InvalidOpcode(format!("{self:?}")))
    opcode OpUnknown252<0xfc, 1>(self, vm) Err(TxScriptError::InvalidOpcode(format!("{self:?}")))
    opcode OpPubKeyHash<0xfd, 1>(self, vm) Err(TxScriptError::InvalidOpcode(format!("{self:?}")))
    opcode OpPubKey<0xfe, 1>(self, vm) Err(TxScriptError::InvalidOpcode(format!("{self:?}")))
    opcode OpInvalidOpCode<0xff, 1>(self, vm) Err(TxScriptError::InvalidOpcode(format!("{self:?}")))
}

// converts an opcode from the list of Op0 to Op16 to its associated value
#[allow(clippy::borrowed_box)]
pub fn to_small_int<T: VerifiableTransaction, Reused: SigHashReusedValues>(opcode: &Box<dyn OpCodeImplementation<T, Reused>>) -> u8 {
    let value = opcode.value();
    if value == codes::OpFalse {
        return 0;
    }

    assert!((codes::OpTrue..codes::Op16).contains(&value), "expected op codes between from the list of Op0 to Op16");
    value - (codes::OpTrue - 1)
}

#[cfg(test)]
mod test {
    use crate::caches::Cache;
    use crate::data_stack::Stack;
    use crate::opcodes::{OpCodeExecution, OpCodeImplementation};
    use crate::{opcodes, pay_to_address_script, TxScriptEngine, TxScriptError, LOCK_TIME_THRESHOLD};
    use kaspa_addresses::{Address, Prefix, Version};
    use kaspa_consensus_core::constants::{SOMPI_PER_KASPA, TX_VERSION};
    use kaspa_consensus_core::hashing::sighash::SigHashReusedValuesUnsync;
    use kaspa_consensus_core::subnets::SUBNETWORK_ID_NATIVE;
    use kaspa_consensus_core::tx::{
        PopulatedTransaction, ScriptPublicKey, Transaction, TransactionInput, TransactionOutpoint, TransactionOutput, UtxoEntry,
        VerifiableTransaction,
    };

    struct TestCase<'a> {
        init: Stack,
        code: Box<dyn OpCodeImplementation<PopulatedTransaction<'a>, SigHashReusedValuesUnsync>>,
        dstack: Stack,
    }

    struct ErrorTestCase<'a> {
        init: Stack,
        code: Box<dyn OpCodeImplementation<PopulatedTransaction<'a>, SigHashReusedValuesUnsync>>,
        error: TxScriptError,
    }

    fn run_success_test_cases(tests: Vec<TestCase>) {
        let cache = Cache::new(10_000);
        let reused_values = SigHashReusedValuesUnsync::new();
        for TestCase { init, code, dstack } in tests {
<<<<<<< HEAD
            [false, true].into_iter().for_each(|kip10_enabled| {
                let mut vm = TxScriptEngine::new(&reused_values, &cache, kip10_enabled);
                vm.dstack = init.clone();
                code.execute(&mut vm).unwrap_or_else(|_| panic!("Opcode {} should not fail", code.value()));
                assert_eq!(*vm.dstack, dstack, "OpCode {} Pushed wrong value", code.value());
            });
=======
            let mut vm = TxScriptEngine::new(&reused_values, &cache);
            vm.dstack = init;
            code.execute(&mut vm).unwrap_or_else(|_| panic!("Opcode {} should not fail", code.value()));
            assert_eq!(*vm.dstack, dstack, "OpCode {} Pushed wrong value", code.value());
>>>>>>> 38b3d432
        }
    }

    fn run_error_test_cases(tests: Vec<ErrorTestCase>) {
        let cache = Cache::new(10_000);
        let reused_values = SigHashReusedValuesUnsync::new();
        for ErrorTestCase { init, code, error } in tests {
<<<<<<< HEAD
            [false, true].into_iter().for_each(|kip10_enabled| {
                let mut vm = TxScriptEngine::new(&reused_values, &cache, kip10_enabled);
                vm.dstack.clone_from(&init);
                assert_eq!(
                    code.execute(&mut vm)
                        .expect_err(format!("Opcode {} should have errored (init: {:?})", code.value(), init.clone()).as_str()),
                    error,
                    "Opcode {} returned wrong error {:?}",
                    code.value(),
                    init
                );
            });
=======
            let mut vm = TxScriptEngine::new(&reused_values, &cache);
            vm.dstack.clone_from(&init);
            assert_eq!(
                code.execute(&mut vm)
                    .expect_err(format!("Opcode {} should have errored (init: {:?})", code.value(), init.clone()).as_str()),
                error,
                "Opcode {} returned wrong error {:?}",
                code.value(),
                init
            );
>>>>>>> 38b3d432
        }
    }

    #[test]
    fn test_opcode_disabled() {
        let tests: Vec<Box<dyn OpCodeImplementation<PopulatedTransaction, SigHashReusedValuesUnsync>>> = vec![
            opcodes::OpCat::empty().expect("Should accept empty"),
            opcodes::OpSubStr::empty().expect("Should accept empty"),
            opcodes::OpLeft::empty().expect("Should accept empty"),
            opcodes::OpRight::empty().expect("Should accept empty"),
            opcodes::OpInvert::empty().expect("Should accept empty"),
            opcodes::OpAnd::empty().expect("Should accept empty"),
            opcodes::OpOr::empty().expect("Should accept empty"),
            opcodes::OpXor::empty().expect("Should accept empty"),
            opcodes::Op2Mul::empty().expect("Should accept empty"),
            opcodes::Op2Div::empty().expect("Should accept empty"),
            opcodes::OpMul::empty().expect("Should accept empty"),
            opcodes::OpDiv::empty().expect("Should accept empty"),
            opcodes::OpMod::empty().expect("Should accept empty"),
            opcodes::OpLShift::empty().expect("Should accept empty"),
            opcodes::OpRShift::empty().expect("Should accept empty"),
        ];

        let cache = Cache::new(10_000);
        let reused_values = SigHashReusedValuesUnsync::new();
<<<<<<< HEAD
        let mut vm = TxScriptEngine::new(&reused_values, &cache, false);
=======
        let mut vm = TxScriptEngine::new(&reused_values, &cache);
>>>>>>> 38b3d432

        for pop in tests {
            match pop.execute(&mut vm) {
                Err(TxScriptError::OpcodeDisabled(_)) => {}
                _ => panic!("Opcode {pop:?} should be disabled"),
            }
        }
    }

    #[test]
    fn test_opcode_reserved() {
        let tests: Vec<Box<dyn OpCodeImplementation<PopulatedTransaction, SigHashReusedValuesUnsync>>> = vec![
            opcodes::OpReserved::empty().expect("Should accept empty"),
            opcodes::OpVer::empty().expect("Should accept empty"),
            opcodes::OpVerIf::empty().expect("Should accept empty"),
            opcodes::OpVerNotIf::empty().expect("Should accept empty"),
            opcodes::OpReserved1::empty().expect("Should accept empty"),
            opcodes::OpReserved2::empty().expect("Should accept empty"),
            opcodes::OpTxVersion::empty().expect("Should accept empty"),
            opcodes::OpTxLockTime::empty().expect("Should accept empty"),
            opcodes::OpTxSubnetId::empty().expect("Should accept empty"),
            opcodes::OpTxGas::empty().expect("Should accept empty"),
            opcodes::OpTxPayload::empty().expect("Should accept empty"),
            opcodes::OpOutpointTxId::empty().expect("Should accept empty"),
            opcodes::OpOutpointIndex::empty().expect("Should accept empty"),
            opcodes::OpTxInputScriptSig::empty().expect("Should accept empty"),
            opcodes::OpTxInputSeq::empty().expect("Should accept empty"),
            opcodes::OpTxInputBlockDaaScore::empty().expect("Should accept empty"),
            opcodes::OpTxInputIsCoinbase::empty().expect("Should accept empty"),
        ];

        let cache = Cache::new(10_000);
        let reused_values = SigHashReusedValuesUnsync::new();
<<<<<<< HEAD
        let mut vm = TxScriptEngine::new(&reused_values, &cache, false);
=======
        let mut vm = TxScriptEngine::new(&reused_values, &cache);
>>>>>>> 38b3d432

        for pop in tests {
            match pop.execute(&mut vm) {
                Err(TxScriptError::OpcodeReserved(_)) => {}
                _ => panic!("Opcode {pop:?} should be disabled"),
            }
        }
    }

    #[test]
    fn test_opcode_invalid() {
        let tests: Vec<Box<dyn OpCodeImplementation<PopulatedTransaction, SigHashReusedValuesUnsync>>> = vec![
            opcodes::OpUnknown166::empty().expect("Should accept empty"),
            opcodes::OpUnknown167::empty().expect("Should accept empty"),
            opcodes::OpUnknown196::empty().expect("Should accept empty"),
            opcodes::OpUnknown197::empty().expect("Should accept empty"),
            opcodes::OpUnknown198::empty().expect("Should accept empty"),
            opcodes::OpUnknown199::empty().expect("Should accept empty"),
            opcodes::OpUnknown200::empty().expect("Should accept empty"),
            opcodes::OpUnknown201::empty().expect("Should accept empty"),
            opcodes::OpUnknown202::empty().expect("Should accept empty"),
            opcodes::OpUnknown203::empty().expect("Should accept empty"),
            opcodes::OpUnknown204::empty().expect("Should accept empty"),
            opcodes::OpUnknown205::empty().expect("Should accept empty"),
            opcodes::OpUnknown206::empty().expect("Should accept empty"),
            opcodes::OpUnknown207::empty().expect("Should accept empty"),
            opcodes::OpUnknown208::empty().expect("Should accept empty"),
            opcodes::OpUnknown209::empty().expect("Should accept empty"),
            opcodes::OpUnknown210::empty().expect("Should accept empty"),
            opcodes::OpUnknown211::empty().expect("Should accept empty"),
            opcodes::OpUnknown212::empty().expect("Should accept empty"),
            opcodes::OpUnknown213::empty().expect("Should accept empty"),
            opcodes::OpUnknown214::empty().expect("Should accept empty"),
            opcodes::OpUnknown215::empty().expect("Should accept empty"),
            opcodes::OpUnknown216::empty().expect("Should accept empty"),
            opcodes::OpUnknown217::empty().expect("Should accept empty"),
            opcodes::OpUnknown218::empty().expect("Should accept empty"),
            opcodes::OpUnknown219::empty().expect("Should accept empty"),
            opcodes::OpUnknown220::empty().expect("Should accept empty"),
            opcodes::OpUnknown221::empty().expect("Should accept empty"),
            opcodes::OpUnknown222::empty().expect("Should accept empty"),
            opcodes::OpUnknown223::empty().expect("Should accept empty"),
            opcodes::OpUnknown224::empty().expect("Should accept empty"),
            opcodes::OpUnknown225::empty().expect("Should accept empty"),
            opcodes::OpUnknown226::empty().expect("Should accept empty"),
            opcodes::OpUnknown227::empty().expect("Should accept empty"),
            opcodes::OpUnknown228::empty().expect("Should accept empty"),
            opcodes::OpUnknown229::empty().expect("Should accept empty"),
            opcodes::OpUnknown230::empty().expect("Should accept empty"),
            opcodes::OpUnknown231::empty().expect("Should accept empty"),
            opcodes::OpUnknown232::empty().expect("Should accept empty"),
            opcodes::OpUnknown233::empty().expect("Should accept empty"),
            opcodes::OpUnknown234::empty().expect("Should accept empty"),
            opcodes::OpUnknown235::empty().expect("Should accept empty"),
            opcodes::OpUnknown236::empty().expect("Should accept empty"),
            opcodes::OpUnknown237::empty().expect("Should accept empty"),
            opcodes::OpUnknown238::empty().expect("Should accept empty"),
            opcodes::OpUnknown239::empty().expect("Should accept empty"),
            opcodes::OpUnknown240::empty().expect("Should accept empty"),
            opcodes::OpUnknown241::empty().expect("Should accept empty"),
            opcodes::OpUnknown242::empty().expect("Should accept empty"),
            opcodes::OpUnknown243::empty().expect("Should accept empty"),
            opcodes::OpUnknown244::empty().expect("Should accept empty"),
            opcodes::OpUnknown245::empty().expect("Should accept empty"),
            opcodes::OpUnknown246::empty().expect("Should accept empty"),
            opcodes::OpUnknown247::empty().expect("Should accept empty"),
            opcodes::OpUnknown248::empty().expect("Should accept empty"),
            opcodes::OpUnknown249::empty().expect("Should accept empty"),
        ];

        let cache = Cache::new(10_000);
        let reused_values = SigHashReusedValuesUnsync::new();
<<<<<<< HEAD
        let mut vm = TxScriptEngine::new(&reused_values, &cache, false);
=======
        let mut vm = TxScriptEngine::new(&reused_values, &cache);
>>>>>>> 38b3d432

        for pop in tests {
            match pop.execute(&mut vm) {
                Err(TxScriptError::InvalidOpcode(_)) => {}
                _ => panic!("Opcode {pop:?} should be disabled"),
            }
        }
    }

    #[test]
    fn test_push_data() {
        run_success_test_cases(vec![
            TestCase { code: opcodes::OpFalse::empty().expect("Should accept empty"), dstack: vec![vec![]], init: Default::default() },
            TestCase {
                code: opcodes::OpData1::new([1u8; 1].to_vec()).expect("Valid opcode"),
                dstack: vec![[1u8; 1].to_vec()],
                init: Default::default(),
            },
            TestCase {
                code: opcodes::OpData2::new([1u8; 2].to_vec()).expect("Valid opcode"),
                dstack: vec![[1u8; 2].to_vec()],
                init: Default::default(),
            },
            TestCase {
                code: opcodes::OpData3::new([1u8; 3].to_vec()).expect("Valid opcode"),
                dstack: vec![[1u8; 3].to_vec()],
                init: Default::default(),
            },
            TestCase {
                code: opcodes::OpData4::new([1u8; 4].to_vec()).expect("Valid opcode"),
                dstack: vec![[1u8; 4].to_vec()],
                init: Default::default(),
            },
            TestCase {
                code: opcodes::OpData5::new([1u8; 5].to_vec()).expect("Valid opcode"),
                dstack: vec![[1u8; 5].to_vec()],
                init: Default::default(),
            },
            TestCase {
                code: opcodes::OpData6::new([1u8; 6].to_vec()).expect("Valid opcode"),
                dstack: vec![[1u8; 6].to_vec()],
                init: Default::default(),
            },
            TestCase {
                code: opcodes::OpData7::new([1u8; 7].to_vec()).expect("Valid opcode"),
                dstack: vec![[1u8; 7].to_vec()],
                init: Default::default(),
            },
            TestCase {
                code: opcodes::OpData8::new([1u8; 8].to_vec()).expect("Valid opcode"),
                dstack: vec![[1u8; 8].to_vec()],
                init: Default::default(),
            },
            TestCase {
                code: opcodes::OpData9::new([1u8; 9].to_vec()).expect("Valid opcode"),
                dstack: vec![[1u8; 9].to_vec()],
                init: Default::default(),
            },
            TestCase {
                code: opcodes::OpData10::new([1u8; 10].to_vec()).expect("Valid opcode"),
                dstack: vec![[1u8; 10].to_vec()],
                init: Default::default(),
            },
            TestCase {
                code: opcodes::OpData11::new([1u8; 11].to_vec()).expect("Valid opcode"),
                dstack: vec![[1u8; 11].to_vec()],
                init: Default::default(),
            },
            TestCase {
                code: opcodes::OpData12::new([1u8; 12].to_vec()).expect("Valid opcode"),
                dstack: vec![[1u8; 12].to_vec()],
                init: Default::default(),
            },
            TestCase {
                code: opcodes::OpData13::new([1u8; 13].to_vec()).expect("Valid opcode"),
                dstack: vec![[1u8; 13].to_vec()],
                init: Default::default(),
            },
            TestCase {
                code: opcodes::OpData14::new([1u8; 14].to_vec()).expect("Valid opcode"),
                dstack: vec![[1u8; 14].to_vec()],
                init: Default::default(),
            },
            TestCase {
                code: opcodes::OpData15::new([1u8; 15].to_vec()).expect("Valid opcode"),
                dstack: vec![[1u8; 15].to_vec()],
                init: Default::default(),
            },
            TestCase {
                code: opcodes::OpData16::new([1u8; 16].to_vec()).expect("Valid opcode"),
                dstack: vec![[1u8; 16].to_vec()],
                init: Default::default(),
            },
            TestCase {
                code: opcodes::OpData17::new([1u8; 17].to_vec()).expect("Valid opcode"),
                dstack: vec![[1u8; 17].to_vec()],
                init: Default::default(),
            },
            TestCase {
                code: opcodes::OpData18::new([1u8; 18].to_vec()).expect("Valid opcode"),
                dstack: vec![[1u8; 18].to_vec()],
                init: Default::default(),
            },
            TestCase {
                code: opcodes::OpData19::new([1u8; 19].to_vec()).expect("Valid opcode"),
                dstack: vec![[1u8; 19].to_vec()],
                init: Default::default(),
            },
            TestCase {
                code: opcodes::OpData20::new([1u8; 20].to_vec()).expect("Valid opcode"),
                dstack: vec![[1u8; 20].to_vec()],
                init: Default::default(),
            },
            TestCase {
                code: opcodes::OpData21::new([1u8; 21].to_vec()).expect("Valid opcode"),
                dstack: vec![[1u8; 21].to_vec()],
                init: Default::default(),
            },
            TestCase {
                code: opcodes::OpData22::new([1u8; 22].to_vec()).expect("Valid opcode"),
                dstack: vec![[1u8; 22].to_vec()],
                init: Default::default(),
            },
            TestCase {
                code: opcodes::OpData23::new([1u8; 23].to_vec()).expect("Valid opcode"),
                dstack: vec![[1u8; 23].to_vec()],
                init: Default::default(),
            },
            TestCase {
                code: opcodes::OpData24::new([1u8; 24].to_vec()).expect("Valid opcode"),
                dstack: vec![[1u8; 24].to_vec()],
                init: Default::default(),
            },
            TestCase {
                code: opcodes::OpData25::new([1u8; 25].to_vec()).expect("Valid opcode"),
                dstack: vec![[1u8; 25].to_vec()],
                init: Default::default(),
            },
            TestCase {
                code: opcodes::OpData26::new([1u8; 26].to_vec()).expect("Valid opcode"),
                dstack: vec![[1u8; 26].to_vec()],
                init: Default::default(),
            },
            TestCase {
                code: opcodes::OpData27::new([1u8; 27].to_vec()).expect("Valid opcode"),
                dstack: vec![[1u8; 27].to_vec()],
                init: Default::default(),
            },
            TestCase {
                code: opcodes::OpData28::new([1u8; 28].to_vec()).expect("Valid opcode"),
                dstack: vec![[1u8; 28].to_vec()],
                init: Default::default(),
            },
            TestCase {
                code: opcodes::OpData29::new([1u8; 29].to_vec()).expect("Valid opcode"),
                dstack: vec![[1u8; 29].to_vec()],
                init: Default::default(),
            },
            TestCase {
                code: opcodes::OpData30::new([1u8; 30].to_vec()).expect("Valid opcode"),
                dstack: vec![[1u8; 30].to_vec()],
                init: Default::default(),
            },
            TestCase {
                code: opcodes::OpData31::new([1u8; 31].to_vec()).expect("Valid opcode"),
                dstack: vec![[1u8; 31].to_vec()],
                init: Default::default(),
            },
            TestCase {
                code: opcodes::OpData32::new([1u8; 32].to_vec()).expect("Valid opcode"),
                dstack: vec![[1u8; 32].to_vec()],
                init: Default::default(),
            },
            TestCase {
                code: opcodes::OpData33::new([1u8; 33].to_vec()).expect("Valid opcode"),
                dstack: vec![[1u8; 33].to_vec()],
                init: Default::default(),
            },
            TestCase {
                code: opcodes::OpData34::new([1u8; 34].to_vec()).expect("Valid opcode"),
                dstack: vec![[1u8; 34].to_vec()],
                init: Default::default(),
            },
            TestCase {
                code: opcodes::OpData35::new([1u8; 35].to_vec()).expect("Valid opcode"),
                dstack: vec![[1u8; 35].to_vec()],
                init: Default::default(),
            },
            TestCase {
                code: opcodes::OpData36::new([1u8; 36].to_vec()).expect("Valid opcode"),
                dstack: vec![[1u8; 36].to_vec()],
                init: Default::default(),
            },
            TestCase {
                code: opcodes::OpData37::new([1u8; 37].to_vec()).expect("Valid opcode"),
                dstack: vec![[1u8; 37].to_vec()],
                init: Default::default(),
            },
            TestCase {
                code: opcodes::OpData38::new([1u8; 38].to_vec()).expect("Valid opcode"),
                dstack: vec![[1u8; 38].to_vec()],
                init: Default::default(),
            },
            TestCase {
                code: opcodes::OpData39::new([1u8; 39].to_vec()).expect("Valid opcode"),
                dstack: vec![[1u8; 39].to_vec()],
                init: Default::default(),
            },
            TestCase {
                code: opcodes::OpData40::new([1u8; 40].to_vec()).expect("Valid opcode"),
                dstack: vec![[1u8; 40].to_vec()],
                init: Default::default(),
            },
            TestCase {
                code: opcodes::OpData41::new([1u8; 41].to_vec()).expect("Valid opcode"),
                dstack: vec![[1u8; 41].to_vec()],
                init: Default::default(),
            },
            TestCase {
                code: opcodes::OpData42::new([1u8; 42].to_vec()).expect("Valid opcode"),
                dstack: vec![[1u8; 42].to_vec()],
                init: Default::default(),
            },
            TestCase {
                code: opcodes::OpData43::new([1u8; 43].to_vec()).expect("Valid opcode"),
                dstack: vec![[1u8; 43].to_vec()],
                init: Default::default(),
            },
            TestCase {
                code: opcodes::OpData44::new([1u8; 44].to_vec()).expect("Valid opcode"),
                dstack: vec![[1u8; 44].to_vec()],
                init: Default::default(),
            },
            TestCase {
                code: opcodes::OpData45::new([1u8; 45].to_vec()).expect("Valid opcode"),
                dstack: vec![[1u8; 45].to_vec()],
                init: Default::default(),
            },
            TestCase {
                code: opcodes::OpData46::new([1u8; 46].to_vec()).expect("Valid opcode"),
                dstack: vec![[1u8; 46].to_vec()],
                init: Default::default(),
            },
            TestCase {
                code: opcodes::OpData47::new([1u8; 47].to_vec()).expect("Valid opcode"),
                dstack: vec![[1u8; 47].to_vec()],
                init: Default::default(),
            },
            TestCase {
                code: opcodes::OpData48::new([1u8; 48].to_vec()).expect("Valid opcode"),
                dstack: vec![[1u8; 48].to_vec()],
                init: Default::default(),
            },
            TestCase {
                code: opcodes::OpData49::new([1u8; 49].to_vec()).expect("Valid opcode"),
                dstack: vec![[1u8; 49].to_vec()],
                init: Default::default(),
            },
            TestCase {
                code: opcodes::OpData50::new([1u8; 50].to_vec()).expect("Valid opcode"),
                dstack: vec![[1u8; 50].to_vec()],
                init: Default::default(),
            },
            TestCase {
                code: opcodes::OpData51::new([1u8; 51].to_vec()).expect("Valid opcode"),
                dstack: vec![[1u8; 51].to_vec()],
                init: Default::default(),
            },
            TestCase {
                code: opcodes::OpData52::new([1u8; 52].to_vec()).expect("Valid opcode"),
                dstack: vec![[1u8; 52].to_vec()],
                init: Default::default(),
            },
            TestCase {
                code: opcodes::OpData53::new([1u8; 53].to_vec()).expect("Valid opcode"),
                dstack: vec![[1u8; 53].to_vec()],
                init: Default::default(),
            },
            TestCase {
                code: opcodes::OpData54::new([1u8; 54].to_vec()).expect("Valid opcode"),
                dstack: vec![[1u8; 54].to_vec()],
                init: Default::default(),
            },
            TestCase {
                code: opcodes::OpData55::new([1u8; 55].to_vec()).expect("Valid opcode"),
                dstack: vec![[1u8; 55].to_vec()],
                init: Default::default(),
            },
            TestCase {
                code: opcodes::OpData56::new([1u8; 56].to_vec()).expect("Valid opcode"),
                dstack: vec![[1u8; 56].to_vec()],
                init: Default::default(),
            },
            TestCase {
                code: opcodes::OpData57::new([1u8; 57].to_vec()).expect("Valid opcode"),
                dstack: vec![[1u8; 57].to_vec()],
                init: Default::default(),
            },
            TestCase {
                code: opcodes::OpData58::new([1u8; 58].to_vec()).expect("Valid opcode"),
                dstack: vec![[1u8; 58].to_vec()],
                init: Default::default(),
            },
            TestCase {
                code: opcodes::OpData59::new([1u8; 59].to_vec()).expect("Valid opcode"),
                dstack: vec![[1u8; 59].to_vec()],
                init: Default::default(),
            },
            TestCase {
                code: opcodes::OpData60::new([1u8; 60].to_vec()).expect("Valid opcode"),
                dstack: vec![[1u8; 60].to_vec()],
                init: Default::default(),
            },
            TestCase {
                code: opcodes::OpData61::new([1u8; 61].to_vec()).expect("Valid opcode"),
                dstack: vec![[1u8; 61].to_vec()],
                init: Default::default(),
            },
            TestCase {
                code: opcodes::OpData62::new([1u8; 62].to_vec()).expect("Valid opcode"),
                dstack: vec![[1u8; 62].to_vec()],
                init: Default::default(),
            },
            TestCase {
                code: opcodes::OpData63::new([1u8; 63].to_vec()).expect("Valid opcode"),
                dstack: vec![[1u8; 63].to_vec()],
                init: Default::default(),
            },
            TestCase {
                code: opcodes::OpData64::new([1u8; 64].to_vec()).expect("Valid opcode"),
                dstack: vec![[1u8; 64].to_vec()],
                init: Default::default(),
            },
            TestCase {
                code: opcodes::OpData65::new([1u8; 65].to_vec()).expect("Valid opcode"),
                dstack: vec![[1u8; 65].to_vec()],
                init: Default::default(),
            },
            TestCase {
                code: opcodes::OpData66::new([1u8; 66].to_vec()).expect("Valid opcode"),
                dstack: vec![[1u8; 66].to_vec()],
                init: Default::default(),
            },
            TestCase {
                code: opcodes::OpData67::new([1u8; 67].to_vec()).expect("Valid opcode"),
                dstack: vec![[1u8; 67].to_vec()],
                init: Default::default(),
            },
            TestCase {
                code: opcodes::OpData68::new([1u8; 68].to_vec()).expect("Valid opcode"),
                dstack: vec![[1u8; 68].to_vec()],
                init: Default::default(),
            },
            TestCase {
                code: opcodes::OpData69::new([1u8; 69].to_vec()).expect("Valid opcode"),
                dstack: vec![[1u8; 69].to_vec()],
                init: Default::default(),
            },
            TestCase {
                code: opcodes::OpData70::new([1u8; 70].to_vec()).expect("Valid opcode"),
                dstack: vec![[1u8; 70].to_vec()],
                init: Default::default(),
            },
            TestCase {
                code: opcodes::OpData71::new([1u8; 71].to_vec()).expect("Valid opcode"),
                dstack: vec![[1u8; 71].to_vec()],
                init: Default::default(),
            },
            TestCase {
                code: opcodes::OpData72::new([1u8; 72].to_vec()).expect("Valid opcode"),
                dstack: vec![[1u8; 72].to_vec()],
                init: Default::default(),
            },
            TestCase {
                code: opcodes::OpData73::new([1u8; 73].to_vec()).expect("Valid opcode"),
                dstack: vec![[1u8; 73].to_vec()],
                init: Default::default(),
            },
            TestCase {
                code: opcodes::OpData74::new([1u8; 74].to_vec()).expect("Valid opcode"),
                dstack: vec![[1u8; 74].to_vec()],
                init: Default::default(),
            },
            TestCase {
                code: opcodes::OpData75::new([1u8; 75].to_vec()).expect("Valid opcode"),
                dstack: vec![[1u8; 75].to_vec()],
                init: Default::default(),
            },
            TestCase {
                code: opcodes::OpPushData1::new([1u8; 76].to_vec()).expect("Valid opcode"),
                dstack: vec![[1u8; 76].to_vec()],
                init: Default::default(),
            },
            TestCase {
                code: opcodes::OpPushData2::new([1u8; 0x100].to_vec()).expect("Valid opcode"),
                dstack: vec![[1u8; 0x100].to_vec()],
                init: Default::default(),
            },
            TestCase {
                code: opcodes::OpPushData4::new([1u8; 0x10000].to_vec()).expect("Valid opcode"),
                dstack: vec![[1u8; 0x10000].to_vec()],
                init: Default::default(),
            },
        ]);
    }

    #[test]
    fn test_push_num() {
        run_success_test_cases(vec![
            TestCase {
                code: opcodes::Op1Negate::empty().expect("Should accept empty"),
                dstack: vec![vec![0x81]],
                init: Default::default(),
            },
            TestCase { code: opcodes::Op1::empty().expect("Should accept empty"), dstack: vec![vec![1]], init: Default::default() },
            TestCase { code: opcodes::Op2::empty().expect("Should accept empty"), dstack: vec![vec![2]], init: Default::default() },
            TestCase { code: opcodes::Op3::empty().expect("Should accept empty"), dstack: vec![vec![3]], init: Default::default() },
            TestCase { code: opcodes::Op4::empty().expect("Should accept empty"), dstack: vec![vec![4]], init: Default::default() },
            TestCase { code: opcodes::Op5::empty().expect("Should accept empty"), dstack: vec![vec![5]], init: Default::default() },
            TestCase { code: opcodes::Op6::empty().expect("Should accept empty"), dstack: vec![vec![6]], init: Default::default() },
            TestCase { code: opcodes::Op7::empty().expect("Should accept empty"), dstack: vec![vec![7]], init: Default::default() },
            TestCase { code: opcodes::Op8::empty().expect("Should accept empty"), dstack: vec![vec![8]], init: Default::default() },
            TestCase { code: opcodes::Op9::empty().expect("Should accept empty"), dstack: vec![vec![9]], init: Default::default() },
            TestCase { code: opcodes::Op10::empty().expect("Should accept empty"), dstack: vec![vec![10]], init: Default::default() },
            TestCase { code: opcodes::Op11::empty().expect("Should accept empty"), dstack: vec![vec![11]], init: Default::default() },
            TestCase { code: opcodes::Op12::empty().expect("Should accept empty"), dstack: vec![vec![12]], init: Default::default() },
            TestCase { code: opcodes::Op13::empty().expect("Should accept empty"), dstack: vec![vec![13]], init: Default::default() },
            TestCase { code: opcodes::Op14::empty().expect("Should accept empty"), dstack: vec![vec![14]], init: Default::default() },
            TestCase { code: opcodes::Op15::empty().expect("Should accept empty"), dstack: vec![vec![15]], init: Default::default() },
            TestCase { code: opcodes::Op16::empty().expect("Should accept empty"), dstack: vec![vec![16]], init: Default::default() },
        ]);
    }

    #[test]
    fn test_uniary_num_ops() {
        run_success_test_cases(vec![
            TestCase { code: opcodes::Op1Add::empty().expect("Should accept empty"), init: vec![vec![]], dstack: vec![vec![1]] },
            TestCase { code: opcodes::Op1Add::empty().expect("Should accept empty"), init: vec![vec![1]], dstack: vec![vec![2]] },
            TestCase {
                code: opcodes::Op1Add::empty().expect("Should accept empty"),
                init: vec![vec![2, 1]],
                dstack: vec![vec![3, 1]],
            },
            TestCase { code: opcodes::Op1Add::empty().expect("Should accept empty"), init: vec![vec![0x81]], dstack: vec![vec![]] },
            TestCase { code: opcodes::Op1Sub::empty().expect("Should accept empty"), init: vec![vec![]], dstack: vec![vec![0x81]] },
            TestCase { code: opcodes::Op1Sub::empty().expect("Should accept empty"), init: vec![vec![1]], dstack: vec![vec![]] },
            TestCase { code: opcodes::Op1Sub::empty().expect("Should accept empty"), init: vec![vec![2]], dstack: vec![vec![1]] },
            TestCase {
                code: opcodes::Op1Sub::empty().expect("Should accept empty"),
                init: vec![vec![3, 1]],
                dstack: vec![vec![2, 1]],
            },
            TestCase { code: opcodes::OpNegate::empty().expect("Should accept empty"), init: vec![vec![]], dstack: vec![vec![]] },
            TestCase { code: opcodes::OpNegate::empty().expect("Should accept empty"), init: vec![vec![1]], dstack: vec![vec![0x81]] },
            TestCase { code: opcodes::OpNegate::empty().expect("Should accept empty"), init: vec![vec![0x81]], dstack: vec![vec![1]] },
            TestCase {
                code: opcodes::OpNegate::empty().expect("Should accept empty"),
                init: vec![vec![3, 1]],
                dstack: vec![vec![3, 0x81]],
            },
            TestCase { code: opcodes::OpAbs::empty().expect("Should accept empty"), init: vec![vec![]], dstack: vec![vec![]] },
            TestCase { code: opcodes::OpAbs::empty().expect("Should accept empty"), init: vec![vec![3, 1]], dstack: vec![vec![3, 1]] },
            TestCase {
                code: opcodes::OpAbs::empty().expect("Should accept empty"),
                init: vec![vec![3, 0x81]],
                dstack: vec![vec![3, 1]],
            },
            TestCase { code: opcodes::OpAbs::empty().expect("Should accept empty"), init: vec![vec![1]], dstack: vec![vec![1]] },
            TestCase { code: opcodes::OpAbs::empty().expect("Should accept empty"), init: vec![vec![0x81]], dstack: vec![vec![1]] },
            TestCase {
                code: opcodes::OpAbs::empty().expect("Should accept empty"),
                init: vec![vec![1, 1, 0x82]],
                dstack: vec![vec![1, 1, 2]],
            },
            TestCase { code: opcodes::OpNot::empty().expect("Should accept empty"), init: vec![vec![]], dstack: vec![vec![1]] },
            TestCase { code: opcodes::OpNot::empty().expect("Should accept empty"), init: vec![vec![1]], dstack: vec![vec![]] },
            TestCase { code: opcodes::OpNot::empty().expect("Should accept empty"), init: vec![vec![1, 2, 3]], dstack: vec![vec![]] },
            TestCase { code: opcodes::Op0NotEqual::empty().expect("Should accept empty"), init: vec![vec![]], dstack: vec![vec![]] },
            TestCase { code: opcodes::Op0NotEqual::empty().expect("Should accept empty"), init: vec![vec![1]], dstack: vec![vec![1]] },
            TestCase { code: opcodes::Op0NotEqual::empty().expect("Should accept empty"), init: vec![vec![2]], dstack: vec![vec![1]] },
            TestCase {
                code: opcodes::Op0NotEqual::empty().expect("Should accept empty"),
                init: vec![vec![1, 2, 3]],
                dstack: vec![vec![1]],
            },
        ]);
    }

    #[test]
    fn test_binary_num_ops() {
        run_success_test_cases(vec![
            TestCase { code: opcodes::OpAdd::empty().expect("Should accept empty"), init: vec![vec![], vec![]], dstack: vec![vec![]] },
            TestCase {
                code: opcodes::OpAdd::empty().expect("Should accept empty"),
                init: vec![vec![], vec![1]],
                dstack: vec![vec![1]],
            },
            TestCase {
                code: opcodes::OpAdd::empty().expect("Should accept empty"),
                init: vec![vec![1], vec![]],
                dstack: vec![vec![1]],
            },
            TestCase {
                code: opcodes::OpAdd::empty().expect("Should accept empty"),
                init: vec![vec![1], vec![1]],
                dstack: vec![vec![2]],
            },
            TestCase {
                code: opcodes::OpAdd::empty().expect("Should accept empty"),
                init: vec![vec![0x81], vec![1]],
                dstack: vec![vec![]],
            },
            TestCase {
                code: opcodes::OpAdd::empty().expect("Should accept empty"),
                init: vec![vec![0x7f], vec![1]],
                dstack: vec![vec![0x80, 0]],
            },
            TestCase {
                code: opcodes::OpAdd::empty().expect("Should accept empty"),
                init: vec![vec![0x80, 0], vec![0x80, 0]],
                dstack: vec![vec![0, 1]],
            },
            TestCase {
                code: opcodes::OpAdd::empty().expect("Should accept empty"),
                init: vec![vec![0xff, 0], vec![1]],
                dstack: vec![vec![0, 1]],
            },
            TestCase { code: opcodes::OpSub::empty().expect("Should accept empty"), init: vec![vec![], vec![]], dstack: vec![vec![]] },
            TestCase {
                code: opcodes::OpSub::empty().expect("Should accept empty"),
                init: vec![vec![], vec![1]],
                dstack: vec![vec![0x81]],
            },
            TestCase {
                code: opcodes::OpSub::empty().expect("Should accept empty"),
                init: vec![vec![1], vec![]],
                dstack: vec![vec![1]],
            },
            TestCase {
                code: opcodes::OpSub::empty().expect("Should accept empty"),
                init: vec![vec![1], vec![1]],
                dstack: vec![vec![]],
            },
            TestCase {
                code: opcodes::OpSub::empty().expect("Should accept empty"),
                init: vec![vec![0x81], vec![1]],
                dstack: vec![vec![0x82]],
            },
            TestCase {
                code: opcodes::OpSub::empty().expect("Should accept empty"),
                init: vec![vec![0x80, 0], vec![1]],
                dstack: vec![vec![0x7f]],
            },
            TestCase {
                code: opcodes::OpSub::empty().expect("Should accept empty"),
                init: vec![vec![0, 1], vec![0x80, 0]],
                dstack: vec![vec![0x80, 0]],
            },
            TestCase {
                code: opcodes::OpSub::empty().expect("Should accept empty"),
                init: vec![vec![0, 1], vec![1]],
                dstack: vec![vec![0xff, 0]],
            },
            TestCase {
                code: opcodes::OpMax::empty().expect("Should accept empty"),
                init: vec![vec![0, 1], vec![1]],
                dstack: vec![vec![0, 1]],
            },
            TestCase {
                code: opcodes::OpMax::empty().expect("Should accept empty"),
                init: vec![vec![1], vec![0, 1]],
                dstack: vec![vec![0, 1]],
            },
            TestCase {
                code: opcodes::OpMax::empty().expect("Should accept empty"),
                init: vec![vec![0, 0x81], vec![1]],
                dstack: vec![vec![1]],
            },
            TestCase {
                code: opcodes::OpMin::empty().expect("Should accept empty"),
                init: vec![vec![0, 1], vec![1]],
                dstack: vec![vec![1]],
            },
            TestCase {
                code: opcodes::OpMin::empty().expect("Should accept empty"),
                init: vec![vec![1], vec![0, 1]],
                dstack: vec![vec![1]],
            },
            TestCase {
                code: opcodes::OpMin::empty().expect("Should accept empty"),
                init: vec![vec![0, 0x81], vec![1]],
                dstack: vec![vec![0, 0x81]],
            },
        ]);
    }

    #[test]
    fn test_logical_ops() {
        run_success_test_cases(vec![
            TestCase {
                code: opcodes::OpEqual::empty().expect("Should accept empty"),
                init: vec![vec![], vec![]],
                dstack: vec![vec![1]],
            },
            TestCase {
                code: opcodes::OpEqual::empty().expect("Should accept empty"),
                init: vec![vec![0, 1, 1, 0], vec![0, 1, 1, 0]],
                dstack: vec![vec![1]],
            },
            TestCase {
                code: opcodes::OpEqual::empty().expect("Should accept empty"),
                init: vec![vec![], vec![0]],
                dstack: vec![vec![]],
            },
            TestCase {
                code: opcodes::OpEqual::empty().expect("Should accept empty"),
                init: vec![vec![0, 1, 1, 0], vec![0, 1, 1, 1]],
                dstack: vec![vec![]],
            },
            TestCase {
                code: opcodes::OpBoolAnd::empty().expect("Should accept empty"),
                init: vec![vec![], vec![]],
                dstack: vec![vec![]],
            },
            TestCase {
                code: opcodes::OpBoolAnd::empty().expect("Should accept empty"),
                init: vec![vec![1], vec![]],
                dstack: vec![vec![]],
            },
            TestCase {
                code: opcodes::OpBoolAnd::empty().expect("Should accept empty"),
                init: vec![vec![], vec![1]],
                dstack: vec![vec![]],
            },
            TestCase {
                code: opcodes::OpBoolAnd::empty().expect("Should accept empty"),
                init: vec![vec![1], vec![1]],
                dstack: vec![vec![1]],
            },
            TestCase {
                code: opcodes::OpBoolAnd::empty().expect("Should accept empty"),
                init: vec![vec![1], vec![0x81]],
                dstack: vec![vec![1]],
            },
            TestCase {
                code: opcodes::OpBoolOr::empty().expect("Should accept empty"),
                init: vec![vec![], vec![]],
                dstack: vec![vec![]],
            },
            TestCase {
                code: opcodes::OpBoolOr::empty().expect("Should accept empty"),
                init: vec![vec![1], vec![]],
                dstack: vec![vec![1]],
            },
            TestCase {
                code: opcodes::OpBoolOr::empty().expect("Should accept empty"),
                init: vec![vec![], vec![1]],
                dstack: vec![vec![1]],
            },
            TestCase {
                code: opcodes::OpBoolOr::empty().expect("Should accept empty"),
                init: vec![vec![1], vec![1]],
                dstack: vec![vec![1]],
            },
            TestCase {
                code: opcodes::OpBoolOr::empty().expect("Should accept empty"),
                init: vec![vec![0x81], vec![1]],
                dstack: vec![vec![1]],
            },
            TestCase {
                code: opcodes::OpBoolOr::empty().expect("Should accept empty"),
                init: vec![vec![0x81], vec![1]],
                dstack: vec![vec![1]],
            },
            TestCase {
                code: opcodes::OpNumEqual::empty().expect("Should accept empty"),
                init: vec![vec![1], vec![1]],
                dstack: vec![vec![1]],
            },
            TestCase {
                code: opcodes::OpNumEqual::empty().expect("Should accept empty"),
                init: vec![vec![], vec![1]],
                dstack: vec![vec![]],
            },
            TestCase {
                code: opcodes::OpNumEqual::empty().expect("Should accept empty"),
                init: vec![vec![0x81], vec![1]],
                dstack: vec![vec![]],
            },
            TestCase {
                code: opcodes::OpNumEqual::empty().expect("Should accept empty"),
                init: vec![vec![], vec![]],
                dstack: vec![vec![1]],
            },
            TestCase {
                code: opcodes::OpNumNotEqual::empty().expect("Should accept empty"),
                init: vec![vec![1], vec![1]],
                dstack: vec![vec![]],
            },
            TestCase {
                code: opcodes::OpNumNotEqual::empty().expect("Should accept empty"),
                init: vec![vec![], vec![1]],
                dstack: vec![vec![1]],
            },
            TestCase {
                code: opcodes::OpNumNotEqual::empty().expect("Should accept empty"),
                init: vec![vec![0x81], vec![1]],
                dstack: vec![vec![1]],
            },
            TestCase {
                code: opcodes::OpNumNotEqual::empty().expect("Should accept empty"),
                init: vec![vec![], vec![]],
                dstack: vec![vec![]],
            },
            TestCase {
                code: opcodes::OpLessThan::empty().expect("Should accept empty"),
                init: vec![vec![1], vec![1]],
                dstack: vec![vec![]],
            },
            TestCase {
                code: opcodes::OpLessThan::empty().expect("Should accept empty"),
                init: vec![vec![], vec![1]],
                dstack: vec![vec![1]],
            },
            TestCase {
                code: opcodes::OpLessThan::empty().expect("Should accept empty"),
                init: vec![vec![0x81], vec![1]],
                dstack: vec![vec![1]],
            },
            TestCase {
                code: opcodes::OpLessThan::empty().expect("Should accept empty"),
                init: vec![vec![], vec![]],
                dstack: vec![vec![]],
            },
            TestCase {
                code: opcodes::OpLessThan::empty().expect("Should accept empty"),
                init: vec![vec![1], vec![]],
                dstack: vec![vec![]],
            },
            TestCase {
                code: opcodes::OpLessThan::empty().expect("Should accept empty"),
                init: vec![vec![], vec![0x81]],
                dstack: vec![vec![]],
            },
            TestCase {
                code: opcodes::OpLessThan::empty().expect("Should accept empty"),
                init: vec![vec![1], vec![0x81]],
                dstack: vec![vec![]],
            },
            TestCase {
                code: opcodes::OpLessThanOrEqual::empty().expect("Should accept empty"),
                init: vec![vec![1], vec![1]],
                dstack: vec![vec![1]],
            },
            TestCase {
                code: opcodes::OpLessThanOrEqual::empty().expect("Should accept empty"),
                init: vec![vec![], vec![1]],
                dstack: vec![vec![1]],
            },
            TestCase {
                code: opcodes::OpLessThanOrEqual::empty().expect("Should accept empty"),
                init: vec![vec![0x81], vec![1]],
                dstack: vec![vec![1]],
            },
            TestCase {
                code: opcodes::OpLessThanOrEqual::empty().expect("Should accept empty"),
                init: vec![vec![], vec![]],
                dstack: vec![vec![1]],
            },
            TestCase {
                code: opcodes::OpLessThanOrEqual::empty().expect("Should accept empty"),
                init: vec![vec![1], vec![]],
                dstack: vec![vec![]],
            },
            TestCase {
                code: opcodes::OpLessThanOrEqual::empty().expect("Should accept empty"),
                init: vec![vec![], vec![0x81]],
                dstack: vec![vec![]],
            },
            TestCase {
                code: opcodes::OpLessThanOrEqual::empty().expect("Should accept empty"),
                init: vec![vec![1], vec![0x81]],
                dstack: vec![vec![]],
            },
            TestCase {
                code: opcodes::OpGreaterThan::empty().expect("Should accept empty"),
                init: vec![vec![1], vec![1]],
                dstack: vec![vec![]],
            },
            TestCase {
                code: opcodes::OpGreaterThan::empty().expect("Should accept empty"),
                init: vec![vec![], vec![1]],
                dstack: vec![vec![]],
            },
            TestCase {
                code: opcodes::OpGreaterThan::empty().expect("Should accept empty"),
                init: vec![vec![0x81], vec![1]],
                dstack: vec![vec![]],
            },
            TestCase {
                code: opcodes::OpGreaterThan::empty().expect("Should accept empty"),
                init: vec![vec![], vec![]],
                dstack: vec![vec![]],
            },
            TestCase {
                code: opcodes::OpGreaterThan::empty().expect("Should accept empty"),
                init: vec![vec![1], vec![]],
                dstack: vec![vec![1]],
            },
            TestCase {
                code: opcodes::OpGreaterThan::empty().expect("Should accept empty"),
                init: vec![vec![], vec![0x81]],
                dstack: vec![vec![1]],
            },
            TestCase {
                code: opcodes::OpGreaterThan::empty().expect("Should accept empty"),
                init: vec![vec![1], vec![0x81]],
                dstack: vec![vec![1]],
            },
            TestCase {
                code: opcodes::OpGreaterThanOrEqual::empty().expect("Should accept empty"),
                init: vec![vec![1], vec![1]],
                dstack: vec![vec![1]],
            },
            TestCase {
                code: opcodes::OpGreaterThanOrEqual::empty().expect("Should accept empty"),
                init: vec![vec![], vec![1]],
                dstack: vec![vec![]],
            },
            TestCase {
                code: opcodes::OpGreaterThanOrEqual::empty().expect("Should accept empty"),
                init: vec![vec![0x81], vec![1]],
                dstack: vec![vec![]],
            },
            TestCase {
                code: opcodes::OpGreaterThanOrEqual::empty().expect("Should accept empty"),
                init: vec![vec![], vec![]],
                dstack: vec![vec![1]],
            },
            TestCase {
                code: opcodes::OpGreaterThanOrEqual::empty().expect("Should accept empty"),
                init: vec![vec![1], vec![]],
                dstack: vec![vec![1]],
            },
            TestCase {
                code: opcodes::OpGreaterThanOrEqual::empty().expect("Should accept empty"),
                init: vec![vec![], vec![0x81]],
                dstack: vec![vec![1]],
            },
            TestCase {
                code: opcodes::OpGreaterThanOrEqual::empty().expect("Should accept empty"),
                init: vec![vec![1], vec![0x81]],
                dstack: vec![vec![1]],
            },
        ]);
    }

    #[test]
    fn test_opdepth() {
        run_success_test_cases(vec![
            TestCase { code: opcodes::OpDepth::empty().expect("Should accept empty"), init: vec![], dstack: vec![vec![]] },
            TestCase {
                code: opcodes::OpDepth::empty().expect("Should accept empty"),
                init: vec![vec![]],
                dstack: vec![vec![], vec![1]],
            },
            TestCase {
                code: opcodes::OpDepth::empty().expect("Should accept empty"),
                init: vec![vec![1], vec![2], vec![3]],
                dstack: vec![vec![1], vec![2], vec![3], vec![3]],
            },
        ]);
    }

    #[test]
    fn test_opdrop() {
        run_success_test_cases(vec![
            TestCase { code: opcodes::OpDrop::empty().expect("Should accept empty"), init: vec![vec![]], dstack: vec![] },
            TestCase {
                code: opcodes::OpDrop::empty().expect("Should accept empty"),
                init: vec![vec![], vec![1]],
                dstack: vec![vec![]],
            },
            TestCase {
                code: opcodes::OpDrop::empty().expect("Should accept empty"),
                init: vec![vec![1], vec![2], vec![3], vec![3]],
                dstack: vec![vec![1], vec![2], vec![3]],
            },
        ]);

        run_error_test_cases(vec![ErrorTestCase {
            code: opcodes::OpDrop::empty().expect("Should accept empty"),
            init: vec![],
            error: TxScriptError::InvalidStackOperation(1, 0),
        }])
    }

    #[test]
    fn test_op2drop() {
        run_success_test_cases(vec![
            TestCase { code: opcodes::Op2Drop::empty().expect("Should accept empty"), init: vec![vec![], vec![1]], dstack: vec![] },
            TestCase {
                code: opcodes::Op2Drop::empty().expect("Should accept empty"),
                init: vec![vec![1], vec![2], vec![3], vec![3]],
                dstack: vec![vec![1], vec![2]],
            },
        ]);

        run_error_test_cases(vec![
            ErrorTestCase {
                code: opcodes::Op2Drop::empty().expect("Should accept empty"),
                init: vec![],
                error: TxScriptError::InvalidStackOperation(2, 0),
            },
            ErrorTestCase {
                code: opcodes::Op2Drop::empty().expect("Should accept empty"),
                init: vec![vec![]],
                error: TxScriptError::InvalidStackOperation(2, 1),
            },
        ])
    }

    #[test]
    fn test_opdup() {
        run_success_test_cases(vec![
            TestCase { code: opcodes::OpDup::empty().expect("Should accept empty"), init: vec![vec![]], dstack: vec![vec![], vec![]] },
            TestCase {
                code: opcodes::OpDup::empty().expect("Should accept empty"),
                init: vec![vec![], vec![1]],
                dstack: vec![vec![], vec![1], vec![1]],
            },
            TestCase {
                code: opcodes::OpDup::empty().expect("Should accept empty"),
                init: vec![vec![1], vec![2], vec![3], vec![3]],
                dstack: vec![vec![1], vec![2], vec![3], vec![3], vec![3]],
            },
        ]);

        run_error_test_cases(vec![ErrorTestCase {
            code: opcodes::OpDup::empty().expect("Should accept empty"),
            init: vec![],
            error: TxScriptError::InvalidStackOperation(1, 0),
        }])
    }

    #[test]
    fn test_op2dup() {
        run_success_test_cases(vec![
            TestCase {
                code: opcodes::Op2Dup::empty().expect("Should accept empty"),
                init: vec![vec![], vec![1]],
                dstack: vec![vec![], vec![1], vec![], vec![1]],
            },
            TestCase {
                code: opcodes::Op2Dup::empty().expect("Should accept empty"),
                init: vec![vec![1], vec![2], vec![3]],
                dstack: vec![vec![1], vec![2], vec![3], vec![2], vec![3]],
            },
        ]);

        run_error_test_cases(vec![
            ErrorTestCase {
                code: opcodes::Op2Dup::empty().expect("Should accept empty"),
                init: vec![],
                error: TxScriptError::InvalidStackOperation(2, 0),
            },
            ErrorTestCase {
                code: opcodes::Op2Dup::empty().expect("Should accept empty"),
                init: vec![vec![]],
                error: TxScriptError::InvalidStackOperation(2, 1),
            },
        ]);
    }

    #[test]
    fn test_op3dup() {
        run_success_test_cases(vec![
            TestCase {
                code: opcodes::Op3Dup::empty().expect("Should accept empty"),
                init: vec![vec![0x81], vec![], vec![1]],
                dstack: vec![vec![0x81], vec![], vec![1], vec![0x81], vec![], vec![1]],
            },
            TestCase {
                code: opcodes::Op3Dup::empty().expect("Should accept empty"),
                init: vec![vec![1], vec![2], vec![3]],
                dstack: vec![vec![1], vec![2], vec![3], vec![1], vec![2], vec![3]],
            },
        ]);

        run_error_test_cases(vec![
            ErrorTestCase {
                code: opcodes::Op3Dup::empty().expect("Should accept empty"),
                init: vec![],
                error: TxScriptError::InvalidStackOperation(3, 0),
            },
            ErrorTestCase {
                code: opcodes::Op3Dup::empty().expect("Should accept empty"),
                init: vec![vec![]],
                error: TxScriptError::InvalidStackOperation(3, 1),
            },
            ErrorTestCase {
                code: opcodes::Op3Dup::empty().expect("Should accept empty"),
                init: vec![vec![], vec![]],
                error: TxScriptError::InvalidStackOperation(3, 2),
            },
        ]);
    }

    #[test]
    fn test_opnip() {
        run_success_test_cases(vec![
            TestCase {
                code: opcodes::OpNip::empty().expect("Should accept empty"),
                init: vec![vec![], vec![1]],
                dstack: vec![vec![1]],
            },
            TestCase {
                code: opcodes::OpNip::empty().expect("Should accept empty"),
                init: vec![vec![1], vec![]],
                dstack: vec![vec![]],
            },
            TestCase {
                code: opcodes::OpNip::empty().expect("Should accept empty"),
                init: vec![vec![2], vec![], vec![1]],
                dstack: vec![vec![2], vec![1]],
            },
        ]);

        run_error_test_cases(vec![
            ErrorTestCase {
                code: opcodes::OpNip::empty().expect("Should accept empty"),
                init: vec![],
                error: TxScriptError::InvalidStackOperation(2, 0),
            },
            ErrorTestCase {
                code: opcodes::OpNip::empty().expect("Should accept empty"),
                init: vec![vec![]],
                error: TxScriptError::InvalidStackOperation(2, 1),
            },
        ]);
    }

    #[test]
    fn test_opover() {
        run_success_test_cases(vec![
            TestCase {
                code: opcodes::OpOver::empty().expect("Should accept empty"),
                init: vec![vec![], vec![1]],
                dstack: vec![vec![], vec![1], vec![]],
            },
            TestCase {
                code: opcodes::OpOver::empty().expect("Should accept empty"),
                init: vec![vec![1], vec![]],
                dstack: vec![vec![1], vec![], vec![1]],
            },
            TestCase {
                code: opcodes::OpOver::empty().expect("Should accept empty"),
                init: vec![vec![2], vec![], vec![1]],
                dstack: vec![vec![2], vec![], vec![1], vec![]],
            },
        ]);

        run_error_test_cases(vec![
            ErrorTestCase {
                code: opcodes::OpOver::empty().expect("Should accept empty"),
                init: vec![],
                error: TxScriptError::InvalidStackOperation(2, 0),
            },
            ErrorTestCase {
                code: opcodes::OpOver::empty().expect("Should accept empty"),
                init: vec![vec![]],
                error: TxScriptError::InvalidStackOperation(2, 1),
            },
        ]);
    }

    #[test]
    fn test_op2over() {
        run_success_test_cases(vec![
            TestCase {
                code: opcodes::Op2Over::empty().expect("Should accept empty"),
                init: vec![vec![0x81], vec![2], vec![], vec![1]],
                dstack: vec![vec![0x81], vec![2], vec![], vec![1], vec![0x81], vec![2]],
            },
            TestCase {
                code: opcodes::Op2Over::empty().expect("Should accept empty"),
                init: vec![vec![], vec![0x81], vec![2], vec![], vec![1]],
                dstack: vec![vec![], vec![0x81], vec![2], vec![], vec![1], vec![0x81], vec![2]],
            },
        ]);

        run_error_test_cases(vec![
            ErrorTestCase {
                code: opcodes::Op2Over::empty().expect("Should accept empty"),
                init: vec![],
                error: TxScriptError::InvalidStackOperation(4, 0),
            },
            ErrorTestCase {
                code: opcodes::Op2Over::empty().expect("Should accept empty"),
                init: vec![vec![]],
                error: TxScriptError::InvalidStackOperation(4, 1),
            },
            ErrorTestCase {
                code: opcodes::Op2Over::empty().expect("Should accept empty"),
                init: vec![vec![], vec![]],
                error: TxScriptError::InvalidStackOperation(4, 2),
            },
            ErrorTestCase {
                code: opcodes::Op2Over::empty().expect("Should accept empty"),
                init: vec![vec![], vec![], vec![]],
                error: TxScriptError::InvalidStackOperation(4, 3),
            },
        ]);
    }

    #[test]
    fn test_oppick() {
        run_success_test_cases(vec![
            TestCase {
                code: opcodes::OpPick::empty().expect("Should accept empty"),
                init: vec![vec![], vec![]],
                dstack: vec![vec![], vec![]],
            },
            TestCase {
                code: opcodes::OpPick::empty().expect("Should accept empty"),
                init: vec![vec![2], vec![], vec![1]],
                dstack: vec![vec![2], vec![], vec![2]],
            },
            TestCase {
                code: opcodes::OpPick::empty().expect("Should accept empty"),
                init: vec![vec![5], vec![4], vec![3], vec![], vec![2]],
                dstack: vec![vec![5], vec![4], vec![3], vec![], vec![4]],
            },
        ]);

        run_error_test_cases(vec![
            ErrorTestCase {
                code: opcodes::OpPick::empty().expect("Should accept empty"),
                init: vec![vec![5], vec![4], vec![3], vec![], vec![4]],
                error: TxScriptError::InvalidState("pick at an invalid location".to_string()),
            },
            ErrorTestCase {
                code: opcodes::OpPick::empty().expect("Should accept empty"),
                init: vec![vec![5], vec![4], vec![3], vec![], vec![0x81]],
                error: TxScriptError::InvalidState("pick at an invalid location".to_string()),
            },
        ])
    }

    #[test]
    fn test_oproll() {
        run_success_test_cases(vec![
            TestCase {
                code: opcodes::OpRoll::empty().expect("Should accept empty"),
                init: vec![vec![], vec![]],
                dstack: vec![vec![]],
            },
            TestCase {
                code: opcodes::OpRoll::empty().expect("Should accept empty"),
                init: vec![vec![2], vec![], vec![1]],
                dstack: vec![vec![], vec![2]],
            },
            TestCase {
                code: opcodes::OpRoll::empty().expect("Should accept empty"),
                init: vec![vec![5], vec![4], vec![3], vec![], vec![2]],
                dstack: vec![vec![5], vec![3], vec![], vec![4]],
            },
        ]);

        run_error_test_cases(vec![
            ErrorTestCase {
                code: opcodes::OpRoll::empty().expect("Should accept empty"),
                init: vec![vec![5], vec![4], vec![3], vec![], vec![4]],
                error: TxScriptError::InvalidState("roll at an invalid location".to_string()),
            },
            ErrorTestCase {
                code: opcodes::OpRoll::empty().expect("Should accept empty"),
                init: vec![vec![5], vec![4], vec![3], vec![], vec![0x81]],
                error: TxScriptError::InvalidState("roll at an invalid location".to_string()),
            },
        ])
    }

    #[test]
    fn test_oprot() {
        run_success_test_cases(vec![
            TestCase {
                code: opcodes::OpRot::empty().expect("Should accept empty"),
                init: vec![vec![1], vec![2], vec![3]],
                dstack: vec![vec![2], vec![3], vec![1]],
            },
            TestCase {
                code: opcodes::OpRot::empty().expect("Should accept empty"),
                init: vec![vec![], vec![1], vec![2], vec![3]],
                dstack: vec![vec![], vec![2], vec![3], vec![1]],
            },
        ]);

        run_error_test_cases(vec![
            ErrorTestCase {
                code: opcodes::OpRot::empty().expect("Should accept empty"),
                init: vec![vec![2], vec![3]],
                error: TxScriptError::InvalidStackOperation(3, 2),
            },
            ErrorTestCase {
                code: opcodes::OpRot::empty().expect("Should accept empty"),
                init: vec![vec![3]],
                error: TxScriptError::InvalidStackOperation(3, 1),
            },
            ErrorTestCase {
                code: opcodes::OpRot::empty().expect("Should accept empty"),
                init: vec![],
                error: TxScriptError::InvalidStackOperation(3, 0),
            },
        ]);
    }

    #[test]
    fn test_op2rot() {
        run_success_test_cases(vec![
            TestCase {
                code: opcodes::Op2Rot::empty().expect("Should accept empty"),
                init: vec![vec![1], vec![2], vec![3], vec![4], vec![5], vec![6]],
                dstack: vec![vec![3], vec![4], vec![5], vec![6], vec![1], vec![2]],
            },
            TestCase {
                code: opcodes::Op2Rot::empty().expect("Should accept empty"),
                init: vec![vec![], vec![1], vec![2], vec![3], vec![4], vec![5], vec![6]],
                dstack: vec![vec![], vec![3], vec![4], vec![5], vec![6], vec![1], vec![2]],
            },
        ]);

        run_error_test_cases(vec![
            ErrorTestCase {
                code: opcodes::Op2Rot::empty().expect("Should accept empty"),
                init: vec![vec![1], vec![2], vec![3], vec![4], vec![5]],
                error: TxScriptError::InvalidStackOperation(6, 5),
            },
            ErrorTestCase {
                code: opcodes::Op2Rot::empty().expect("Should accept empty"),
                init: vec![vec![1], vec![2], vec![3], vec![4]],
                error: TxScriptError::InvalidStackOperation(6, 4),
            },
            ErrorTestCase {
                code: opcodes::Op2Rot::empty().expect("Should accept empty"),
                init: vec![vec![1], vec![2], vec![3]],
                error: TxScriptError::InvalidStackOperation(6, 3),
            },
            ErrorTestCase {
                code: opcodes::Op2Rot::empty().expect("Should accept empty"),
                init: vec![vec![1], vec![2]],
                error: TxScriptError::InvalidStackOperation(6, 2),
            },
            ErrorTestCase {
                code: opcodes::Op2Rot::empty().expect("Should accept empty"),
                init: vec![vec![1]],
                error: TxScriptError::InvalidStackOperation(6, 1),
            },
            ErrorTestCase {
                code: opcodes::Op2Rot::empty().expect("Should accept empty"),
                init: vec![],
                error: TxScriptError::InvalidStackOperation(6, 0),
            },
        ]);
    }

    #[test]
    fn test_opswap() {
        run_success_test_cases(vec![
            TestCase {
                code: opcodes::OpSwap::empty().expect("Should accept empty"),
                init: vec![vec![1], vec![2]],
                dstack: vec![vec![2], vec![1]],
            },
            TestCase {
                code: opcodes::OpSwap::empty().expect("Should accept empty"),
                init: vec![vec![], vec![1], vec![5]],
                dstack: vec![vec![], vec![5], vec![1]],
            },
        ]);

        run_error_test_cases(vec![
            ErrorTestCase {
                code: opcodes::OpSwap::empty().expect("Should accept empty"),
                init: vec![vec![1]],
                error: TxScriptError::InvalidStackOperation(2, 1),
            },
            ErrorTestCase {
                code: opcodes::OpSwap::empty().expect("Should accept empty"),
                init: vec![],
                error: TxScriptError::InvalidStackOperation(2, 0),
            },
        ]);
    }

    #[test]
    fn test_op2swap() {
        run_success_test_cases(vec![
            TestCase {
                code: opcodes::Op2Swap::empty().expect("Should accept empty"),
                init: vec![vec![1], vec![2], vec![3], vec![4]],
                dstack: vec![vec![3], vec![4], vec![1], vec![2]],
            },
            TestCase {
                code: opcodes::Op2Swap::empty().expect("Should accept empty"),
                init: vec![vec![], vec![1], vec![2], vec![3], vec![4]],
                dstack: vec![vec![], vec![3], vec![4], vec![1], vec![2]],
            },
        ]);

        run_error_test_cases(vec![
            ErrorTestCase {
                code: opcodes::Op2Swap::empty().expect("Should accept empty"),
                init: vec![vec![], vec![2], vec![1]],
                error: TxScriptError::InvalidStackOperation(4, 3),
            },
            ErrorTestCase {
                code: opcodes::Op2Swap::empty().expect("Should accept empty"),
                init: vec![vec![], vec![1]],
                error: TxScriptError::InvalidStackOperation(4, 2),
            },
            ErrorTestCase {
                code: opcodes::Op2Swap::empty().expect("Should accept empty"),
                init: vec![vec![1]],
                error: TxScriptError::InvalidStackOperation(4, 1),
            },
            ErrorTestCase {
                code: opcodes::Op2Swap::empty().expect("Should accept empty"),
                init: vec![],
                error: TxScriptError::InvalidStackOperation(4, 0),
            },
        ]);
    }

    #[test]
    fn test_optuck() {
        run_success_test_cases(vec![
            TestCase {
                code: opcodes::OpTuck::empty().expect("Should accept empty"),
                init: vec![vec![1], vec![2]],
                dstack: vec![vec![2], vec![1], vec![2]],
            },
            TestCase {
                code: opcodes::OpTuck::empty().expect("Should accept empty"),
                init: vec![vec![3], vec![9], vec![2]],
                dstack: vec![vec![3], vec![2], vec![9], vec![2]],
            },
        ]);

        run_error_test_cases(vec![
            ErrorTestCase {
                code: opcodes::OpTuck::empty().expect("Should accept empty"),
                init: vec![vec![3]],
                error: TxScriptError::InvalidStackOperation(2, 1),
            },
            ErrorTestCase {
                code: opcodes::OpTuck::empty().expect("Should accept empty"),
                init: vec![],
                error: TxScriptError::InvalidStackOperation(2, 0),
            },
        ]);
    }

    #[test]
    fn test_opequalverify() {
        run_success_test_cases(vec![
            TestCase {
                code: opcodes::OpEqualVerify::empty().expect("Should accept empty"),
                init: vec![vec![], vec![]],
                dstack: vec![],
            },
            TestCase {
                code: opcodes::OpEqualVerify::empty().expect("Should accept empty"),
                init: vec![vec![], vec![1, 0, 1], vec![1, 0, 1]],
                dstack: vec![vec![]],
            },
            TestCase {
                code: opcodes::OpNumEqualVerify::empty().expect("Should accept empty"),
                init: vec![vec![], vec![]],
                dstack: vec![],
            },
            TestCase {
                code: opcodes::OpNumEqualVerify::empty().expect("Should accept empty"),
                init: vec![vec![], vec![0, 0, 1], vec![0, 0, 1]],
                dstack: vec![vec![]],
            },
        ]);

        run_error_test_cases(vec![
            ErrorTestCase {
                code: opcodes::OpEqualVerify::empty().expect("Should accept empty"),
                init: vec![vec![], vec![2, 0, 1], vec![1, 0, 1]],
                error: TxScriptError::VerifyError,
            },
            ErrorTestCase {
                code: opcodes::OpEqualVerify::empty().expect("Should accept empty"),
                init: vec![vec![1], vec![]],
                error: TxScriptError::VerifyError,
            },
            ErrorTestCase {
                code: opcodes::OpNumEqualVerify::empty().expect("Should accept empty"),
                init: vec![vec![], vec![2, 0, 1], vec![1, 0, 1]],
                error: TxScriptError::VerifyError,
            },
            ErrorTestCase {
                code: opcodes::OpNumEqualVerify::empty().expect("Should accept empty"),
                init: vec![vec![1], vec![]],
                error: TxScriptError::VerifyError,
            },
        ]);
    }

    #[test]
    fn test_opsize() {
        run_success_test_cases(vec![
            TestCase {
                code: opcodes::OpSize::empty().expect("Should accept empty"),
                init: vec![vec![]],
                dstack: vec![vec![], vec![]],
            },
            TestCase {
                code: opcodes::OpSize::empty().expect("Should accept empty"),
                init: vec![vec![5]],
                dstack: vec![vec![5], vec![1]],
            },
            TestCase {
                code: opcodes::OpSize::empty().expect("Should accept empty"),
                init: vec![vec![0x80, 1]],
                dstack: vec![vec![0x80, 1], vec![2]],
            },
        ]);

        run_error_test_cases(vec![ErrorTestCase {
            code: opcodes::OpSize::empty().expect("Should accept empty"),
            init: vec![],
            error: TxScriptError::InvalidStackOperation(1, 0),
        }]);
    }

    #[test]
    fn test_opwithin() {
        run_success_test_cases(vec![
            TestCase {
                code: opcodes::OpWithin::empty().expect("Should accept empty"),
                init: vec![vec![], vec![], vec![1]],
                dstack: vec![vec![1]],
            },
            TestCase {
                code: opcodes::OpWithin::empty().expect("Should accept empty"),
                init: vec![vec![], vec![], vec![]],
                dstack: vec![vec![]],
            },
            TestCase {
                code: opcodes::OpWithin::empty().expect("Should accept empty"),
                init: vec![vec![0x81], vec![0x91], vec![1]],
                dstack: vec![vec![1]],
            },
        ]);

        run_error_test_cases(vec![
            ErrorTestCase {
                code: opcodes::OpWithin::empty().expect("Should accept empty"),
                init: vec![vec![], vec![]],
                error: TxScriptError::InvalidStackOperation(3, 2),
            },
            ErrorTestCase {
                code: opcodes::OpWithin::empty().expect("Should accept empty"),
                init: vec![vec![]],
                error: TxScriptError::InvalidStackOperation(3, 1),
            },
            ErrorTestCase {
                code: opcodes::OpWithin::empty().expect("Should accept empty"),
                init: vec![],
                error: TxScriptError::InvalidStackOperation(3, 0),
            },
        ]);
    }

    #[test]
    fn test_opsha256() {
        // Some test vectors from https://www.dlitz.net/crypto/shad256-test-vectors/
        run_success_test_cases(vec![
            TestCase {
                code: opcodes::OpSHA256::empty().expect("Should accept empty"),
                init: vec![vec![]],
                dstack: vec![b"\xe3\xb0\xc4\x42\x98\xfc\x1c\x14\x9a\xfb\xf4\xc8\x99\x6f\xb9\x24\x27\xae\x41\xe4\x64\x9b\x93\x4c\xa4\x95\x99\x1b\x78\x52\xb8\x55".to_vec()],
            },
            TestCase {
                code: opcodes::OpSHA256::empty().expect("Should accept empty"),
                init: vec![b"abc".to_vec()],
                dstack: vec![b"\xba\x78\x16\xbf\x8f\x01\xcf\xea\x41\x41\x40\xde\x5d\xae\x22\x23\xb0\x03\x61\xa3\x96\x17\x7a\x9c\xb4\x10\xff\x61\xf2\x00\x15\xad".to_vec()],
            },
            TestCase {
                code: opcodes::OpSHA256::empty().expect("Should accept empty"),
                init: vec![b"\xde\x18\x89\x41\xa3\x37\x5d\x3a\x8a\x06\x1e\x67\x57\x6e\x92\x6d".to_vec()],
                dstack: vec![b"\x06\x7c\x53\x12\x69\x73\x5c\xa7\xf5\x41\xfd\xac\xa8\xf0\xdc\x76\x30\x5d\x3c\xad\xa1\x40\xf8\x93\x72\xa4\x10\xfe\x5e\xff\x6e\x4d".to_vec()],
            },
        ]);

        run_error_test_cases(vec![ErrorTestCase {
            code: opcodes::OpSHA256::empty().expect("Should accept empty"),
            init: vec![],
            error: TxScriptError::InvalidStackOperation(1, 0),
        }]);
    }

    #[test]
    fn test_opblake2b() {
        run_success_test_cases(vec![
            TestCase {
                code: opcodes::OpBlake2b::empty().expect("Should accept empty"),
                init: vec![b"".to_vec()],
                dstack: vec![b"\x0e\x57\x51\xc0\x26\xe5\x43\xb2\xe8\xab\x2e\xb0\x60\x99\xda\xa1\xd1\xe5\xdf\x47\x77\x8f\x77\x87\xfa\xab\x45\xcd\xf1\x2f\xe3\xa8".to_vec()],
            },
            TestCase {
                code: opcodes::OpBlake2b::empty().expect("Should accept empty"),
                init: vec![b"abc".to_vec()],
                dstack: vec![b"\xbd\xdd\x81\x3c\x63\x42\x39\x72\x31\x71\xef\x3f\xee\x98\x57\x9b\x94\x96\x4e\x3b\xb1\xcb\x3e\x42\x72\x62\xc8\xc0\x68\xd5\x23\x19".to_vec()],
            },
        ]);

        run_error_test_cases(vec![ErrorTestCase {
            code: opcodes::OpBlake2b::empty().expect("Should accept empty"),
            init: vec![],
            error: TxScriptError::InvalidStackOperation(1, 0),
        }]);
    }

    #[test]
    fn test_opnop() {
        run_success_test_cases(vec![TestCase {
            code: opcodes::OpNop::empty().expect("Should accept empty"),
            init: vec![vec![], vec![1], vec![2]],
            dstack: vec![vec![], vec![1], vec![2]],
        }]);
    }

    #[derive(Clone)]
    struct VerifiableTransactionMock(Transaction);

    impl VerifiableTransaction for VerifiableTransactionMock {
        fn tx(&self) -> &Transaction {
            &self.0
        }

        fn populated_input(&self, _index: usize) -> (&TransactionInput, &UtxoEntry) {
            unimplemented!()
        }
        fn utxo(&self, _index: usize) -> Option<&UtxoEntry> {
            unimplemented!()
        }
    }

    fn make_mock_transaction(lock_time: u64) -> (VerifiableTransactionMock, TransactionInput, UtxoEntry) {
        let dummy_prev_out = TransactionOutpoint::new(kaspa_hashes::Hash::from_u64_word(1), 1);
        let dummy_sig_script = vec![0u8; 65];
        let dummy_tx_input = TransactionInput::new(dummy_prev_out, dummy_sig_script, 10, 1);
        let addr_hash = vec![1u8; 32];

        let addr = Address::new(Prefix::Testnet, Version::PubKey, &addr_hash);
        let dummy_script_public_key = pay_to_address_script(&addr);
        let dummy_tx_out = TransactionOutput::new(SOMPI_PER_KASPA, dummy_script_public_key);

        let tx = VerifiableTransactionMock(Transaction::new(
            TX_VERSION + 1,
            vec![dummy_tx_input.clone()],
            vec![dummy_tx_out.clone()],
            lock_time,
            SUBNETWORK_ID_NATIVE,
            0,
            vec![],
        ));
        let utxo_entry = UtxoEntry::new(0, ScriptPublicKey::default(), 0, false);
        (tx, dummy_tx_input, utxo_entry)
    }

    #[test]
    fn test_opchecklocktimeverify() {
        // Everything we need to build a script source
        let (base_tx, input, utxo_entry) = make_mock_transaction(1);

        let sig_cache = Cache::new(10_000);
        let reused_values = SigHashReusedValuesUnsync::new();

        let code = opcodes::OpCheckLockTimeVerify::empty().expect("Should accept empty");

        for (tx_lock_time, lock_time, should_fail) in [
            (1u64, vec![], false),                                // Case 1: 0 = locktime < txLockTime
            (0x800000, vec![0x7f, 0, 0], false),                  // Case 2: 0 < locktime < txLockTime
            (0x800000, vec![0x7f, 0, 0, 0, 0, 0, 0, 0, 0], true), // Case 3: locktime too big
            (LOCK_TIME_THRESHOLD * 2, vec![0x7f, 0, 0, 0], true), // Case 4: lock times are inconsistent
        ] {
            let mut tx = base_tx.clone();
            tx.0.lock_time = tx_lock_time;
<<<<<<< HEAD
            let mut vm = TxScriptEngine::from_transaction_input(&tx, &input, 0, &utxo_entry, &reused_values, &sig_cache, false);
=======
            let mut vm = TxScriptEngine::from_transaction_input(&tx, &input, 0, &utxo_entry, &reused_values, &sig_cache)
                .expect("Shouldn't fail");
>>>>>>> 38b3d432
            vm.dstack = vec![lock_time.clone()];
            match code.execute(&mut vm) {
                // Message is based on the should_fail values
                Ok(()) => assert!(
                    !should_fail,
                    "Opcode {} must fail (tx_lock_time: {}, lock_time: {:?})",
                    code.value(),
                    tx_lock_time,
                    lock_time
                ),
                Err(e) => assert!(
                    should_fail,
                    "Opcode {} should not fail. Got {} (tx_lock_time: {}, lock_time: {:?})",
                    code.value(),
                    e,
                    tx_lock_time,
                    lock_time
                ),
            }
        }
    }

    #[test]
    fn test_opchecksequencerify() {
        // Everything we need to build a script source
        let (tx, base_input, utxo_entry) = make_mock_transaction(1);

        let sig_cache = Cache::new(10_000);
        let reused_values = SigHashReusedValuesUnsync::new();

        let code = opcodes::OpCheckSequenceVerify::empty().expect("Should accept empty");

        for (tx_sequence, sequence, should_fail) in [
            (1u64, vec![], false),                                // Case 1: 0 = sequence < tx_sequence
            (0x800000, vec![0x7f, 0, 0], false),                  // Case 2: 0 < sequence < tx_sequence
            (0x800000, vec![0x7f, 0, 0, 0, 0, 0, 0, 0, 0], true), // Case 3: sequence too big
            (1 << 63, vec![0x7f, 0, 0], true),                    // Case 4: disabled
            ((1 << 63) | 0xffff, vec![0x7f, 0, 0], true),         // Case 5: another disabled
        ] {
            let mut input = base_input.clone();
            input.sequence = tx_sequence;
<<<<<<< HEAD
            let mut vm = TxScriptEngine::from_transaction_input(&tx, &input, 0, &utxo_entry, &reused_values, &sig_cache, false);
=======
            let mut vm = TxScriptEngine::from_transaction_input(&tx, &input, 0, &utxo_entry, &reused_values, &sig_cache)
                .expect("Shouldn't fail");
>>>>>>> 38b3d432
            vm.dstack = vec![sequence.clone()];
            match code.execute(&mut vm) {
                // Message is based on the should_fail values
                Ok(()) => {
                    assert!(!should_fail, "Opcode {} must fail (tx_sequence: {}, sequence: {:?})", code.value(), tx_sequence, sequence)
                }
                Err(e) => assert!(
                    should_fail,
                    "Opcode {} should not fail. Got {} (tx_sequence: {}, sequence: {:?})",
                    code.value(),
                    e,
                    tx_sequence,
                    sequence
                ),
            }
        }
    }

    #[test]
    fn test_opreturn() {
        run_error_test_cases(vec![ErrorTestCase {
            code: opcodes::OpReturn::empty().expect("Should accept empty"),
            init: vec![],
            error: TxScriptError::EarlyReturn,
        }]);
    }

    #[test]
    fn test_opverify() {
        run_success_test_cases(vec![
            TestCase { code: opcodes::OpVerify::empty().expect("Should accept empty"), init: vec![vec![1]], dstack: vec![] },
            TestCase { code: opcodes::OpVerify::empty().expect("Should accept empty"), init: vec![vec![0x81]], dstack: vec![] },
            TestCase { code: opcodes::OpVerify::empty().expect("Should accept empty"), init: vec![vec![0x80, 0]], dstack: vec![] },
            TestCase {
                code: opcodes::OpVerify::empty().expect("Should accept empty"),
                init: vec![vec![1, 0, 0, 0, 0]],
                dstack: vec![],
            },
        ]);

        run_error_test_cases(vec![
            ErrorTestCase {
                code: opcodes::OpVerify::empty().expect("Should accept empty"),
                init: vec![vec![0, 0, 0, 0x80]],
                error: TxScriptError::VerifyError,
            },
            ErrorTestCase {
                code: opcodes::OpVerify::empty().expect("Should accept empty"),
                init: vec![vec![0, 0, 0, 0]],
                error: TxScriptError::VerifyError,
            },
            ErrorTestCase {
                code: opcodes::OpVerify::empty().expect("Should accept empty"),
                init: vec![vec![0x80]],
                error: TxScriptError::VerifyError,
            },
            ErrorTestCase {
                code: opcodes::OpVerify::empty().expect("Should accept empty"),
                init: vec![vec![0]],
                error: TxScriptError::VerifyError,
            },
            ErrorTestCase {
                code: opcodes::OpVerify::empty().expect("Should accept empty"),
                init: vec![vec![]],
                error: TxScriptError::VerifyError,
            },
            ErrorTestCase {
                code: opcodes::OpVerify::empty().expect("Should accept empty"),
                init: vec![],
                error: TxScriptError::InvalidStackOperation(1, 0),
            },
        ])
    }

    #[test]
    fn test_opifdup() {
        run_success_test_cases(vec![
            TestCase {
                code: opcodes::OpIfDup::empty().expect("Should accept empty"),
                init: vec![vec![1]],
                dstack: vec![vec![1], vec![1]],
            },
            TestCase {
                code: opcodes::OpIfDup::empty().expect("Should accept empty"),
                init: vec![vec![0x80, 0]],
                dstack: vec![vec![0x80, 0], vec![0x80, 0]],
            },
            TestCase { code: opcodes::OpIfDup::empty().expect("Should accept empty"), init: vec![vec![]], dstack: vec![vec![]] },
            TestCase {
                code: opcodes::OpIfDup::empty().expect("Should accept empty"),
                init: vec![vec![0x80]],
                dstack: vec![vec![0x80]],
            },
            TestCase {
                code: opcodes::OpIfDup::empty().expect("Should accept empty"),
                init: vec![vec![0, 0x80]],
                dstack: vec![vec![0, 0x80]],
            },
            TestCase { code: opcodes::OpIfDup::empty().expect("Should accept empty"), init: vec![vec![]], dstack: vec![vec![]] },
        ])
    }

    mod kip10 {
        use super::*;
        use crate::{
            data_stack::{DataStack, OpcodeData},
            opcodes::{codes::*, push_number},
            pay_to_script_hash_script,
            script_builder::ScriptBuilder,
            SpkEncoding,
        };
        use kaspa_consensus_core::tx::MutableTransaction;

        #[derive(Clone, Debug)]
        struct Kip10Mock {
            spk: ScriptPublicKey,
            amount: u64,
        }

        fn create_mock_spk(value: u8) -> ScriptPublicKey {
            let pub_key = vec![value; 32];
            let addr = Address::new(Prefix::Testnet, Version::PubKey, &pub_key);
            pay_to_address_script(&addr)
        }

        fn kip_10_tx_mock(inputs: Vec<Kip10Mock>, outputs: Vec<Kip10Mock>) -> (Transaction, Vec<UtxoEntry>) {
            let dummy_prev_out = TransactionOutpoint::new(kaspa_hashes::Hash::from_u64_word(1), 1);
            let dummy_sig_script = vec![0u8; 65];
            let (utxos, tx_inputs) = inputs
                .into_iter()
                .map(|Kip10Mock { spk, amount }| {
                    (UtxoEntry::new(amount, spk, 0, false), TransactionInput::new(dummy_prev_out, dummy_sig_script.clone(), 10, 0))
                })
                .unzip();

            let tx_out = outputs.into_iter().map(|Kip10Mock { spk, amount }| TransactionOutput::new(amount, spk));

            let tx = Transaction::new(TX_VERSION + 1, tx_inputs, tx_out.collect(), 0, SUBNETWORK_ID_NATIVE, 0, vec![]);
            (tx, utxos)
        }

        #[derive(Debug)]
        struct TestGroup {
            name: &'static str,
            kip10_enabled: bool,
            test_cases: Vec<TestCase>,
        }

        #[derive(Debug)]
        enum Operation {
            InputSpk,
            OutputSpk,
            InputAmount,
            OutputAmount,
        }

        #[derive(Debug)]
        enum TestCase {
            Successful { operation: Operation, index: i64, expected_result: ExpectedResult },
            Incorrect { operation: Operation, index: Option<i64>, expected_error: TxScriptError },
        }

        #[derive(Debug)]
        struct ExpectedResult {
            expected_spk: Option<Vec<u8>>,
            expected_amount: Option<Vec<u8>>,
        }

        fn execute_test_group(group: &TestGroup) {
            let input_spk1 = create_mock_spk(1);
            let input_spk2 = create_mock_spk(2);
            let output_spk1 = create_mock_spk(3);
            let output_spk2 = create_mock_spk(4);

            let inputs =
                vec![Kip10Mock { spk: input_spk1.clone(), amount: 1111 }, Kip10Mock { spk: input_spk2.clone(), amount: 2222 }];
            let outputs =
                vec![Kip10Mock { spk: output_spk1.clone(), amount: 3333 }, Kip10Mock { spk: output_spk2.clone(), amount: 4444 }];

            let (tx, utxo_entries) = kip_10_tx_mock(inputs, outputs);
            let tx = PopulatedTransaction::new(&tx, utxo_entries);
            let sig_cache = Cache::new(10_000);
            let reused_values = SigHashReusedValuesUnsync::new();

            for current_idx in 0..tx.inputs().len() {
                let mut vm = TxScriptEngine::from_transaction_input(
                    &tx,
                    &tx.inputs()[current_idx],
                    current_idx,
                    tx.utxo(current_idx).unwrap(),
                    &reused_values,
                    &sig_cache,
                    group.kip10_enabled,
                );

                // Check input index opcode first
                let op_input_idx = opcodes::OpTxInputIndex::empty().expect("Should accept empty");
                if !group.kip10_enabled {
                    assert!(matches!(op_input_idx.execute(&mut vm), Err(TxScriptError::InvalidOpcode(_))));
                } else {
                    let mut expected = vm.dstack.clone();
                    expected.push_item(current_idx as i64).unwrap();
                    op_input_idx.execute(&mut vm).unwrap();
                    assert_eq!(vm.dstack, expected);
                    vm.dstack.clear();
                }

                // Prepare opcodes
                let op_input_spk = opcodes::OpTxInputSpk::empty().expect("Should accept empty");
                let op_output_spk = opcodes::OpTxOutputSpk::empty().expect("Should accept empty");
                let op_input_amount = opcodes::OpTxInputAmount::empty().expect("Should accept empty");
                let op_output_amount = opcodes::OpTxOutputAmount::empty().expect("Should accept empty");

                // Execute each test case
                for test_case in &group.test_cases {
                    match test_case {
                        TestCase::Successful { operation, index, expected_result } => {
                            push_number(*index, &mut vm).unwrap();
                            let result = match operation {
                                Operation::InputSpk => op_input_spk.execute(&mut vm),
                                Operation::OutputSpk => op_output_spk.execute(&mut vm),
                                Operation::InputAmount => op_input_amount.execute(&mut vm),
                                Operation::OutputAmount => op_output_amount.execute(&mut vm),
                            };
                            assert!(result.is_ok());

                            // Check the result matches expectations
                            if let Some(ref expected_spk) = expected_result.expected_spk {
                                assert_eq!(vm.dstack, vec![expected_spk.clone()]);
                            }
                            if let Some(ref expected_amount) = expected_result.expected_amount {
                                assert_eq!(vm.dstack, vec![expected_amount.clone()]);
                            }
                            vm.dstack.clear();
                        }
                        TestCase::Incorrect { operation, index, expected_error } => {
                            if let Some(idx) = index {
                                push_number(*idx, &mut vm).unwrap();
                            }

                            let result = match operation {
                                Operation::InputSpk => op_input_spk.execute(&mut vm),
                                Operation::OutputSpk => op_output_spk.execute(&mut vm),
                                Operation::InputAmount => op_input_amount.execute(&mut vm),
                                Operation::OutputAmount => op_output_amount.execute(&mut vm),
                            };

                            assert!(
                                matches!(result, Err(ref e) if std::mem::discriminant(e) == std::mem::discriminant(expected_error))
                            );
                            vm.dstack.clear();
                        }
                    }
                }
            }
        }

        #[test]
        fn test_unary_introspection_ops() {
            let test_groups = vec![
                TestGroup {
                    name: "KIP-10 disabled",
                    kip10_enabled: false,
                    test_cases: vec![
                        TestCase::Incorrect {
                            operation: Operation::InputSpk,
                            index: Some(0),
                            expected_error: TxScriptError::InvalidOpcode("Invalid opcode".to_string()),
                        },
                        TestCase::Incorrect {
                            operation: Operation::OutputSpk,
                            index: Some(0),
                            expected_error: TxScriptError::InvalidOpcode("Invalid opcode".to_string()),
                        },
                        TestCase::Incorrect {
                            operation: Operation::InputAmount,
                            index: Some(0),
                            expected_error: TxScriptError::InvalidOpcode("Invalid opcode".to_string()),
                        },
                        TestCase::Incorrect {
                            operation: Operation::OutputAmount,
                            index: Some(0),
                            expected_error: TxScriptError::InvalidOpcode("Invalid opcode".to_string()),
                        },
                    ],
                },
                TestGroup {
                    name: "Valid input indices",
                    kip10_enabled: true,
                    test_cases: vec![
                        TestCase::Successful {
                            operation: Operation::InputSpk,
                            index: 0,
                            expected_result: ExpectedResult {
                                expected_spk: Some(create_mock_spk(1).to_bytes()),
                                expected_amount: None,
                            },
                        },
                        TestCase::Successful {
                            operation: Operation::InputSpk,
                            index: 1,
                            expected_result: ExpectedResult {
                                expected_spk: Some(create_mock_spk(2).to_bytes()),
                                expected_amount: None,
                            },
                        },
                        TestCase::Successful {
                            operation: Operation::InputAmount,
                            index: 0,
                            expected_result: ExpectedResult {
                                expected_spk: None,
                                expected_amount: Some(OpcodeData::<i64>::serialize(&1111).unwrap()),
                            },
                        },
                        TestCase::Successful {
                            operation: Operation::InputAmount,
                            index: 1,
                            expected_result: ExpectedResult {
                                expected_spk: None,
                                expected_amount: Some(OpcodeData::<i64>::serialize(&2222).unwrap()),
                            },
                        },
                    ],
                },
                TestGroup {
                    name: "Valid output indices",
                    kip10_enabled: true,
                    test_cases: vec![
                        TestCase::Successful {
                            operation: Operation::OutputSpk,
                            index: 0,
                            expected_result: ExpectedResult {
                                expected_spk: Some(create_mock_spk(3).to_bytes()),
                                expected_amount: None,
                            },
                        },
                        TestCase::Successful {
                            operation: Operation::OutputSpk,
                            index: 1,
                            expected_result: ExpectedResult {
                                expected_spk: Some(create_mock_spk(4).to_bytes()),
                                expected_amount: None,
                            },
                        },
                        TestCase::Successful {
                            operation: Operation::OutputAmount,
                            index: 0,
                            expected_result: ExpectedResult {
                                expected_spk: None,
                                expected_amount: Some(OpcodeData::<i64>::serialize(&3333).unwrap()),
                            },
                        },
                        TestCase::Successful {
                            operation: Operation::OutputAmount,
                            index: 1,
                            expected_result: ExpectedResult {
                                expected_spk: None,
                                expected_amount: Some(OpcodeData::<i64>::serialize(&4444).unwrap()),
                            },
                        },
                    ],
                },
                TestGroup {
                    name: "Error cases",
                    kip10_enabled: true,
                    test_cases: vec![
                        TestCase::Incorrect {
                            operation: Operation::InputAmount,
                            index: None,
                            expected_error: TxScriptError::InvalidStackOperation(1, 0),
                        },
                        TestCase::Incorrect {
                            operation: Operation::InputAmount,
                            index: Some(-1),
                            expected_error: TxScriptError::InvalidInputIndex(-1, 2),
                        },
                        TestCase::Incorrect {
                            operation: Operation::InputAmount,
                            index: Some(2),
                            expected_error: TxScriptError::InvalidInputIndex(2, 2),
                        },
                        TestCase::Incorrect {
                            operation: Operation::OutputAmount,
                            index: None,
                            expected_error: TxScriptError::InvalidStackOperation(1, 0),
                        },
                        TestCase::Incorrect {
                            operation: Operation::OutputAmount,
                            index: Some(-1),
                            expected_error: TxScriptError::InvalidOutputIndex(-1, 2),
                        },
                        TestCase::Incorrect {
                            operation: Operation::OutputAmount,
                            index: Some(2),
                            expected_error: TxScriptError::InvalidOutputIndex(2, 2),
                        },
                    ],
                },
            ];

            for group in test_groups {
                println!("Running test group: {}", group.name);
                execute_test_group(&group);
            }
        }
        fn create_mock_tx(input_count: usize, output_count: usize) -> (Transaction, Vec<UtxoEntry>) {
            let dummy_prev_out = TransactionOutpoint::new(kaspa_hashes::Hash::from_u64_word(1), 1);
            let dummy_sig_script = vec![0u8; 65];

            // Create inputs with different SPKs and amounts
            let inputs: Vec<Kip10Mock> =
                (0..input_count).map(|i| Kip10Mock { spk: create_mock_spk(i as u8), amount: 1000 + i as u64 }).collect();

            // Create outputs with different SPKs and amounts
            let outputs: Vec<Kip10Mock> =
                (0..output_count).map(|i| Kip10Mock { spk: create_mock_spk((100 + i) as u8), amount: 2000 + i as u64 }).collect();

            let (utxos, tx_inputs): (Vec<_>, Vec<_>) = inputs
                .into_iter()
                .map(|Kip10Mock { spk, amount }| {
                    (UtxoEntry::new(amount, spk, 0, false), TransactionInput::new(dummy_prev_out, dummy_sig_script.clone(), 10, 0))
                })
                .unzip();

            let tx_outputs: Vec<_> =
                outputs.into_iter().map(|Kip10Mock { spk, amount }| TransactionOutput::new(amount, spk)).collect();

            let tx = Transaction::new(TX_VERSION + 1, tx_inputs, tx_outputs, 0, SUBNETWORK_ID_NATIVE, 0, vec![]);

            (tx, utxos)
        }

        #[test]
        fn test_op_input_output_count() {
            // Test cases with different input/output combinations
            let test_cases = vec![
                (1, 0), // Minimum inputs, no outputs
                (1, 1), // Minimum inputs, one output
                (1, 2), // Minimum inputs, multiple outputs
                (2, 1), // Multiple inputs, one output
                (3, 2), // Multiple inputs, multiple outputs
                (5, 3), // More inputs than outputs
                (2, 4), // More outputs than inputs
            ];

            for (input_count, output_count) in test_cases {
                let (tx, utxo_entries) = create_mock_tx(input_count, output_count);
                let tx = PopulatedTransaction::new(&tx, utxo_entries);
                let sig_cache = Cache::new(10_000);
                let reused_values = SigHashReusedValuesUnsync::new();

                // Test with KIP-10 enabled and disabled
                for kip10_enabled in [true, false] {
                    let mut vm = TxScriptEngine::from_transaction_input(
                        &tx,
                        &tx.inputs()[0], // Use first input
                        0,
                        tx.utxo(0).unwrap(),
                        &reused_values,
                        &sig_cache,
                        kip10_enabled,
                    );

                    let op_input_count = opcodes::OpTxInputCount::empty().expect("Should accept empty");
                    let op_output_count = opcodes::OpTxOutputCount::empty().expect("Should accept empty");

                    if kip10_enabled {
                        // Test input count
                        op_input_count.execute(&mut vm).unwrap();
                        assert_eq!(
                            vm.dstack,
                            vec![<Vec<u8> as OpcodeData<i64>>::serialize(&(input_count as i64)).unwrap()],
                            "Input count mismatch for {} inputs",
                            input_count
                        );
                        vm.dstack.clear();

                        // Test output count
                        op_output_count.execute(&mut vm).unwrap();
                        assert_eq!(
                            vm.dstack,
                            vec![<Vec<u8> as OpcodeData<i64>>::serialize(&(output_count as i64)).unwrap()],
                            "Output count mismatch for {} outputs",
                            output_count
                        );
                        vm.dstack.clear();
                    } else {
                        // Test that operations fail when KIP-10 is disabled
                        assert!(
                            matches!(op_input_count.execute(&mut vm), Err(TxScriptError::InvalidOpcode(_))),
                            "OpInputCount should fail when KIP-10 is disabled"
                        );
                        assert!(
                            matches!(op_output_count.execute(&mut vm), Err(TxScriptError::InvalidOpcode(_))),
                            "OpOutputCount should fail when KIP-10 is disabled"
                        );
                    }
                }
            }
        }

        #[test]
        fn test_output_amount() {
            // Create script: 0 OP_OUTPUTAMOUNT 100 EQUAL
            let redeem_script = ScriptBuilder::new()
                .add_op(Op0)
                .unwrap()
                .add_op(OpTxOutputAmount)
                .unwrap()
                .add_i64(100)
                .unwrap()
                .add_op(OpEqual)
                .unwrap()
                .drain();

            let spk = pay_to_script_hash_script(&redeem_script);

            // Create transaction with output amount 100
            let input_mock = Kip10Mock { spk: spk.clone(), amount: 200 };
            let output_mock = Kip10Mock { spk: create_mock_spk(1), amount: 100 };

            let (tx, utxo_entries) = kip_10_tx_mock(vec![input_mock.clone()], vec![output_mock]);
            let mut tx = MutableTransaction::with_entries(tx, utxo_entries);

            // Set signature script to push redeem script
            tx.tx.inputs[0].signature_script = ScriptBuilder::new().add_data(&redeem_script).unwrap().drain();

            let tx = tx.as_verifiable();
            let sig_cache = Cache::new(10_000);
            let reused_values = SigHashReusedValuesUnsync::new();

            // Test success case
            {
                let mut vm = TxScriptEngine::from_transaction_input(
                    &tx,
                    &tx.inputs()[0],
                    0,
                    tx.utxo(0).unwrap(),
                    &reused_values,
                    &sig_cache,
                    true,
                );

                assert_eq!(vm.execute(), Ok(()));
            }

            // Test failure case with wrong amount
            {
                let output_mock = Kip10Mock {
                    spk: create_mock_spk(1),
                    amount: 99, // Wrong amount
                };
                let (tx, utxo_entries) = kip_10_tx_mock(vec![input_mock.clone()], vec![output_mock]);
                let mut tx = MutableTransaction::with_entries(tx, utxo_entries);
                tx.tx.inputs[0].signature_script = ScriptBuilder::new().add_data(&redeem_script).unwrap().drain();

                let tx = tx.as_verifiable();
                let mut vm = TxScriptEngine::from_transaction_input(
                    &tx,
                    &tx.inputs()[0],
                    0,
                    tx.utxo(0).unwrap(),
                    &reused_values,
                    &sig_cache,
                    true,
                );

                assert_eq!(vm.execute(), Err(TxScriptError::EvalFalse));
            }
        }

        #[test]
        fn test_input_amount() {
            // Create script: 0 OP_INPUTAMOUNT 200 EQUAL
            let redeem_script = ScriptBuilder::new()
                .add_op(Op0)
                .unwrap()
                .add_op(OpTxInputAmount)
                .unwrap()
                .add_i64(200)
                .unwrap()
                .add_op(OpEqual)
                .unwrap()
                .drain();
            let sig_cache = Cache::new(10_000);
            let reused_values = SigHashReusedValuesUnsync::new();
            let spk = pay_to_script_hash_script(&redeem_script);

            // Test success case
            {
                let input_mock = Kip10Mock { spk: spk.clone(), amount: 200 };
                let output_mock = Kip10Mock { spk: create_mock_spk(1), amount: 100 };

                let (tx, utxo_entries) = kip_10_tx_mock(vec![input_mock], vec![output_mock]);
                let mut tx = MutableTransaction::with_entries(tx, utxo_entries);
                tx.tx.inputs[0].signature_script = ScriptBuilder::new().add_data(&redeem_script).unwrap().drain();
                let tx = tx.as_verifiable();
                let mut vm = TxScriptEngine::from_transaction_input(
                    &tx,
                    &tx.inputs()[0],
                    0,
                    tx.utxo(0).unwrap(),
                    &reused_values,
                    &sig_cache,
                    true,
                );

                assert_eq!(vm.execute(), Ok(()));
            }

            // Test failure case
            {
                let input_mock = Kip10Mock {
                    spk: spk.clone(),
                    amount: 199, // Wrong amount
                };
                let output_mock = Kip10Mock { spk: create_mock_spk(1), amount: 100 };

                let (tx, utxo_entries) = kip_10_tx_mock(vec![input_mock], vec![output_mock]);
                let mut tx = MutableTransaction::with_entries(tx, utxo_entries);
                tx.tx.inputs[0].signature_script = ScriptBuilder::new().add_data(&redeem_script).unwrap().drain();

                let tx = tx.as_verifiable();
                let mut vm = TxScriptEngine::from_transaction_input(
                    &tx,
                    &tx.inputs()[0],
                    0,
                    tx.utxo(0).unwrap(),
                    &reused_values,
                    &sig_cache,
                    true,
                );

                assert_eq!(vm.execute(), Err(TxScriptError::EvalFalse));
            }
        }

        #[test]
        fn test_input_spk_basic() {
            let sig_cache = Cache::new(10_000);
            let reused_values = SigHashReusedValuesUnsync::new();

            // Create script: 0 OP_INPUTSPK OpNop
            // Just verify that OpInputSpk pushes something onto stack
            let redeem_script = ScriptBuilder::new().add_ops(&[Op0, OpTxInputSpk, OpNop]).unwrap().drain();
            let spk = pay_to_script_hash_script(&redeem_script);

            let (tx, utxo_entries) = kip_10_tx_mock(vec![Kip10Mock { spk, amount: 100 }], vec![]);
            let mut tx = MutableTransaction::with_entries(tx, utxo_entries);
            tx.tx.inputs[0].signature_script = ScriptBuilder::new().add_data(&redeem_script).unwrap().drain();

            let tx = tx.as_verifiable();
            let mut vm =
                TxScriptEngine::from_transaction_input(&tx, &tx.inputs()[0], 0, tx.utxo(0).unwrap(), &reused_values, &sig_cache, true);

            // OpInputSpk should push input's SPK onto stack, making it non-empty
            assert_eq!(vm.execute(), Ok(()));
        }

        #[test]
        fn test_input_spk_different() {
            let sig_cache = Cache::new(10_000);
            let reused_values = SigHashReusedValuesUnsync::new();

            // Create script: 0 OP_INPUTSPK 1 OP_INPUTSPK OP_EQUAL OP_NOT
            // Verifies that two different inputs have different SPKs
            let redeem_script = ScriptBuilder::new().add_ops(&[Op0, OpTxInputSpk, Op1, OpTxInputSpk, OpEqual, OpNot]).unwrap().drain();
            let spk = pay_to_script_hash_script(&redeem_script);
            let input_mock1 = Kip10Mock { spk, amount: 100 };
            let input_mock2 = Kip10Mock { spk: create_mock_spk(2), amount: 100 }; // Different SPK

            let (tx, utxo_entries) = kip_10_tx_mock(vec![input_mock1, input_mock2], vec![]);
            let mut tx = MutableTransaction::with_entries(tx, utxo_entries);
            tx.tx.inputs[0].signature_script = ScriptBuilder::new().add_data(&redeem_script).unwrap().drain();

            let tx = tx.as_verifiable();
            let mut vm =
                TxScriptEngine::from_transaction_input(&tx, &tx.inputs()[0], 0, tx.utxo(0).unwrap(), &reused_values, &sig_cache, true);

            // Should succeed because the SPKs are different
            assert_eq!(vm.execute(), Ok(()));
        }

        #[test]
        fn test_input_spk_same() {
            let sig_cache = Cache::new(10_000);
            let reused_values = SigHashReusedValuesUnsync::new();

            // Create script: 0 OP_INPUTSPK 1 OP_INPUTSPK OP_EQUAL
            // Verifies that two inputs with same SPK are equal
            let redeem_script = ScriptBuilder::new().add_ops(&[Op0, OpTxInputSpk, Op1, OpTxInputSpk, OpEqual]).unwrap().drain();

            let spk = pay_to_script_hash_script(&redeem_script);
            let input_mock1 = Kip10Mock { spk: spk.clone(), amount: 100 };
            let input_mock2 = Kip10Mock { spk, amount: 100 };

            let (tx, utxo_entries) = kip_10_tx_mock(vec![input_mock1, input_mock2], vec![]);
            let mut tx = MutableTransaction::with_entries(tx, utxo_entries);
            tx.tx.inputs[0].signature_script = ScriptBuilder::new().add_data(&redeem_script).unwrap().drain();

            let tx = tx.as_verifiable();
            let mut vm =
                TxScriptEngine::from_transaction_input(&tx, &tx.inputs()[0], 0, tx.utxo(0).unwrap(), &reused_values, &sig_cache, true);

            // Should succeed because both SPKs are identical
            assert_eq!(vm.execute(), Ok(()));
        }

        #[test]
        fn test_output_spk() {
            // Create unique SPK to check
            let expected_spk = create_mock_spk(42);
            let expected_spk_bytes = expected_spk.to_bytes();
            let sig_cache = Cache::new(10_000);
            let reused_values = SigHashReusedValuesUnsync::new();
            // Create script: 0 OP_OUTPUTSPK <expected_spk_bytes> EQUAL
            let redeem_script = ScriptBuilder::new()
                .add_op(Op0)
                .unwrap()
                .add_op(OpTxOutputSpk)
                .unwrap()
                .add_data(&expected_spk_bytes)
                .unwrap()
                .add_op(OpEqual)
                .unwrap()
                .drain();

            let spk = pay_to_script_hash_script(&redeem_script);

            // Test success case
            {
                let input_mock = Kip10Mock { spk: spk.clone(), amount: 200 };
                let output_mock = Kip10Mock { spk: expected_spk.clone(), amount: 100 };

                let (tx, utxo_entries) = kip_10_tx_mock(vec![input_mock], vec![output_mock]);
                let mut tx = MutableTransaction::with_entries(tx, utxo_entries);
                tx.tx.inputs[0].signature_script = ScriptBuilder::new().add_data(&redeem_script).unwrap().drain();

                let tx = tx.as_verifiable();
                let mut vm = TxScriptEngine::from_transaction_input(
                    &tx,
                    &tx.inputs()[0],
                    0,
                    tx.utxo(0).unwrap(),
                    &reused_values,
                    &sig_cache,
                    true,
                );

                assert_eq!(vm.execute(), Ok(()));
            }

            // Test failure case
            {
                let input_mock = Kip10Mock { spk: spk.clone(), amount: 200 };
                let output_mock = Kip10Mock {
                    spk: create_mock_spk(43), // Different SPK
                    amount: 100,
                };

                let (tx, utxo_entries) = kip_10_tx_mock(vec![input_mock], vec![output_mock]);
                let mut tx = MutableTransaction::with_entries(tx, utxo_entries);
                tx.tx.inputs[0].signature_script = ScriptBuilder::new().add_data(&redeem_script).unwrap().drain();

                let tx = tx.as_verifiable();
                let mut vm = TxScriptEngine::from_transaction_input(
                    &tx,
                    &tx.inputs()[0],
                    0,
                    tx.utxo(0).unwrap(),
                    &reused_values,
                    &sig_cache,
                    true,
                );

                assert_eq!(vm.execute(), Err(TxScriptError::EvalFalse));
            }
        }

        #[test]
        fn test_input_index() {
            // Create script: OP_INPUTINDEX 0 EQUAL
            let redeem_script =
                ScriptBuilder::new().add_op(OpTxInputIndex).unwrap().add_i64(0).unwrap().add_op(OpEqual).unwrap().drain();

            let spk = pay_to_script_hash_script(&redeem_script);
            let sig_cache = Cache::new(10_000);
            let reused_values = SigHashReusedValuesUnsync::new();
            // Test first input (success case)
            {
                let input_mock = Kip10Mock { spk: spk.clone(), amount: 200 };
                let output_mock = Kip10Mock { spk: create_mock_spk(1), amount: 100 };

                let (tx, utxo_entries) = kip_10_tx_mock(vec![input_mock], vec![output_mock]);
                let mut tx = MutableTransaction::with_entries(tx, utxo_entries);
                tx.tx.inputs[0].signature_script = ScriptBuilder::new().add_data(&redeem_script).unwrap().drain();

                let tx = tx.as_verifiable();
                let mut vm = TxScriptEngine::from_transaction_input(
                    &tx,
                    &tx.inputs()[0],
                    0,
                    tx.utxo(0).unwrap(),
                    &reused_values,
                    &sig_cache,
                    true,
                );

                assert_eq!(vm.execute(), Ok(()));
            }

            // Test second input (failure case)
            {
                let input_mock1 = Kip10Mock { spk: create_mock_spk(1), amount: 100 };
                let input_mock2 = Kip10Mock { spk: spk.clone(), amount: 200 };
                let output_mock = Kip10Mock { spk: create_mock_spk(2), amount: 100 };

                let (tx, utxo_entries) = kip_10_tx_mock(vec![input_mock1, input_mock2], vec![output_mock]);
                let mut tx = MutableTransaction::with_entries(tx, utxo_entries);
                tx.tx.inputs[1].signature_script = ScriptBuilder::new().add_data(&redeem_script).unwrap().drain();

                let tx = tx.as_verifiable();
                let mut vm = TxScriptEngine::from_transaction_input(
                    &tx,
                    &tx.inputs()[1],
                    1,
                    tx.utxo(1).unwrap(),
                    &reused_values,
                    &sig_cache,
                    true,
                );

                // Should fail because script expects index 0 but we're at index 1
                assert_eq!(vm.execute(), Err(TxScriptError::EvalFalse));
            }
        }

        #[test]
        fn test_counts() {
            let sig_cache = Cache::new(10_000);
            let reused_values = SigHashReusedValuesUnsync::new();
            // Test OpInputCount: "OP_INPUTCOUNT 2 EQUAL"
            let input_count_script =
                ScriptBuilder::new().add_op(OpTxInputCount).unwrap().add_i64(2).unwrap().add_op(OpEqual).unwrap().drain();

            // Test OpOutputCount: "OP_OUTPUTCOUNT 3 EQUAL"
            let output_count_script =
                ScriptBuilder::new().add_op(OpTxOutputCount).unwrap().add_i64(3).unwrap().add_op(OpEqual).unwrap().drain();

            let input_spk = pay_to_script_hash_script(&input_count_script);
            let output_spk = pay_to_script_hash_script(&output_count_script);

            // Create transaction with 2 inputs and 3 outputs
            let input_mock1 = Kip10Mock { spk: input_spk.clone(), amount: 100 };
            let input_mock2 = Kip10Mock { spk: output_spk.clone(), amount: 200 };
            let output_mock1 = Kip10Mock { spk: create_mock_spk(1), amount: 50 };
            let output_mock2 = Kip10Mock { spk: create_mock_spk(2), amount: 100 };
            let output_mock3 = Kip10Mock { spk: create_mock_spk(3), amount: 150 };

            let (tx, utxo_entries) =
                kip_10_tx_mock(vec![input_mock1.clone(), input_mock2.clone()], vec![output_mock1, output_mock2, output_mock3]);

            // Test InputCount
            {
                let mut tx = MutableTransaction::with_entries(tx.clone(), utxo_entries.clone());
                tx.tx.inputs[0].signature_script = ScriptBuilder::new().add_data(&input_count_script).unwrap().drain();

                let tx = tx.as_verifiable();
                let mut vm = TxScriptEngine::from_transaction_input(
                    &tx,
                    &tx.inputs()[0],
                    0,
                    tx.utxo(0).unwrap(),
                    &reused_values,
                    &sig_cache,
                    true,
                );

                assert_eq!(vm.execute(), Ok(()));
            }

            // Test OutputCount
            {
                let mut tx = MutableTransaction::with_entries(tx.clone(), utxo_entries.clone());
                tx.tx.inputs[1].signature_script = ScriptBuilder::new().add_data(&output_count_script).unwrap().drain();

                let tx = tx.as_verifiable();
                let mut vm = TxScriptEngine::from_transaction_input(
                    &tx,
                    &tx.inputs()[1],
                    1,
                    tx.utxo(1).unwrap(),
                    &reused_values,
                    &sig_cache,
                    true,
                );

                assert_eq!(vm.execute(), Ok(()));
            }

            // Test failure cases with wrong counts
            {
                // Wrong input count script: "OP_INPUTCOUNT 3 EQUAL"
                let wrong_input_count_script =
                    ScriptBuilder::new().add_op(OpTxInputCount).unwrap().add_i64(3).unwrap().add_op(OpEqual).unwrap().drain();

                let mut tx = MutableTransaction::with_entries(tx.clone(), utxo_entries.clone());
                tx.tx.inputs[0].signature_script = ScriptBuilder::new().add_data(&wrong_input_count_script).unwrap().drain();

                let tx = tx.as_verifiable();
                let mut vm = TxScriptEngine::from_transaction_input(
                    &tx,
                    &tx.inputs()[0],
                    0,
                    tx.utxo(0).unwrap(),
                    &reused_values,
                    &sig_cache,
                    true,
                );

                assert_eq!(vm.execute(), Err(TxScriptError::EvalFalse));
            }

            {
                // Wrong output count script: "OP_OUTPUTCOUNT 2 EQUAL"
                let wrong_output_count_script =
                    ScriptBuilder::new().add_op(OpTxOutputCount).unwrap().add_i64(2).unwrap().add_op(OpEqual).unwrap().drain();

                let mut tx = MutableTransaction::with_entries(tx.clone(), utxo_entries.clone());
                tx.tx.inputs[1].signature_script = ScriptBuilder::new().add_data(&wrong_output_count_script).unwrap().drain();

                let tx = tx.as_verifiable();
                let mut vm = TxScriptEngine::from_transaction_input(
                    &tx,
                    &tx.inputs()[1],
                    1,
                    tx.utxo(1).unwrap(),
                    &reused_values,
                    &sig_cache,
                    true,
                );

                assert_eq!(vm.execute(), Err(TxScriptError::EvalFalse));
            }
        }
    }
}<|MERGE_RESOLUTION|>--- conflicted
+++ resolved
@@ -1,24 +1,18 @@
 #[macro_use]
 mod macros;
 
+use crate::data_stack::{DataStack, OpcodeData};
 use crate::{
-    data_stack::{DataStack, Kip10I64, OpcodeData},
-    ScriptSource, SpkEncoding, TxScriptEngine, TxScriptError, LOCK_TIME_THRESHOLD, MAX_TX_IN_SEQUENCE_NUM, NO_COST_OPCODE,
+    ScriptSource, TxScriptEngine, TxScriptError, LOCK_TIME_THRESHOLD, MAX_TX_IN_SEQUENCE_NUM, NO_COST_OPCODE,
     SEQUENCE_LOCK_TIME_DISABLED, SEQUENCE_LOCK_TIME_MASK,
 };
 use blake2b_simd::Params;
-<<<<<<< HEAD
-=======
 use core::cmp::{max, min};
->>>>>>> 38b3d432
 use kaspa_consensus_core::hashing::sighash::SigHashReusedValues;
 use kaspa_consensus_core::hashing::sighash_type::SigHashType;
 use kaspa_consensus_core::tx::VerifiableTransaction;
 use sha2::{Digest, Sha256};
-use std::{
-    fmt::{Debug, Formatter},
-    num::TryFromIntError,
-};
+use std::fmt::{Debug, Formatter};
 
 /// First value in the range formed by the "small integer" Op# opcodes
 pub const OP_SMALL_INT_MIN_VAL: u8 = 1;
@@ -216,33 +210,8 @@
     number: i64,
     vm: &mut TxScriptEngine<T, Reused>,
 ) -> OpCodeResult {
-<<<<<<< HEAD
-    vm.dstack.push_item(number)?;
-=======
     vm.dstack.push_item(number);
->>>>>>> 38b3d432
     Ok(())
-}
-
-/// This macro helps to avoid code duplication in numeric opcodes where the only difference
-/// between KIP10_ENABLED and disabled states is the numeric type used (Kip10I64 vs i64).
-/// KIP10I64 deserializator supports 8-byte integers
-// TODO: Remove this macro after KIP-10 activation.
-macro_rules! numeric_op {
-    ($vm: expr, $pattern: pat, $count: expr, $block: expr) => {
-        if $vm.kip10_enabled {
-            let $pattern: [Kip10I64; $count] = $vm.dstack.pop_items()?;
-            let r = $block;
-            $vm.dstack.push_item(r)?;
-            Ok(())
-        } else {
-            let $pattern: [i64; $count] = $vm.dstack.pop_items()?;
-            #[allow(clippy::useless_conversion)]
-            let r = $block;
-            $vm.dstack.push_item(r)?;
-            Ok(())
-        }
-    };
 }
 
 /*
@@ -552,7 +521,7 @@
     opcode OpSize<0x82, 1>(self, vm) {
         match vm.dstack.last() {
             Some(last) => {
-                vm.dstack.push_item(i64::try_from(last.len()).map_err(|e| TxScriptError::NumberTooBig(e.to_string()))?)?;
+                vm.dstack.push_item(i64::try_from(last.len()).map_err(|e| TxScriptError::NumberTooBig(e.to_string()))?);
                 Ok(())
             },
             None => Err(TxScriptError::InvalidStackOperation(1, 0))
@@ -597,38 +566,54 @@
 
     // Numeric related opcodes.
     opcode Op1Add<0x8b, 1>(self, vm) {
-        numeric_op!(vm, [value], 1, value.checked_add(1).ok_or_else(|| TxScriptError::NumberTooBig("Result of addition exceeds 64-bit signed integer range".to_string()))?)
+        let [value]: [i64; 1] = vm.dstack.pop_items()?;
+        vm.dstack.push_item(value + 1);
+        Ok(())
     }
 
     opcode Op1Sub<0x8c, 1>(self, vm) {
-        numeric_op!(vm, [value], 1, value.checked_sub(1).ok_or_else(|| TxScriptError::NumberTooBig("Result of subtraction exceeds 64-bit signed integer range".to_string()))?)
+        let [value]: [i64; 1] = vm.dstack.pop_items()?;
+        vm.dstack.push_item(value - 1);
+        Ok(())
     }
 
     opcode Op2Mul<0x8d, 1>(self, vm) Err(TxScriptError::OpcodeDisabled(format!("{self:?}")))
     opcode Op2Div<0x8e, 1>(self, vm) Err(TxScriptError::OpcodeDisabled(format!("{self:?}")))
 
     opcode OpNegate<0x8f, 1>(self, vm) {
-        numeric_op!(vm, [value], 1, value.checked_neg().ok_or_else(|| TxScriptError::NumberTooBig("Negation result exceeds 64-bit signed integer range".to_string()))?)
+        let [value]: [i64; 1] = vm.dstack.pop_items()?;
+        vm.dstack.push_item(-value);
+        Ok(())
     }
 
     opcode OpAbs<0x90, 1>(self, vm) {
-        numeric_op!(vm, [value], 1, value.checked_abs().ok_or_else(|| TxScriptError::NumberTooBig("Absolute value exceeds 64-bit signed integer range".to_string()))?)
+        let [m]: [i64; 1] = vm.dstack.pop_items()?;
+        vm.dstack.push_item(m.abs());
+        Ok(())
     }
 
     opcode OpNot<0x91, 1>(self, vm) {
-        numeric_op!(vm, [m], 1, (m == 0) as i64)
+        let [m]: [i64; 1] = vm.dstack.pop_items()?;
+        vm.dstack.push_item((m == 0) as i64);
+        Ok(())
     }
 
     opcode Op0NotEqual<0x92, 1>(self, vm) {
-        numeric_op!(vm, [m], 1, (m != 0) as i64)
+        let [m]: [i64; 1] = vm.dstack.pop_items()?;
+        vm.dstack.push_item((m != 0) as i64 );
+        Ok(())
     }
 
     opcode OpAdd<0x93, 1>(self, vm) {
-        numeric_op!(vm, [a,b], 2, a.checked_add(b.into()).ok_or_else(|| TxScriptError::NumberTooBig("Sum exceeds 64-bit signed integer range".to_string()))?)
+        let [a,b]: [i64; 2] = vm.dstack.pop_items()?;
+        vm.dstack.push_item(a+b);
+        Ok(())
     }
 
     opcode OpSub<0x94, 1>(self, vm) {
-        numeric_op!(vm, [a,b], 2, a.checked_sub(b.into()).ok_or_else(|| TxScriptError::NumberTooBig("Difference exceeds 64-bit signed integer range".to_string()))?)
+        let [a,b]: [i64; 2] = vm.dstack.pop_items()?;
+        vm.dstack.push_item(a-b);
+        Ok(())
     }
 
     opcode OpMul<0x95, 1>(self, vm) Err(TxScriptError::OpcodeDisabled(format!("{self:?}")))
@@ -638,63 +623,77 @@
     opcode OpRShift<0x99, 1>(self, vm) Err(TxScriptError::OpcodeDisabled(format!("{self:?}")))
 
     opcode OpBoolAnd<0x9a, 1>(self, vm) {
-        numeric_op!(vm, [a,b], 2, ((a != 0) && (b != 0)) as i64)
+        let [a,b]: [i64; 2] = vm.dstack.pop_items()?;
+        vm.dstack.push_item(((a != 0) && (b != 0)) as i64);
+        Ok(())
     }
 
     opcode OpBoolOr<0x9b, 1>(self, vm) {
-        numeric_op!(vm, [a,b], 2, ((a != 0) || (b != 0)) as i64)
+        let [a,b]: [i64; 2] = vm.dstack.pop_items()?;
+        vm.dstack.push_item(((a != 0) || (b != 0)) as i64);
+        Ok(())
     }
 
     opcode OpNumEqual<0x9c, 1>(self, vm) {
-        numeric_op!(vm, [a,b], 2, (a == b) as i64)
+        let [a,b]: [i64; 2] = vm.dstack.pop_items()?;
+        vm.dstack.push_item((a == b) as i64);
+        Ok(())
     }
 
     opcode OpNumEqualVerify<0x9d, 1>(self, vm) {
-        if vm.kip10_enabled {
-            let [a,b]: [Kip10I64; 2] = vm.dstack.pop_items()?;
-            match a == b {
-                true => Ok(()),
-                false => Err(TxScriptError::VerifyError)
-            }
-        } else {
-            let [a,b]: [i64; 2] = vm.dstack.pop_items()?;
-            match a == b {
-                true => Ok(()),
-                false => Err(TxScriptError::VerifyError)
-            }
+        let [a,b]: [i64; 2] = vm.dstack.pop_items()?;
+        match a == b {
+            true => Ok(()),
+            false => Err(TxScriptError::VerifyError)
         }
     }
 
     opcode OpNumNotEqual<0x9e, 1>(self, vm) {
-        numeric_op!(vm, [a, b], 2, (a != b) as i64)
+        let [a,b]: [i64; 2] = vm.dstack.pop_items()?;
+        vm.dstack.push_item((a != b) as i64);
+        Ok(())
     }
 
     opcode OpLessThan<0x9f, 1>(self, vm) {
-        numeric_op!(vm, [a, b], 2, (a < b) as i64)
+        let [a,b]: [i64; 2] = vm.dstack.pop_items()?;
+        vm.dstack.push_item((a < b) as i64);
+        Ok(())
     }
 
     opcode OpGreaterThan<0xa0, 1>(self, vm) {
-        numeric_op!(vm, [a, b], 2, (a > b) as i64)
+        let [a,b]: [i64; 2] = vm.dstack.pop_items()?;
+        vm.dstack.push_item((a > b) as i64);
+        Ok(())
     }
 
     opcode OpLessThanOrEqual<0xa1, 1>(self, vm) {
-        numeric_op!(vm, [a, b], 2, (a <= b) as i64)
+        let [a,b]: [i64; 2] = vm.dstack.pop_items()?;
+        vm.dstack.push_item((a <= b) as i64);
+        Ok(())
     }
 
     opcode OpGreaterThanOrEqual<0xa2, 1>(self, vm) {
-        numeric_op!(vm, [a, b], 2, (a >= b) as i64)
+        let [a,b]: [i64; 2] = vm.dstack.pop_items()?;
+        vm.dstack.push_item((a >= b) as i64);
+        Ok(())
     }
 
     opcode OpMin<0xa3, 1>(self, vm) {
-         numeric_op!(vm, [a, b], 2, a.min(b))
+        let [a,b]: [i64; 2] = vm.dstack.pop_items()?;
+        vm.dstack.push_item(min(a,b));
+        Ok(())
     }
 
     opcode OpMax<0xa4, 1>(self, vm) {
-        numeric_op!(vm, [a, b], 2, a.max(b))
+        let [a,b]: [i64; 2] = vm.dstack.pop_items()?;
+        vm.dstack.push_item(max(a,b));
+        Ok(())
     }
 
     opcode OpWithin<0xa5, 1>(self, vm) {
-        numeric_op!(vm, [x,l,u], 3, (x >= l && x < u) as i64)
+        let [x,l,u]: [i64; 3] = vm.dstack.pop_items()?;
+        vm.dstack.push_item((x >= l && x < u) as i64);
+        Ok(())
     }
 
     // Undefined opcodes.
@@ -730,7 +729,7 @@
                 let hash_type = SigHashType::from_u8(typ).map_err(|e| TxScriptError::InvalidSigHashType(typ))?;
                 match vm.check_ecdsa_signature(hash_type, key.as_slice(), sig.as_slice()) {
                     Ok(valid) => {
-                        vm.dstack.push_item(valid)?;
+                        vm.dstack.push_item(valid);
                         Ok(())
                     },
                     Err(e) => {
@@ -739,7 +738,7 @@
                 }
             }
             None => {
-                vm.dstack.push_item(false)?;
+                vm.dstack.push_item(false);
                 Ok(())
             }
         }
@@ -753,7 +752,7 @@
                 let hash_type = SigHashType::from_u8(typ).map_err(|e| TxScriptError::InvalidSigHashType(typ))?;
                 match vm.check_schnorr_signature(hash_type, key.as_slice(), sig.as_slice()) {
                     Ok(valid) => {
-                        vm.dstack.push_item(valid)?;
+                        vm.dstack.push_item(valid);
                         Ok(())
                     },
                     Err(e) => {
@@ -762,7 +761,7 @@
                 }
             }
             None => {
-                vm.dstack.push_item(false)?;
+                vm.dstack.push_item(false);
                 Ok(())
             }
         }
@@ -885,125 +884,25 @@
         }
     }
 
-    // Introspection opcodes
-    // Transaction level opcodes (following Transaction struct field order)
-    opcode OpTxVersion<0xb2, 1>(self, vm) Err(TxScriptError::OpcodeReserved(format!("{self:?}")))
-    opcode OpTxInputCount<0xb3, 1>(self, vm) {
-        if vm.kip10_enabled {
-            match vm.script_source {
-                ScriptSource::TxInput{tx, ..} => {
-                    push_number(tx.inputs().len() as i64, vm)
-                },
-                _ => Err(TxScriptError::InvalidSource("OpInputCount only applies to transaction inputs".to_string()))
-            }
-        } else {
-            Err(TxScriptError::InvalidOpcode(format!("{self:?}")))
-        }
-    }
-    opcode OpTxOutputCount<0xb4, 1>(self, vm) {
-        if vm.kip10_enabled {
-            match vm.script_source {
-                ScriptSource::TxInput{tx, ..} => {
-                    push_number(tx.outputs().len() as i64, vm)
-                },
-                _ => Err(TxScriptError::InvalidSource("OpOutputCount only applies to transaction inputs".to_string()))
-            }
-        } else {
-            Err(TxScriptError::InvalidOpcode(format!("{self:?}")))
-        }
-    }
-    opcode OpTxLockTime<0xb5, 1>(self, vm) Err(TxScriptError::OpcodeReserved(format!("{self:?}")))
-    opcode OpTxSubnetId<0xb6, 1>(self, vm) Err(TxScriptError::OpcodeReserved(format!("{self:?}")))
-    opcode OpTxGas<0xb7, 1>(self, vm) Err(TxScriptError::OpcodeReserved(format!("{self:?}")))
-    opcode OpTxPayload<0xb8, 1>(self, vm) Err(TxScriptError::OpcodeReserved(format!("{self:?}")))
-    // Input related opcodes (following TransactionInput struct field order)
-    opcode OpTxInputIndex<0xb9, 1>(self, vm) {
-        if vm.kip10_enabled {
-            match vm.script_source {
-                ScriptSource::TxInput{idx, ..} => {
-                    push_number(idx as i64, vm)
-                },
-                _ => Err(TxScriptError::InvalidSource("OpInputIndex only applies to transaction inputs".to_string()))
-            }
-        } else {
-            Err(TxScriptError::InvalidOpcode(format!("{self:?}")))
-        }
-    }
-    opcode OpOutpointTxId<0xba, 1>(self, vm) Err(TxScriptError::OpcodeReserved(format!("{self:?}")))
-    opcode OpOutpointIndex<0xbb, 1>(self, vm) Err(TxScriptError::OpcodeReserved(format!("{self:?}")))
-    opcode OpTxInputScriptSig<0xbc, 1>(self, vm) Err(TxScriptError::OpcodeReserved(format!("{self:?}")))
-    opcode OpTxInputSeq<0xbd, 1>(self, vm) Err(TxScriptError::OpcodeReserved(format!("{self:?}")))
-    // UTXO related opcodes (following UtxoEntry struct field order)
-    opcode OpTxInputAmount<0xbe, 1>(self, vm) {
-        if vm.kip10_enabled {
-            match vm.script_source {
-                ScriptSource::TxInput{tx, ..} => {
-                    let [idx]: [i32; 1] = vm.dstack.pop_items()?;
-                    let utxo = usize::try_from(idx).ok()
-                        .and_then(|idx| tx.utxo(idx))
-                        .ok_or_else(|| TxScriptError::InvalidInputIndex(idx, tx.inputs().len()))?;
-                    push_number(utxo.amount.try_into().map_err(|e: TryFromIntError| TxScriptError::NumberTooBig(e.to_string()))?, vm)
-                },
-                _ => Err(TxScriptError::InvalidSource("OpInputAmount only applies to transaction inputs".to_string()))
-            }
-        } else {
-            Err(TxScriptError::InvalidOpcode(format!("{self:?}")))
-        }
-    }
-    opcode OpTxInputSpk<0xbf, 1>(self, vm) {
-        if vm.kip10_enabled {
-            match vm.script_source {
-                ScriptSource::TxInput{tx, ..} => {
-                    let [idx]: [i32; 1] = vm.dstack.pop_items()?;
-                    let utxo = usize::try_from(idx).ok()
-                        .and_then(|idx| tx.utxo(idx))
-                        .ok_or_else(|| TxScriptError::InvalidInputIndex(idx, tx.inputs().len()))?;
-                    vm.dstack.push(utxo.script_public_key.to_bytes());
-                    Ok(())
-                },
-                _ => Err(TxScriptError::InvalidSource("OpInputSpk only applies to transaction inputs".to_string()))
-            }
-        } else {
-            Err(TxScriptError::InvalidOpcode(format!("{self:?}")))
-        }
-    }
-    opcode OpTxInputBlockDaaScore<0xc0, 1>(self, vm) Err(TxScriptError::OpcodeReserved(format!("{self:?}")))
-    opcode OpTxInputIsCoinbase<0xc1, 1>(self, vm) Err(TxScriptError::OpcodeReserved(format!("{self:?}")))
-    // Output related opcodes (following TransactionOutput struct field order)
-    opcode OpTxOutputAmount<0xc2, 1>(self, vm) {
-        if vm.kip10_enabled {
-            match vm.script_source {
-                ScriptSource::TxInput{tx, ..} => {
-                    let [idx]: [i32; 1] = vm.dstack.pop_items()?;
-                    let output = usize::try_from(idx).ok()
-                        .and_then(|idx| tx.outputs().get(idx))
-                        .ok_or_else(|| TxScriptError::InvalidOutputIndex(idx, tx.inputs().len()))?;
-                    push_number(output.value.try_into().map_err(|e: TryFromIntError| TxScriptError::NumberTooBig(e.to_string()))?, vm)
-                },
-                _ => Err(TxScriptError::InvalidSource("OpOutputAmount only applies to transaction inputs".to_string()))
-            }
-        } else {
-            Err(TxScriptError::InvalidOpcode(format!("{self:?}")))
-        }
-    }
-    opcode OpTxOutputSpk<0xc3, 1>(self, vm) {
-        if vm.kip10_enabled {
-            match vm.script_source {
-                ScriptSource::TxInput{tx, ..} => {
-                    let [idx]: [i32; 1] = vm.dstack.pop_items()?;
-                    let output = usize::try_from(idx).ok()
-                        .and_then(|idx| tx.outputs().get(idx))
-                        .ok_or_else(|| TxScriptError::InvalidOutputIndex(idx, tx.inputs().len()))?;
-                    vm.dstack.push(output.script_public_key.to_bytes());
-                    Ok(())
-                },
-                _ => Err(TxScriptError::InvalidSource("OpOutputSpk only applies to transaction inputs".to_string()))
-            }
-        } else {
-            Err(TxScriptError::InvalidOpcode(format!("{self:?}")))
-        }
-    }
-    // Undefined opcodes
+    // Undefined opcodes.
+    opcode OpUnknown178<0xb2, 1>(self, vm) Err(TxScriptError::InvalidOpcode(format!("{self:?}")))
+    opcode OpUnknown179<0xb3, 1>(self, vm) Err(TxScriptError::InvalidOpcode(format!("{self:?}")))
+    opcode OpUnknown180<0xb4, 1>(self, vm) Err(TxScriptError::InvalidOpcode(format!("{self:?}")))
+    opcode OpUnknown181<0xb5, 1>(self, vm) Err(TxScriptError::InvalidOpcode(format!("{self:?}")))
+    opcode OpUnknown182<0xb6, 1>(self, vm) Err(TxScriptError::InvalidOpcode(format!("{self:?}")))
+    opcode OpUnknown183<0xb7, 1>(self, vm) Err(TxScriptError::InvalidOpcode(format!("{self:?}")))
+    opcode OpUnknown184<0xb8, 1>(self, vm) Err(TxScriptError::InvalidOpcode(format!("{self:?}")))
+    opcode OpUnknown185<0xb9, 1>(self, vm) Err(TxScriptError::InvalidOpcode(format!("{self:?}")))
+    opcode OpUnknown186<0xba, 1>(self, vm) Err(TxScriptError::InvalidOpcode(format!("{self:?}")))
+    opcode OpUnknown187<0xbb, 1>(self, vm) Err(TxScriptError::InvalidOpcode(format!("{self:?}")))
+    opcode OpUnknown188<0xbc, 1>(self, vm) Err(TxScriptError::InvalidOpcode(format!("{self:?}")))
+    opcode OpUnknown189<0xbd, 1>(self, vm) Err(TxScriptError::InvalidOpcode(format!("{self:?}")))
+    opcode OpUnknown190<0xbe, 1>(self, vm) Err(TxScriptError::InvalidOpcode(format!("{self:?}")))
+    opcode OpUnknown191<0xbf, 1>(self, vm) Err(TxScriptError::InvalidOpcode(format!("{self:?}")))
+    opcode OpUnknown192<0xc0, 1>(self, vm) Err(TxScriptError::InvalidOpcode(format!("{self:?}")))
+    opcode OpUnknown193<0xc1, 1>(self, vm) Err(TxScriptError::InvalidOpcode(format!("{self:?}")))
+    opcode OpUnknown194<0xc2, 1>(self, vm) Err(TxScriptError::InvalidOpcode(format!("{self:?}")))
+    opcode OpUnknown195<0xc3, 1>(self, vm) Err(TxScriptError::InvalidOpcode(format!("{self:?}")))
     opcode OpUnknown196<0xc4, 1>(self, vm) Err(TxScriptError::InvalidOpcode(format!("{self:?}")))
     opcode OpUnknown197<0xc5, 1>(self, vm) Err(TxScriptError::InvalidOpcode(format!("{self:?}")))
     opcode OpUnknown198<0xc6, 1>(self, vm) Err(TxScriptError::InvalidOpcode(format!("{self:?}")))
@@ -1110,19 +1009,10 @@
         let cache = Cache::new(10_000);
         let reused_values = SigHashReusedValuesUnsync::new();
         for TestCase { init, code, dstack } in tests {
-<<<<<<< HEAD
-            [false, true].into_iter().for_each(|kip10_enabled| {
-                let mut vm = TxScriptEngine::new(&reused_values, &cache, kip10_enabled);
-                vm.dstack = init.clone();
-                code.execute(&mut vm).unwrap_or_else(|_| panic!("Opcode {} should not fail", code.value()));
-                assert_eq!(*vm.dstack, dstack, "OpCode {} Pushed wrong value", code.value());
-            });
-=======
             let mut vm = TxScriptEngine::new(&reused_values, &cache);
             vm.dstack = init;
             code.execute(&mut vm).unwrap_or_else(|_| panic!("Opcode {} should not fail", code.value()));
             assert_eq!(*vm.dstack, dstack, "OpCode {} Pushed wrong value", code.value());
->>>>>>> 38b3d432
         }
     }
 
@@ -1130,20 +1020,6 @@
         let cache = Cache::new(10_000);
         let reused_values = SigHashReusedValuesUnsync::new();
         for ErrorTestCase { init, code, error } in tests {
-<<<<<<< HEAD
-            [false, true].into_iter().for_each(|kip10_enabled| {
-                let mut vm = TxScriptEngine::new(&reused_values, &cache, kip10_enabled);
-                vm.dstack.clone_from(&init);
-                assert_eq!(
-                    code.execute(&mut vm)
-                        .expect_err(format!("Opcode {} should have errored (init: {:?})", code.value(), init.clone()).as_str()),
-                    error,
-                    "Opcode {} returned wrong error {:?}",
-                    code.value(),
-                    init
-                );
-            });
-=======
             let mut vm = TxScriptEngine::new(&reused_values, &cache);
             vm.dstack.clone_from(&init);
             assert_eq!(
@@ -1154,7 +1030,6 @@
                 code.value(),
                 init
             );
->>>>>>> 38b3d432
         }
     }
 
@@ -1180,11 +1055,7 @@
 
         let cache = Cache::new(10_000);
         let reused_values = SigHashReusedValuesUnsync::new();
-<<<<<<< HEAD
-        let mut vm = TxScriptEngine::new(&reused_values, &cache, false);
-=======
         let mut vm = TxScriptEngine::new(&reused_values, &cache);
->>>>>>> 38b3d432
 
         for pop in tests {
             match pop.execute(&mut vm) {
@@ -1203,26 +1074,11 @@
             opcodes::OpVerNotIf::empty().expect("Should accept empty"),
             opcodes::OpReserved1::empty().expect("Should accept empty"),
             opcodes::OpReserved2::empty().expect("Should accept empty"),
-            opcodes::OpTxVersion::empty().expect("Should accept empty"),
-            opcodes::OpTxLockTime::empty().expect("Should accept empty"),
-            opcodes::OpTxSubnetId::empty().expect("Should accept empty"),
-            opcodes::OpTxGas::empty().expect("Should accept empty"),
-            opcodes::OpTxPayload::empty().expect("Should accept empty"),
-            opcodes::OpOutpointTxId::empty().expect("Should accept empty"),
-            opcodes::OpOutpointIndex::empty().expect("Should accept empty"),
-            opcodes::OpTxInputScriptSig::empty().expect("Should accept empty"),
-            opcodes::OpTxInputSeq::empty().expect("Should accept empty"),
-            opcodes::OpTxInputBlockDaaScore::empty().expect("Should accept empty"),
-            opcodes::OpTxInputIsCoinbase::empty().expect("Should accept empty"),
         ];
 
         let cache = Cache::new(10_000);
         let reused_values = SigHashReusedValuesUnsync::new();
-<<<<<<< HEAD
-        let mut vm = TxScriptEngine::new(&reused_values, &cache, false);
-=======
         let mut vm = TxScriptEngine::new(&reused_values, &cache);
->>>>>>> 38b3d432
 
         for pop in tests {
             match pop.execute(&mut vm) {
@@ -1237,6 +1093,24 @@
         let tests: Vec<Box<dyn OpCodeImplementation<PopulatedTransaction, SigHashReusedValuesUnsync>>> = vec![
             opcodes::OpUnknown166::empty().expect("Should accept empty"),
             opcodes::OpUnknown167::empty().expect("Should accept empty"),
+            opcodes::OpUnknown178::empty().expect("Should accept empty"),
+            opcodes::OpUnknown179::empty().expect("Should accept empty"),
+            opcodes::OpUnknown180::empty().expect("Should accept empty"),
+            opcodes::OpUnknown181::empty().expect("Should accept empty"),
+            opcodes::OpUnknown182::empty().expect("Should accept empty"),
+            opcodes::OpUnknown183::empty().expect("Should accept empty"),
+            opcodes::OpUnknown184::empty().expect("Should accept empty"),
+            opcodes::OpUnknown185::empty().expect("Should accept empty"),
+            opcodes::OpUnknown186::empty().expect("Should accept empty"),
+            opcodes::OpUnknown187::empty().expect("Should accept empty"),
+            opcodes::OpUnknown188::empty().expect("Should accept empty"),
+            opcodes::OpUnknown189::empty().expect("Should accept empty"),
+            opcodes::OpUnknown190::empty().expect("Should accept empty"),
+            opcodes::OpUnknown191::empty().expect("Should accept empty"),
+            opcodes::OpUnknown192::empty().expect("Should accept empty"),
+            opcodes::OpUnknown193::empty().expect("Should accept empty"),
+            opcodes::OpUnknown194::empty().expect("Should accept empty"),
+            opcodes::OpUnknown195::empty().expect("Should accept empty"),
             opcodes::OpUnknown196::empty().expect("Should accept empty"),
             opcodes::OpUnknown197::empty().expect("Should accept empty"),
             opcodes::OpUnknown198::empty().expect("Should accept empty"),
@@ -1295,11 +1169,7 @@
 
         let cache = Cache::new(10_000);
         let reused_values = SigHashReusedValuesUnsync::new();
-<<<<<<< HEAD
-        let mut vm = TxScriptEngine::new(&reused_values, &cache, false);
-=======
         let mut vm = TxScriptEngine::new(&reused_values, &cache);
->>>>>>> 38b3d432
 
         for pop in tests {
             match pop.execute(&mut vm) {
@@ -2848,9 +2718,6 @@
         fn populated_input(&self, _index: usize) -> (&TransactionInput, &UtxoEntry) {
             unimplemented!()
         }
-        fn utxo(&self, _index: usize) -> Option<&UtxoEntry> {
-            unimplemented!()
-        }
     }
 
     fn make_mock_transaction(lock_time: u64) -> (VerifiableTransactionMock, TransactionInput, UtxoEntry) {
@@ -2890,16 +2757,12 @@
             (1u64, vec![], false),                                // Case 1: 0 = locktime < txLockTime
             (0x800000, vec![0x7f, 0, 0], false),                  // Case 2: 0 < locktime < txLockTime
             (0x800000, vec![0x7f, 0, 0, 0, 0, 0, 0, 0, 0], true), // Case 3: locktime too big
-            (LOCK_TIME_THRESHOLD * 2, vec![0x7f, 0, 0, 0], true), // Case 4: lock times are inconsistent
+            (LOCK_TIME_THRESHOLD * 2, vec![0x7f, 0, 0, 0], true), // Case 4: lock times are inconsistant
         ] {
             let mut tx = base_tx.clone();
             tx.0.lock_time = tx_lock_time;
-<<<<<<< HEAD
-            let mut vm = TxScriptEngine::from_transaction_input(&tx, &input, 0, &utxo_entry, &reused_values, &sig_cache, false);
-=======
             let mut vm = TxScriptEngine::from_transaction_input(&tx, &input, 0, &utxo_entry, &reused_values, &sig_cache)
                 .expect("Shouldn't fail");
->>>>>>> 38b3d432
             vm.dstack = vec![lock_time.clone()];
             match code.execute(&mut vm) {
                 // Message is based on the should_fail values
@@ -2941,12 +2804,8 @@
         ] {
             let mut input = base_input.clone();
             input.sequence = tx_sequence;
-<<<<<<< HEAD
-            let mut vm = TxScriptEngine::from_transaction_input(&tx, &input, 0, &utxo_entry, &reused_values, &sig_cache, false);
-=======
             let mut vm = TxScriptEngine::from_transaction_input(&tx, &input, 0, &utxo_entry, &reused_values, &sig_cache)
                 .expect("Shouldn't fail");
->>>>>>> 38b3d432
             vm.dstack = vec![sequence.clone()];
             match code.execute(&mut vm) {
                 // Message is based on the should_fail values
@@ -3048,849 +2907,4 @@
             TestCase { code: opcodes::OpIfDup::empty().expect("Should accept empty"), init: vec![vec![]], dstack: vec![vec![]] },
         ])
     }
-
-    mod kip10 {
-        use super::*;
-        use crate::{
-            data_stack::{DataStack, OpcodeData},
-            opcodes::{codes::*, push_number},
-            pay_to_script_hash_script,
-            script_builder::ScriptBuilder,
-            SpkEncoding,
-        };
-        use kaspa_consensus_core::tx::MutableTransaction;
-
-        #[derive(Clone, Debug)]
-        struct Kip10Mock {
-            spk: ScriptPublicKey,
-            amount: u64,
-        }
-
-        fn create_mock_spk(value: u8) -> ScriptPublicKey {
-            let pub_key = vec![value; 32];
-            let addr = Address::new(Prefix::Testnet, Version::PubKey, &pub_key);
-            pay_to_address_script(&addr)
-        }
-
-        fn kip_10_tx_mock(inputs: Vec<Kip10Mock>, outputs: Vec<Kip10Mock>) -> (Transaction, Vec<UtxoEntry>) {
-            let dummy_prev_out = TransactionOutpoint::new(kaspa_hashes::Hash::from_u64_word(1), 1);
-            let dummy_sig_script = vec![0u8; 65];
-            let (utxos, tx_inputs) = inputs
-                .into_iter()
-                .map(|Kip10Mock { spk, amount }| {
-                    (UtxoEntry::new(amount, spk, 0, false), TransactionInput::new(dummy_prev_out, dummy_sig_script.clone(), 10, 0))
-                })
-                .unzip();
-
-            let tx_out = outputs.into_iter().map(|Kip10Mock { spk, amount }| TransactionOutput::new(amount, spk));
-
-            let tx = Transaction::new(TX_VERSION + 1, tx_inputs, tx_out.collect(), 0, SUBNETWORK_ID_NATIVE, 0, vec![]);
-            (tx, utxos)
-        }
-
-        #[derive(Debug)]
-        struct TestGroup {
-            name: &'static str,
-            kip10_enabled: bool,
-            test_cases: Vec<TestCase>,
-        }
-
-        #[derive(Debug)]
-        enum Operation {
-            InputSpk,
-            OutputSpk,
-            InputAmount,
-            OutputAmount,
-        }
-
-        #[derive(Debug)]
-        enum TestCase {
-            Successful { operation: Operation, index: i64, expected_result: ExpectedResult },
-            Incorrect { operation: Operation, index: Option<i64>, expected_error: TxScriptError },
-        }
-
-        #[derive(Debug)]
-        struct ExpectedResult {
-            expected_spk: Option<Vec<u8>>,
-            expected_amount: Option<Vec<u8>>,
-        }
-
-        fn execute_test_group(group: &TestGroup) {
-            let input_spk1 = create_mock_spk(1);
-            let input_spk2 = create_mock_spk(2);
-            let output_spk1 = create_mock_spk(3);
-            let output_spk2 = create_mock_spk(4);
-
-            let inputs =
-                vec![Kip10Mock { spk: input_spk1.clone(), amount: 1111 }, Kip10Mock { spk: input_spk2.clone(), amount: 2222 }];
-            let outputs =
-                vec![Kip10Mock { spk: output_spk1.clone(), amount: 3333 }, Kip10Mock { spk: output_spk2.clone(), amount: 4444 }];
-
-            let (tx, utxo_entries) = kip_10_tx_mock(inputs, outputs);
-            let tx = PopulatedTransaction::new(&tx, utxo_entries);
-            let sig_cache = Cache::new(10_000);
-            let reused_values = SigHashReusedValuesUnsync::new();
-
-            for current_idx in 0..tx.inputs().len() {
-                let mut vm = TxScriptEngine::from_transaction_input(
-                    &tx,
-                    &tx.inputs()[current_idx],
-                    current_idx,
-                    tx.utxo(current_idx).unwrap(),
-                    &reused_values,
-                    &sig_cache,
-                    group.kip10_enabled,
-                );
-
-                // Check input index opcode first
-                let op_input_idx = opcodes::OpTxInputIndex::empty().expect("Should accept empty");
-                if !group.kip10_enabled {
-                    assert!(matches!(op_input_idx.execute(&mut vm), Err(TxScriptError::InvalidOpcode(_))));
-                } else {
-                    let mut expected = vm.dstack.clone();
-                    expected.push_item(current_idx as i64).unwrap();
-                    op_input_idx.execute(&mut vm).unwrap();
-                    assert_eq!(vm.dstack, expected);
-                    vm.dstack.clear();
-                }
-
-                // Prepare opcodes
-                let op_input_spk = opcodes::OpTxInputSpk::empty().expect("Should accept empty");
-                let op_output_spk = opcodes::OpTxOutputSpk::empty().expect("Should accept empty");
-                let op_input_amount = opcodes::OpTxInputAmount::empty().expect("Should accept empty");
-                let op_output_amount = opcodes::OpTxOutputAmount::empty().expect("Should accept empty");
-
-                // Execute each test case
-                for test_case in &group.test_cases {
-                    match test_case {
-                        TestCase::Successful { operation, index, expected_result } => {
-                            push_number(*index, &mut vm).unwrap();
-                            let result = match operation {
-                                Operation::InputSpk => op_input_spk.execute(&mut vm),
-                                Operation::OutputSpk => op_output_spk.execute(&mut vm),
-                                Operation::InputAmount => op_input_amount.execute(&mut vm),
-                                Operation::OutputAmount => op_output_amount.execute(&mut vm),
-                            };
-                            assert!(result.is_ok());
-
-                            // Check the result matches expectations
-                            if let Some(ref expected_spk) = expected_result.expected_spk {
-                                assert_eq!(vm.dstack, vec![expected_spk.clone()]);
-                            }
-                            if let Some(ref expected_amount) = expected_result.expected_amount {
-                                assert_eq!(vm.dstack, vec![expected_amount.clone()]);
-                            }
-                            vm.dstack.clear();
-                        }
-                        TestCase::Incorrect { operation, index, expected_error } => {
-                            if let Some(idx) = index {
-                                push_number(*idx, &mut vm).unwrap();
-                            }
-
-                            let result = match operation {
-                                Operation::InputSpk => op_input_spk.execute(&mut vm),
-                                Operation::OutputSpk => op_output_spk.execute(&mut vm),
-                                Operation::InputAmount => op_input_amount.execute(&mut vm),
-                                Operation::OutputAmount => op_output_amount.execute(&mut vm),
-                            };
-
-                            assert!(
-                                matches!(result, Err(ref e) if std::mem::discriminant(e) == std::mem::discriminant(expected_error))
-                            );
-                            vm.dstack.clear();
-                        }
-                    }
-                }
-            }
-        }
-
-        #[test]
-        fn test_unary_introspection_ops() {
-            let test_groups = vec![
-                TestGroup {
-                    name: "KIP-10 disabled",
-                    kip10_enabled: false,
-                    test_cases: vec![
-                        TestCase::Incorrect {
-                            operation: Operation::InputSpk,
-                            index: Some(0),
-                            expected_error: TxScriptError::InvalidOpcode("Invalid opcode".to_string()),
-                        },
-                        TestCase::Incorrect {
-                            operation: Operation::OutputSpk,
-                            index: Some(0),
-                            expected_error: TxScriptError::InvalidOpcode("Invalid opcode".to_string()),
-                        },
-                        TestCase::Incorrect {
-                            operation: Operation::InputAmount,
-                            index: Some(0),
-                            expected_error: TxScriptError::InvalidOpcode("Invalid opcode".to_string()),
-                        },
-                        TestCase::Incorrect {
-                            operation: Operation::OutputAmount,
-                            index: Some(0),
-                            expected_error: TxScriptError::InvalidOpcode("Invalid opcode".to_string()),
-                        },
-                    ],
-                },
-                TestGroup {
-                    name: "Valid input indices",
-                    kip10_enabled: true,
-                    test_cases: vec![
-                        TestCase::Successful {
-                            operation: Operation::InputSpk,
-                            index: 0,
-                            expected_result: ExpectedResult {
-                                expected_spk: Some(create_mock_spk(1).to_bytes()),
-                                expected_amount: None,
-                            },
-                        },
-                        TestCase::Successful {
-                            operation: Operation::InputSpk,
-                            index: 1,
-                            expected_result: ExpectedResult {
-                                expected_spk: Some(create_mock_spk(2).to_bytes()),
-                                expected_amount: None,
-                            },
-                        },
-                        TestCase::Successful {
-                            operation: Operation::InputAmount,
-                            index: 0,
-                            expected_result: ExpectedResult {
-                                expected_spk: None,
-                                expected_amount: Some(OpcodeData::<i64>::serialize(&1111).unwrap()),
-                            },
-                        },
-                        TestCase::Successful {
-                            operation: Operation::InputAmount,
-                            index: 1,
-                            expected_result: ExpectedResult {
-                                expected_spk: None,
-                                expected_amount: Some(OpcodeData::<i64>::serialize(&2222).unwrap()),
-                            },
-                        },
-                    ],
-                },
-                TestGroup {
-                    name: "Valid output indices",
-                    kip10_enabled: true,
-                    test_cases: vec![
-                        TestCase::Successful {
-                            operation: Operation::OutputSpk,
-                            index: 0,
-                            expected_result: ExpectedResult {
-                                expected_spk: Some(create_mock_spk(3).to_bytes()),
-                                expected_amount: None,
-                            },
-                        },
-                        TestCase::Successful {
-                            operation: Operation::OutputSpk,
-                            index: 1,
-                            expected_result: ExpectedResult {
-                                expected_spk: Some(create_mock_spk(4).to_bytes()),
-                                expected_amount: None,
-                            },
-                        },
-                        TestCase::Successful {
-                            operation: Operation::OutputAmount,
-                            index: 0,
-                            expected_result: ExpectedResult {
-                                expected_spk: None,
-                                expected_amount: Some(OpcodeData::<i64>::serialize(&3333).unwrap()),
-                            },
-                        },
-                        TestCase::Successful {
-                            operation: Operation::OutputAmount,
-                            index: 1,
-                            expected_result: ExpectedResult {
-                                expected_spk: None,
-                                expected_amount: Some(OpcodeData::<i64>::serialize(&4444).unwrap()),
-                            },
-                        },
-                    ],
-                },
-                TestGroup {
-                    name: "Error cases",
-                    kip10_enabled: true,
-                    test_cases: vec![
-                        TestCase::Incorrect {
-                            operation: Operation::InputAmount,
-                            index: None,
-                            expected_error: TxScriptError::InvalidStackOperation(1, 0),
-                        },
-                        TestCase::Incorrect {
-                            operation: Operation::InputAmount,
-                            index: Some(-1),
-                            expected_error: TxScriptError::InvalidInputIndex(-1, 2),
-                        },
-                        TestCase::Incorrect {
-                            operation: Operation::InputAmount,
-                            index: Some(2),
-                            expected_error: TxScriptError::InvalidInputIndex(2, 2),
-                        },
-                        TestCase::Incorrect {
-                            operation: Operation::OutputAmount,
-                            index: None,
-                            expected_error: TxScriptError::InvalidStackOperation(1, 0),
-                        },
-                        TestCase::Incorrect {
-                            operation: Operation::OutputAmount,
-                            index: Some(-1),
-                            expected_error: TxScriptError::InvalidOutputIndex(-1, 2),
-                        },
-                        TestCase::Incorrect {
-                            operation: Operation::OutputAmount,
-                            index: Some(2),
-                            expected_error: TxScriptError::InvalidOutputIndex(2, 2),
-                        },
-                    ],
-                },
-            ];
-
-            for group in test_groups {
-                println!("Running test group: {}", group.name);
-                execute_test_group(&group);
-            }
-        }
-        fn create_mock_tx(input_count: usize, output_count: usize) -> (Transaction, Vec<UtxoEntry>) {
-            let dummy_prev_out = TransactionOutpoint::new(kaspa_hashes::Hash::from_u64_word(1), 1);
-            let dummy_sig_script = vec![0u8; 65];
-
-            // Create inputs with different SPKs and amounts
-            let inputs: Vec<Kip10Mock> =
-                (0..input_count).map(|i| Kip10Mock { spk: create_mock_spk(i as u8), amount: 1000 + i as u64 }).collect();
-
-            // Create outputs with different SPKs and amounts
-            let outputs: Vec<Kip10Mock> =
-                (0..output_count).map(|i| Kip10Mock { spk: create_mock_spk((100 + i) as u8), amount: 2000 + i as u64 }).collect();
-
-            let (utxos, tx_inputs): (Vec<_>, Vec<_>) = inputs
-                .into_iter()
-                .map(|Kip10Mock { spk, amount }| {
-                    (UtxoEntry::new(amount, spk, 0, false), TransactionInput::new(dummy_prev_out, dummy_sig_script.clone(), 10, 0))
-                })
-                .unzip();
-
-            let tx_outputs: Vec<_> =
-                outputs.into_iter().map(|Kip10Mock { spk, amount }| TransactionOutput::new(amount, spk)).collect();
-
-            let tx = Transaction::new(TX_VERSION + 1, tx_inputs, tx_outputs, 0, SUBNETWORK_ID_NATIVE, 0, vec![]);
-
-            (tx, utxos)
-        }
-
-        #[test]
-        fn test_op_input_output_count() {
-            // Test cases with different input/output combinations
-            let test_cases = vec![
-                (1, 0), // Minimum inputs, no outputs
-                (1, 1), // Minimum inputs, one output
-                (1, 2), // Minimum inputs, multiple outputs
-                (2, 1), // Multiple inputs, one output
-                (3, 2), // Multiple inputs, multiple outputs
-                (5, 3), // More inputs than outputs
-                (2, 4), // More outputs than inputs
-            ];
-
-            for (input_count, output_count) in test_cases {
-                let (tx, utxo_entries) = create_mock_tx(input_count, output_count);
-                let tx = PopulatedTransaction::new(&tx, utxo_entries);
-                let sig_cache = Cache::new(10_000);
-                let reused_values = SigHashReusedValuesUnsync::new();
-
-                // Test with KIP-10 enabled and disabled
-                for kip10_enabled in [true, false] {
-                    let mut vm = TxScriptEngine::from_transaction_input(
-                        &tx,
-                        &tx.inputs()[0], // Use first input
-                        0,
-                        tx.utxo(0).unwrap(),
-                        &reused_values,
-                        &sig_cache,
-                        kip10_enabled,
-                    );
-
-                    let op_input_count = opcodes::OpTxInputCount::empty().expect("Should accept empty");
-                    let op_output_count = opcodes::OpTxOutputCount::empty().expect("Should accept empty");
-
-                    if kip10_enabled {
-                        // Test input count
-                        op_input_count.execute(&mut vm).unwrap();
-                        assert_eq!(
-                            vm.dstack,
-                            vec![<Vec<u8> as OpcodeData<i64>>::serialize(&(input_count as i64)).unwrap()],
-                            "Input count mismatch for {} inputs",
-                            input_count
-                        );
-                        vm.dstack.clear();
-
-                        // Test output count
-                        op_output_count.execute(&mut vm).unwrap();
-                        assert_eq!(
-                            vm.dstack,
-                            vec![<Vec<u8> as OpcodeData<i64>>::serialize(&(output_count as i64)).unwrap()],
-                            "Output count mismatch for {} outputs",
-                            output_count
-                        );
-                        vm.dstack.clear();
-                    } else {
-                        // Test that operations fail when KIP-10 is disabled
-                        assert!(
-                            matches!(op_input_count.execute(&mut vm), Err(TxScriptError::InvalidOpcode(_))),
-                            "OpInputCount should fail when KIP-10 is disabled"
-                        );
-                        assert!(
-                            matches!(op_output_count.execute(&mut vm), Err(TxScriptError::InvalidOpcode(_))),
-                            "OpOutputCount should fail when KIP-10 is disabled"
-                        );
-                    }
-                }
-            }
-        }
-
-        #[test]
-        fn test_output_amount() {
-            // Create script: 0 OP_OUTPUTAMOUNT 100 EQUAL
-            let redeem_script = ScriptBuilder::new()
-                .add_op(Op0)
-                .unwrap()
-                .add_op(OpTxOutputAmount)
-                .unwrap()
-                .add_i64(100)
-                .unwrap()
-                .add_op(OpEqual)
-                .unwrap()
-                .drain();
-
-            let spk = pay_to_script_hash_script(&redeem_script);
-
-            // Create transaction with output amount 100
-            let input_mock = Kip10Mock { spk: spk.clone(), amount: 200 };
-            let output_mock = Kip10Mock { spk: create_mock_spk(1), amount: 100 };
-
-            let (tx, utxo_entries) = kip_10_tx_mock(vec![input_mock.clone()], vec![output_mock]);
-            let mut tx = MutableTransaction::with_entries(tx, utxo_entries);
-
-            // Set signature script to push redeem script
-            tx.tx.inputs[0].signature_script = ScriptBuilder::new().add_data(&redeem_script).unwrap().drain();
-
-            let tx = tx.as_verifiable();
-            let sig_cache = Cache::new(10_000);
-            let reused_values = SigHashReusedValuesUnsync::new();
-
-            // Test success case
-            {
-                let mut vm = TxScriptEngine::from_transaction_input(
-                    &tx,
-                    &tx.inputs()[0],
-                    0,
-                    tx.utxo(0).unwrap(),
-                    &reused_values,
-                    &sig_cache,
-                    true,
-                );
-
-                assert_eq!(vm.execute(), Ok(()));
-            }
-
-            // Test failure case with wrong amount
-            {
-                let output_mock = Kip10Mock {
-                    spk: create_mock_spk(1),
-                    amount: 99, // Wrong amount
-                };
-                let (tx, utxo_entries) = kip_10_tx_mock(vec![input_mock.clone()], vec![output_mock]);
-                let mut tx = MutableTransaction::with_entries(tx, utxo_entries);
-                tx.tx.inputs[0].signature_script = ScriptBuilder::new().add_data(&redeem_script).unwrap().drain();
-
-                let tx = tx.as_verifiable();
-                let mut vm = TxScriptEngine::from_transaction_input(
-                    &tx,
-                    &tx.inputs()[0],
-                    0,
-                    tx.utxo(0).unwrap(),
-                    &reused_values,
-                    &sig_cache,
-                    true,
-                );
-
-                assert_eq!(vm.execute(), Err(TxScriptError::EvalFalse));
-            }
-        }
-
-        #[test]
-        fn test_input_amount() {
-            // Create script: 0 OP_INPUTAMOUNT 200 EQUAL
-            let redeem_script = ScriptBuilder::new()
-                .add_op(Op0)
-                .unwrap()
-                .add_op(OpTxInputAmount)
-                .unwrap()
-                .add_i64(200)
-                .unwrap()
-                .add_op(OpEqual)
-                .unwrap()
-                .drain();
-            let sig_cache = Cache::new(10_000);
-            let reused_values = SigHashReusedValuesUnsync::new();
-            let spk = pay_to_script_hash_script(&redeem_script);
-
-            // Test success case
-            {
-                let input_mock = Kip10Mock { spk: spk.clone(), amount: 200 };
-                let output_mock = Kip10Mock { spk: create_mock_spk(1), amount: 100 };
-
-                let (tx, utxo_entries) = kip_10_tx_mock(vec![input_mock], vec![output_mock]);
-                let mut tx = MutableTransaction::with_entries(tx, utxo_entries);
-                tx.tx.inputs[0].signature_script = ScriptBuilder::new().add_data(&redeem_script).unwrap().drain();
-                let tx = tx.as_verifiable();
-                let mut vm = TxScriptEngine::from_transaction_input(
-                    &tx,
-                    &tx.inputs()[0],
-                    0,
-                    tx.utxo(0).unwrap(),
-                    &reused_values,
-                    &sig_cache,
-                    true,
-                );
-
-                assert_eq!(vm.execute(), Ok(()));
-            }
-
-            // Test failure case
-            {
-                let input_mock = Kip10Mock {
-                    spk: spk.clone(),
-                    amount: 199, // Wrong amount
-                };
-                let output_mock = Kip10Mock { spk: create_mock_spk(1), amount: 100 };
-
-                let (tx, utxo_entries) = kip_10_tx_mock(vec![input_mock], vec![output_mock]);
-                let mut tx = MutableTransaction::with_entries(tx, utxo_entries);
-                tx.tx.inputs[0].signature_script = ScriptBuilder::new().add_data(&redeem_script).unwrap().drain();
-
-                let tx = tx.as_verifiable();
-                let mut vm = TxScriptEngine::from_transaction_input(
-                    &tx,
-                    &tx.inputs()[0],
-                    0,
-                    tx.utxo(0).unwrap(),
-                    &reused_values,
-                    &sig_cache,
-                    true,
-                );
-
-                assert_eq!(vm.execute(), Err(TxScriptError::EvalFalse));
-            }
-        }
-
-        #[test]
-        fn test_input_spk_basic() {
-            let sig_cache = Cache::new(10_000);
-            let reused_values = SigHashReusedValuesUnsync::new();
-
-            // Create script: 0 OP_INPUTSPK OpNop
-            // Just verify that OpInputSpk pushes something onto stack
-            let redeem_script = ScriptBuilder::new().add_ops(&[Op0, OpTxInputSpk, OpNop]).unwrap().drain();
-            let spk = pay_to_script_hash_script(&redeem_script);
-
-            let (tx, utxo_entries) = kip_10_tx_mock(vec![Kip10Mock { spk, amount: 100 }], vec![]);
-            let mut tx = MutableTransaction::with_entries(tx, utxo_entries);
-            tx.tx.inputs[0].signature_script = ScriptBuilder::new().add_data(&redeem_script).unwrap().drain();
-
-            let tx = tx.as_verifiable();
-            let mut vm =
-                TxScriptEngine::from_transaction_input(&tx, &tx.inputs()[0], 0, tx.utxo(0).unwrap(), &reused_values, &sig_cache, true);
-
-            // OpInputSpk should push input's SPK onto stack, making it non-empty
-            assert_eq!(vm.execute(), Ok(()));
-        }
-
-        #[test]
-        fn test_input_spk_different() {
-            let sig_cache = Cache::new(10_000);
-            let reused_values = SigHashReusedValuesUnsync::new();
-
-            // Create script: 0 OP_INPUTSPK 1 OP_INPUTSPK OP_EQUAL OP_NOT
-            // Verifies that two different inputs have different SPKs
-            let redeem_script = ScriptBuilder::new().add_ops(&[Op0, OpTxInputSpk, Op1, OpTxInputSpk, OpEqual, OpNot]).unwrap().drain();
-            let spk = pay_to_script_hash_script(&redeem_script);
-            let input_mock1 = Kip10Mock { spk, amount: 100 };
-            let input_mock2 = Kip10Mock { spk: create_mock_spk(2), amount: 100 }; // Different SPK
-
-            let (tx, utxo_entries) = kip_10_tx_mock(vec![input_mock1, input_mock2], vec![]);
-            let mut tx = MutableTransaction::with_entries(tx, utxo_entries);
-            tx.tx.inputs[0].signature_script = ScriptBuilder::new().add_data(&redeem_script).unwrap().drain();
-
-            let tx = tx.as_verifiable();
-            let mut vm =
-                TxScriptEngine::from_transaction_input(&tx, &tx.inputs()[0], 0, tx.utxo(0).unwrap(), &reused_values, &sig_cache, true);
-
-            // Should succeed because the SPKs are different
-            assert_eq!(vm.execute(), Ok(()));
-        }
-
-        #[test]
-        fn test_input_spk_same() {
-            let sig_cache = Cache::new(10_000);
-            let reused_values = SigHashReusedValuesUnsync::new();
-
-            // Create script: 0 OP_INPUTSPK 1 OP_INPUTSPK OP_EQUAL
-            // Verifies that two inputs with same SPK are equal
-            let redeem_script = ScriptBuilder::new().add_ops(&[Op0, OpTxInputSpk, Op1, OpTxInputSpk, OpEqual]).unwrap().drain();
-
-            let spk = pay_to_script_hash_script(&redeem_script);
-            let input_mock1 = Kip10Mock { spk: spk.clone(), amount: 100 };
-            let input_mock2 = Kip10Mock { spk, amount: 100 };
-
-            let (tx, utxo_entries) = kip_10_tx_mock(vec![input_mock1, input_mock2], vec![]);
-            let mut tx = MutableTransaction::with_entries(tx, utxo_entries);
-            tx.tx.inputs[0].signature_script = ScriptBuilder::new().add_data(&redeem_script).unwrap().drain();
-
-            let tx = tx.as_verifiable();
-            let mut vm =
-                TxScriptEngine::from_transaction_input(&tx, &tx.inputs()[0], 0, tx.utxo(0).unwrap(), &reused_values, &sig_cache, true);
-
-            // Should succeed because both SPKs are identical
-            assert_eq!(vm.execute(), Ok(()));
-        }
-
-        #[test]
-        fn test_output_spk() {
-            // Create unique SPK to check
-            let expected_spk = create_mock_spk(42);
-            let expected_spk_bytes = expected_spk.to_bytes();
-            let sig_cache = Cache::new(10_000);
-            let reused_values = SigHashReusedValuesUnsync::new();
-            // Create script: 0 OP_OUTPUTSPK <expected_spk_bytes> EQUAL
-            let redeem_script = ScriptBuilder::new()
-                .add_op(Op0)
-                .unwrap()
-                .add_op(OpTxOutputSpk)
-                .unwrap()
-                .add_data(&expected_spk_bytes)
-                .unwrap()
-                .add_op(OpEqual)
-                .unwrap()
-                .drain();
-
-            let spk = pay_to_script_hash_script(&redeem_script);
-
-            // Test success case
-            {
-                let input_mock = Kip10Mock { spk: spk.clone(), amount: 200 };
-                let output_mock = Kip10Mock { spk: expected_spk.clone(), amount: 100 };
-
-                let (tx, utxo_entries) = kip_10_tx_mock(vec![input_mock], vec![output_mock]);
-                let mut tx = MutableTransaction::with_entries(tx, utxo_entries);
-                tx.tx.inputs[0].signature_script = ScriptBuilder::new().add_data(&redeem_script).unwrap().drain();
-
-                let tx = tx.as_verifiable();
-                let mut vm = TxScriptEngine::from_transaction_input(
-                    &tx,
-                    &tx.inputs()[0],
-                    0,
-                    tx.utxo(0).unwrap(),
-                    &reused_values,
-                    &sig_cache,
-                    true,
-                );
-
-                assert_eq!(vm.execute(), Ok(()));
-            }
-
-            // Test failure case
-            {
-                let input_mock = Kip10Mock { spk: spk.clone(), amount: 200 };
-                let output_mock = Kip10Mock {
-                    spk: create_mock_spk(43), // Different SPK
-                    amount: 100,
-                };
-
-                let (tx, utxo_entries) = kip_10_tx_mock(vec![input_mock], vec![output_mock]);
-                let mut tx = MutableTransaction::with_entries(tx, utxo_entries);
-                tx.tx.inputs[0].signature_script = ScriptBuilder::new().add_data(&redeem_script).unwrap().drain();
-
-                let tx = tx.as_verifiable();
-                let mut vm = TxScriptEngine::from_transaction_input(
-                    &tx,
-                    &tx.inputs()[0],
-                    0,
-                    tx.utxo(0).unwrap(),
-                    &reused_values,
-                    &sig_cache,
-                    true,
-                );
-
-                assert_eq!(vm.execute(), Err(TxScriptError::EvalFalse));
-            }
-        }
-
-        #[test]
-        fn test_input_index() {
-            // Create script: OP_INPUTINDEX 0 EQUAL
-            let redeem_script =
-                ScriptBuilder::new().add_op(OpTxInputIndex).unwrap().add_i64(0).unwrap().add_op(OpEqual).unwrap().drain();
-
-            let spk = pay_to_script_hash_script(&redeem_script);
-            let sig_cache = Cache::new(10_000);
-            let reused_values = SigHashReusedValuesUnsync::new();
-            // Test first input (success case)
-            {
-                let input_mock = Kip10Mock { spk: spk.clone(), amount: 200 };
-                let output_mock = Kip10Mock { spk: create_mock_spk(1), amount: 100 };
-
-                let (tx, utxo_entries) = kip_10_tx_mock(vec![input_mock], vec![output_mock]);
-                let mut tx = MutableTransaction::with_entries(tx, utxo_entries);
-                tx.tx.inputs[0].signature_script = ScriptBuilder::new().add_data(&redeem_script).unwrap().drain();
-
-                let tx = tx.as_verifiable();
-                let mut vm = TxScriptEngine::from_transaction_input(
-                    &tx,
-                    &tx.inputs()[0],
-                    0,
-                    tx.utxo(0).unwrap(),
-                    &reused_values,
-                    &sig_cache,
-                    true,
-                );
-
-                assert_eq!(vm.execute(), Ok(()));
-            }
-
-            // Test second input (failure case)
-            {
-                let input_mock1 = Kip10Mock { spk: create_mock_spk(1), amount: 100 };
-                let input_mock2 = Kip10Mock { spk: spk.clone(), amount: 200 };
-                let output_mock = Kip10Mock { spk: create_mock_spk(2), amount: 100 };
-
-                let (tx, utxo_entries) = kip_10_tx_mock(vec![input_mock1, input_mock2], vec![output_mock]);
-                let mut tx = MutableTransaction::with_entries(tx, utxo_entries);
-                tx.tx.inputs[1].signature_script = ScriptBuilder::new().add_data(&redeem_script).unwrap().drain();
-
-                let tx = tx.as_verifiable();
-                let mut vm = TxScriptEngine::from_transaction_input(
-                    &tx,
-                    &tx.inputs()[1],
-                    1,
-                    tx.utxo(1).unwrap(),
-                    &reused_values,
-                    &sig_cache,
-                    true,
-                );
-
-                // Should fail because script expects index 0 but we're at index 1
-                assert_eq!(vm.execute(), Err(TxScriptError::EvalFalse));
-            }
-        }
-
-        #[test]
-        fn test_counts() {
-            let sig_cache = Cache::new(10_000);
-            let reused_values = SigHashReusedValuesUnsync::new();
-            // Test OpInputCount: "OP_INPUTCOUNT 2 EQUAL"
-            let input_count_script =
-                ScriptBuilder::new().add_op(OpTxInputCount).unwrap().add_i64(2).unwrap().add_op(OpEqual).unwrap().drain();
-
-            // Test OpOutputCount: "OP_OUTPUTCOUNT 3 EQUAL"
-            let output_count_script =
-                ScriptBuilder::new().add_op(OpTxOutputCount).unwrap().add_i64(3).unwrap().add_op(OpEqual).unwrap().drain();
-
-            let input_spk = pay_to_script_hash_script(&input_count_script);
-            let output_spk = pay_to_script_hash_script(&output_count_script);
-
-            // Create transaction with 2 inputs and 3 outputs
-            let input_mock1 = Kip10Mock { spk: input_spk.clone(), amount: 100 };
-            let input_mock2 = Kip10Mock { spk: output_spk.clone(), amount: 200 };
-            let output_mock1 = Kip10Mock { spk: create_mock_spk(1), amount: 50 };
-            let output_mock2 = Kip10Mock { spk: create_mock_spk(2), amount: 100 };
-            let output_mock3 = Kip10Mock { spk: create_mock_spk(3), amount: 150 };
-
-            let (tx, utxo_entries) =
-                kip_10_tx_mock(vec![input_mock1.clone(), input_mock2.clone()], vec![output_mock1, output_mock2, output_mock3]);
-
-            // Test InputCount
-            {
-                let mut tx = MutableTransaction::with_entries(tx.clone(), utxo_entries.clone());
-                tx.tx.inputs[0].signature_script = ScriptBuilder::new().add_data(&input_count_script).unwrap().drain();
-
-                let tx = tx.as_verifiable();
-                let mut vm = TxScriptEngine::from_transaction_input(
-                    &tx,
-                    &tx.inputs()[0],
-                    0,
-                    tx.utxo(0).unwrap(),
-                    &reused_values,
-                    &sig_cache,
-                    true,
-                );
-
-                assert_eq!(vm.execute(), Ok(()));
-            }
-
-            // Test OutputCount
-            {
-                let mut tx = MutableTransaction::with_entries(tx.clone(), utxo_entries.clone());
-                tx.tx.inputs[1].signature_script = ScriptBuilder::new().add_data(&output_count_script).unwrap().drain();
-
-                let tx = tx.as_verifiable();
-                let mut vm = TxScriptEngine::from_transaction_input(
-                    &tx,
-                    &tx.inputs()[1],
-                    1,
-                    tx.utxo(1).unwrap(),
-                    &reused_values,
-                    &sig_cache,
-                    true,
-                );
-
-                assert_eq!(vm.execute(), Ok(()));
-            }
-
-            // Test failure cases with wrong counts
-            {
-                // Wrong input count script: "OP_INPUTCOUNT 3 EQUAL"
-                let wrong_input_count_script =
-                    ScriptBuilder::new().add_op(OpTxInputCount).unwrap().add_i64(3).unwrap().add_op(OpEqual).unwrap().drain();
-
-                let mut tx = MutableTransaction::with_entries(tx.clone(), utxo_entries.clone());
-                tx.tx.inputs[0].signature_script = ScriptBuilder::new().add_data(&wrong_input_count_script).unwrap().drain();
-
-                let tx = tx.as_verifiable();
-                let mut vm = TxScriptEngine::from_transaction_input(
-                    &tx,
-                    &tx.inputs()[0],
-                    0,
-                    tx.utxo(0).unwrap(),
-                    &reused_values,
-                    &sig_cache,
-                    true,
-                );
-
-                assert_eq!(vm.execute(), Err(TxScriptError::EvalFalse));
-            }
-
-            {
-                // Wrong output count script: "OP_OUTPUTCOUNT 2 EQUAL"
-                let wrong_output_count_script =
-                    ScriptBuilder::new().add_op(OpTxOutputCount).unwrap().add_i64(2).unwrap().add_op(OpEqual).unwrap().drain();
-
-                let mut tx = MutableTransaction::with_entries(tx.clone(), utxo_entries.clone());
-                tx.tx.inputs[1].signature_script = ScriptBuilder::new().add_data(&wrong_output_count_script).unwrap().drain();
-
-                let tx = tx.as_verifiable();
-                let mut vm = TxScriptEngine::from_transaction_input(
-                    &tx,
-                    &tx.inputs()[1],
-                    1,
-                    tx.utxo(1).unwrap(),
-                    &reused_values,
-                    &sig_cache,
-                    true,
-                );
-
-                assert_eq!(vm.execute(), Err(TxScriptError::EvalFalse));
-            }
-        }
-    }
 }
use crate::opcodes::codes::{OpCheckMultiSig, OpCheckMultiSigECDSA};
use crate::script_builder::{ScriptBuilder, ScriptBuilderError};
use std::borrow::Borrow;
use thiserror::Error;

#[derive(Error, PartialEq, Eq, Debug, Clone)]
pub enum Error {
    // ErrTooManyRequiredSigs is returned from multisig_script when the
    // specified number of required signatures is larger than the number of
    // provided public keys.
    #[error("too many required signatures")]
    ErrTooManyRequiredSigs,
    #[error(transparent)]
    ScriptBuilderError(#[from] ScriptBuilderError),
    #[error("provided public keys should not be empty")]
    EmptyKeys,
}
pub fn multisig_redeem_script(pub_keys: impl Iterator<Item = impl Borrow<[u8; 32]>>, required: usize) -> Result<Vec<u8>, Error> {
    if pub_keys.size_hint().1.is_some_and(|upper| upper < required) {
        return Err(Error::ErrTooManyRequiredSigs);
    }
    let mut builder = ScriptBuilder::new();
    builder.add_i64(required as i64)?;

    let mut count = 0i64;
    for pub_key in pub_keys {
        count += 1;
        builder.add_data(pub_key.borrow().as_slice())?;
    }

    if (count as usize) < required {
        return Err(Error::ErrTooManyRequiredSigs);
    }
    if count == 0 {
        return Err(Error::EmptyKeys);
    }

    builder.add_i64(count)?;
    builder.add_op(OpCheckMultiSig)?;

    Ok(builder.drain())
}

pub fn multisig_redeem_script_ecdsa(pub_keys: impl Iterator<Item = impl Borrow<[u8; 33]>>, required: usize) -> Result<Vec<u8>, Error> {
    if pub_keys.size_hint().1.is_some_and(|upper| upper < required) {
        return Err(Error::ErrTooManyRequiredSigs);
    }
    let mut builder = ScriptBuilder::new();
    builder.add_i64(required as i64)?;

    let mut count = 0i64;
    for pub_key in pub_keys {
        count += 1;
        builder.add_data(pub_key.borrow().as_slice())?;
    }

    if (count as usize) < required {
        return Err(Error::ErrTooManyRequiredSigs);
    }
    if count == 0 {
        return Err(Error::EmptyKeys);
    }

    builder.add_i64(count)?;
    builder.add_op(OpCheckMultiSigECDSA)?;

    Ok(builder.drain())
}

#[cfg(test)]
mod tests {
    use super::*;
    use crate::{caches::Cache, opcodes::codes::OpData65, pay_to_script_hash_script, TxScriptEngine};
    use core::str::FromStr;
    use kaspa_consensus_core::{
        hashing::{
            sighash::{calc_ecdsa_signature_hash, calc_schnorr_signature_hash, SigHashReusedValuesUnsync},
            sighash_type::SIG_HASH_ALL,
        },
        subnets::SubnetworkId,
        tx::*,
    };
    use rand::thread_rng;
    use secp256k1::Keypair;
    use std::{iter, iter::empty};

    struct Input {
        kp: Keypair,
        required: bool,
        sign: bool,
    }

    fn kp() -> [Keypair; 3] {
        let kp1 = Keypair::from_seckey_slice(
            secp256k1::SECP256K1,
            hex::decode("1d99c236b1f37b3b845336e6c568ba37e9ced4769d83b7a096eec446b940d160").unwrap().as_slice(),
        )
        .unwrap();
        let kp2 = Keypair::from_seckey_slice(
            secp256k1::SECP256K1,
            hex::decode("349ca0c824948fed8c2c568ce205e9d9be4468ef099cad76e3e5ec918954aca4").unwrap().as_slice(),
        )
        .unwrap();
        let kp3 = Keypair::new(secp256k1::SECP256K1, &mut thread_rng());
        [kp1, kp2, kp3]
    }

    #[test]
    fn test_too_many_required_sigs() {
        let result = multisig_redeem_script(iter::once([0u8; 32]), 2);
        assert_eq!(result, Err(Error::ErrTooManyRequiredSigs));
        let result = multisig_redeem_script_ecdsa(iter::once(&[0u8; 33]), 2);
        assert_eq!(result, Err(Error::ErrTooManyRequiredSigs));
    }

    #[test]
    fn test_empty_keys() {
        let result = multisig_redeem_script(empty::<[u8; 32]>(), 0);
        assert_eq!(result, Err(Error::EmptyKeys));
    }

    fn check_multisig_scenario(inputs: Vec<Input>, required: usize, is_ok: bool, is_ecdsa: bool) {
        // Taken from: d839d29b549469d0f9a23e51febe68d4084967a6a477868b511a5a8d88c5ae06
        let prev_tx_id = TransactionId::from_str("63020db736215f8b1105a9281f7bcbb6473d965ecc45bb2fb5da59bd35e6ff84").unwrap();
        let filtered = inputs.iter().filter(|input| input.required);
        let script = if !is_ecdsa {
            let pks = filtered.map(|input| input.kp.x_only_public_key().0.serialize());
            multisig_redeem_script(pks, required).unwrap()
        } else {
            let pks = filtered.map(|input| input.kp.public_key().serialize());
            multisig_redeem_script_ecdsa(pks, required).unwrap()
        };

        let tx = Transaction::new(
            0,
            vec![TransactionInput {
                previous_outpoint: TransactionOutpoint { transaction_id: prev_tx_id, index: 0 },
                signature_script: vec![],
                sequence: 0,
                sig_op_count: 4,
            }],
            vec![],
            0,
            SubnetworkId::from_bytes([0, 0, 0, 0, 0, 0, 0, 0, 0, 0, 0, 0, 0, 0, 0, 0, 0, 0, 0, 0]),
            0,
            vec![],
        );

        let entries = vec![UtxoEntry {
            amount: 12793000000000,
            script_public_key: pay_to_script_hash_script(&script),
            block_daa_score: 36151168,
            is_coinbase: false,
        }];
        let mut tx = MutableTransaction::with_entries(tx, entries);

        let reused_values = SigHashReusedValuesUnsync::new();
        let sig_hash = if !is_ecdsa {
            calc_schnorr_signature_hash(&tx.as_verifiable(), 0, SIG_HASH_ALL, &reused_values)
        } else {
            calc_ecdsa_signature_hash(&tx.as_verifiable(), 0, SIG_HASH_ALL, &reused_values)
        };
        let msg = secp256k1::Message::from_digest_slice(sig_hash.as_bytes().as_slice()).unwrap();
        let signatures: Vec<_> = inputs
            .iter()
            .filter(|input| input.sign)
            .flat_map(|input| {
                if !is_ecdsa {
                    let sig = *input.kp.sign_schnorr(msg).as_ref();
                    iter::once(OpData65).chain(sig).chain([SIG_HASH_ALL.to_u8()])
                } else {
                    let sig = input.kp.secret_key().sign_ecdsa(msg).serialize_compact();
                    iter::once(OpData65).chain(sig).chain([SIG_HASH_ALL.to_u8()])
                }
            })
            .collect();

        {
            tx.tx.inputs[0].signature_script =
                signatures.into_iter().chain(ScriptBuilder::new().add_data(&script).unwrap().drain()).collect();
        }

        let tx = tx.as_verifiable();
        let (input, entry) = tx.populated_inputs().next().unwrap();

        let cache = Cache::new(10_000);
<<<<<<< HEAD
        let mut engine = TxScriptEngine::from_transaction_input(&tx, input, 0, entry, &reused_values, &cache, false);
=======
        let mut engine = TxScriptEngine::from_transaction_input(&tx, input, 0, entry, &reused_values, &cache).unwrap();
>>>>>>> 38b3d432
        assert_eq!(engine.execute().is_ok(), is_ok);
    }
    #[test]
    fn test_multisig_1_2() {
        let [kp1, kp2, ..] = kp();
        check_multisig_scenario(
            vec![Input { kp: kp1, required: true, sign: false }, Input { kp: kp2, required: true, sign: true }],
            1,
            true,
            false,
        );
        let [kp1, kp2, ..] = kp();
        check_multisig_scenario(
            vec![Input { kp: kp1, required: true, sign: true }, Input { kp: kp2, required: true, sign: false }],
            1,
            true,
            false,
        );

        // ecdsa
        check_multisig_scenario(
            vec![Input { kp: kp1, required: true, sign: false }, Input { kp: kp2, required: true, sign: true }],
            1,
            true,
            true,
        );
        let [kp1, kp2, ..] = kp();
        check_multisig_scenario(
            vec![Input { kp: kp1, required: true, sign: true }, Input { kp: kp2, required: true, sign: false }],
            1,
            true,
            true,
        );
    }

    #[test]
    fn test_multisig_2_2() {
        let [kp1, kp2, ..] = kp();
        check_multisig_scenario(
            vec![Input { kp: kp1, required: true, sign: true }, Input { kp: kp2, required: true, sign: true }],
            2,
            true,
            false,
        );

        // ecdsa
        let [kp1, kp2, ..] = kp();
        check_multisig_scenario(
            vec![Input { kp: kp1, required: true, sign: true }, Input { kp: kp2, required: true, sign: true }],
            2,
            true,
            true,
        );
    }

    #[test]
    fn test_multisig_wrong_signer() {
        let [kp1, kp2, kp3] = kp();
        check_multisig_scenario(
            vec![
                Input { kp: kp1, required: true, sign: false },
                Input { kp: kp2, required: true, sign: false },
                Input { kp: kp3, required: false, sign: true },
            ],
            1,
            false,
            false,
        );

        // ecdsa
        let [kp1, kp2, kp3] = kp();
        check_multisig_scenario(
            vec![
                Input { kp: kp1, required: true, sign: false },
                Input { kp: kp2, required: true, sign: false },
                Input { kp: kp3, required: false, sign: true },
            ],
            1,
            false,
            true,
        );
    }

    #[test]
    fn test_multisig_not_enough() {
        let [kp1, kp2, kp3] = kp();
        check_multisig_scenario(
            vec![
                Input { kp: kp1, required: true, sign: true },
                Input { kp: kp2, required: true, sign: true },
                Input { kp: kp3, required: true, sign: false },
            ],
            3,
            false,
            false,
        );

        let [kp1, kp2, kp3] = kp();
        check_multisig_scenario(
            vec![
                Input { kp: kp1, required: true, sign: true },
                Input { kp: kp2, required: true, sign: true },
                Input { kp: kp3, required: true, sign: false },
            ],
            3,
            false,
            true,
        );
    }
}<|MERGE_RESOLUTION|>--- conflicted
+++ resolved
@@ -184,11 +184,7 @@
         let (input, entry) = tx.populated_inputs().next().unwrap();
 
         let cache = Cache::new(10_000);
-<<<<<<< HEAD
-        let mut engine = TxScriptEngine::from_transaction_input(&tx, input, 0, entry, &reused_values, &cache, false);
-=======
         let mut engine = TxScriptEngine::from_transaction_input(&tx, input, 0, entry, &reused_values, &cache).unwrap();
->>>>>>> 38b3d432
         assert_eq!(engine.execute().is_ok(), is_ok);
     }
     #[test]

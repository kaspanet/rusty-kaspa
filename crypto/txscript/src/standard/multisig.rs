--- conflicted
+++ resolved
@@ -184,11 +184,7 @@
         let (input, entry) = tx.populated_inputs().next().unwrap();
 
         let cache = Cache::new(10_000);
-<<<<<<< HEAD
-        let mut engine = TxScriptEngine::from_transaction_input(&tx, input, 0, entry, &reused_values, &cache, false, false, false); // todo falcon
-=======
-        let mut engine = TxScriptEngine::from_transaction_input(&tx, input, 0, entry, &reused_values, &cache);
->>>>>>> 22e0f233
+        let mut engine = TxScriptEngine::from_transaction_input(&tx, input, 0, entry, &reused_values, &cache, false); // todo falcon
         assert_eq!(engine.execute().is_ok(), is_ok);
     }
     #[test]

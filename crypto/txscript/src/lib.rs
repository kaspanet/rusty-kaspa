--- conflicted
+++ resolved
@@ -131,11 +131,7 @@
 /// # Returns
 /// * `Ok(u8)` - The exact number of signature operations executed
 /// * `Err(TxScriptError)` - If script execution fails or input index is invalid
-<<<<<<< HEAD
-pub fn get_sig_op_count<T: VerifiableTransaction>(tx: &T, input_idx: usize, kip10_enabled: bool) -> Result<u16, TxScriptError> {
-=======
 pub fn get_sig_op_count<T: VerifiableTransaction>(tx: &T, input_idx: usize) -> Result<u8, TxScriptError> {
->>>>>>> 2ccc9e4c
     let sig_cache = Cache::new(0);
     let reused_values = SigHashReusedValuesUnsync::new();
     let mut vm = TxScriptEngine::from_transaction_input(
@@ -249,17 +245,9 @@
         }
     }
 
-<<<<<<< HEAD
-    /// Returns the number of signature operations used in script execution if runtime sig op counting is enabled.
-    ///
-    /// Returns None if runtime signature operation counting is disabled.
-    pub fn used_sig_ops(&self) -> Option<u16> {
-        self.runtime_sig_op_counter.as_ref().map(|counter| counter.used_sig_ops())
-=======
     /// Returns the number of signature operations used in script execution.
-    pub fn used_sig_ops(&self) -> u8 {
+    pub fn used_sig_ops(&self) -> u16 {
         self.runtime_sig_op_counter.used_sig_ops()
->>>>>>> 2ccc9e4c
     }
 
     /// Creates a new Script Engine for validating transaction input.

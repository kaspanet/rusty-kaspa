extern crate alloc;
extern crate core;

pub mod caches;
mod data_stack;
pub mod error;
pub mod opcodes;
pub mod result;
pub mod script_builder;
pub mod script_class;
pub mod standard;
#[cfg(feature = "wasm32-sdk")]
pub mod wasm;

pub mod runtime_sig_op_counter;

use crate::caches::Cache;
use crate::data_stack::{DataStack, Stack};
use crate::opcodes::{deserialize_next_opcode, OpCodeImplementation};
use itertools::Itertools;
use kaspa_consensus_core::hashing::sighash::{
    calc_ecdsa_signature_hash, calc_falcon_signature_hash, calc_schnorr_signature_hash, SigHashReusedValues, SigHashReusedValuesUnsync,
};
use kaspa_consensus_core::hashing::sighash_type::SigHashType;
use kaspa_consensus_core::tx::{ScriptPublicKey, TransactionInput, UtxoEntry, VerifiableTransaction};
use kaspa_txscript_errors::TxScriptError;
use log::trace;
use opcodes::codes::OpReturn;
use opcodes::{codes, to_small_int, OpCond};
use pqcrypto_falcon::falconpadded512;
use pqcrypto_traits::sign::{DetachedSignature, PublicKey as _};
use script_class::ScriptClass;
use std::hash::{Hash, Hasher};
use std::ops::Deref;
use std::sync::Arc;

pub mod prelude {
    pub use super::standard::*;
}
use crate::runtime_sig_op_counter::RuntimeSigOpCounter;
pub use standard::*;

pub const MAX_SCRIPT_PUBLIC_KEY_VERSION: u16 = 0;
pub const MAX_STACK_SIZE: usize = 244;
pub const MAX_SCRIPTS_SIZE: usize = 10_000;
pub const MAX_SCRIPT_ELEMENT_SIZE: usize = 520;
pub const MAX_OPS_PER_SCRIPT: i32 = 201;
pub const MAX_TX_IN_SEQUENCE_NUM: u64 = u64::MAX;
pub const SEQUENCE_LOCK_TIME_DISABLED: u64 = 1 << 63;
pub const SEQUENCE_LOCK_TIME_MASK: u64 = 0x00000000ffffffff;
pub const LOCK_TIME_THRESHOLD: u64 = 500_000_000_000;
pub const MAX_PUB_KEYS_PER_MUTLTISIG: i32 = 20;

// The last opcode that does not count toward operations.
// Note that this includes OP_RESERVED which counts as a push operation.
pub const NO_COST_OPCODE: u8 = 0x60;

type DynOpcodeImplementation<Tx, Reused> = Box<dyn OpCodeImplementation<Tx, Reused>>;

#[derive(Clone)]
#[repr(transparent)]
pub struct FalconSignature(Arc<falconpadded512::DetachedSignature>);

impl FalconSignature {
    pub fn new(signature: Arc<falconpadded512::DetachedSignature>) -> Self {
        Self(signature)
    }
}
impl From<falconpadded512::DetachedSignature> for FalconSignature {
    fn from(value: falconpadded512::DetachedSignature) -> Self {
        Self(Arc::new(value))
    }
}

impl Hash for FalconSignature {
    fn hash<H: Hasher>(&self, state: &mut H) {
        state.write(self.0.as_bytes())
    }
}

impl PartialEq for FalconSignature {
    fn eq(&self, other: &Self) -> bool {
        self.0.as_bytes() == other.0.as_bytes()
    }
}

impl Eq for FalconSignature {}

impl Deref for FalconSignature {
    type Target = falconpadded512::DetachedSignature;

    fn deref(&self) -> &Self::Target {
        &self.0
    }
}

#[derive(Clone)]
#[repr(transparent)]
pub struct FalconPublicKey(Arc<falconpadded512::PublicKey>);

impl From<falconpadded512::PublicKey> for FalconPublicKey {
    fn from(value: falconpadded512::PublicKey) -> Self {
        Self(Arc::new(value))
    }
}

impl Hash for FalconPublicKey {
    fn hash<H: Hasher>(&self, state: &mut H) {
        state.write(self.0.as_bytes())
    }
}

impl PartialEq for FalconPublicKey {
    fn eq(&self, other: &Self) -> bool {
        self.0.as_bytes() == other.0.as_bytes()
    }
}

impl Eq for FalconPublicKey {}

impl Deref for FalconPublicKey {
    type Target = falconpadded512::PublicKey;

    fn deref(&self) -> &Self::Target {
        &self.0
    }
}

#[derive(Clone, Hash, PartialEq, Eq)]
enum Signature {
    Secp256k1(secp256k1::schnorr::Signature),
    Ecdsa(secp256k1::ecdsa::Signature),
    Falcon(FalconSignature),
}

#[derive(Clone, Hash, PartialEq, Eq)]
enum PublicKey {
    Schnorr(secp256k1::XOnlyPublicKey),
    Ecdsa(secp256k1::PublicKey),
    Falcon(FalconPublicKey),
}

// TODO: Make it pub(crate)
#[derive(Clone, Hash, PartialEq, Eq)]
pub struct SigCacheKey {
    signature: Signature,
    pub_key: PublicKey,
    message: secp256k1::Message,
}

enum ScriptSource<'a, T: VerifiableTransaction> {
    TxInput { tx: &'a T, input: &'a TransactionInput, idx: usize, utxo_entry: &'a UtxoEntry, is_p2sh: bool },
    StandAloneScripts(Vec<&'a [u8]>),
}

pub struct TxScriptEngine<'a, T: VerifiableTransaction, Reused: SigHashReusedValues> {
    dstack: Stack,
    astack: Stack,

    script_source: ScriptSource<'a, T>,

    // Outer caches for quicker calculation
    reused_values: &'a Reused,
    sig_cache: &'a Cache<SigCacheKey, bool>,

    cond_stack: Vec<OpCond>, // Following if stacks, and whether it is running

    num_ops: i32,
<<<<<<< HEAD
    kip10_enabled: bool,
    runtime_sig_op_counter: Option<RuntimeSigOpCounter>,
    falcon_enabled: bool,
=======
    runtime_sig_op_counter: RuntimeSigOpCounter,
>>>>>>> 22e0f233
}

fn parse_script<T: VerifiableTransaction, Reused: SigHashReusedValues>(
    script: &[u8],
) -> impl Iterator<Item = Result<DynOpcodeImplementation<T, Reused>, TxScriptError>> + '_ {
    script.iter().batching(|it| deserialize_next_opcode(it))
}

/// Determines the exact number of signature operations executed in a transaction input
/// by simulating the script execution. Takes into account conditional branches and only
/// counts signature operations that are actually executed.
///
/// Example of how counts differ:
/// ```text
/// IF
///     CHECKSIG        // 1 sig op if true branch taken
/// ELSE
///     CHECKSIG        // 3 sig ops if false branch taken
///     CHECKSIG
///     CHECKSIG
/// ENDIF
/// ```
/// `get_sig_op_upper_bound` would return 4, while this function returns 1 or 3
/// depending on which branch is actually executed.
///
/// This function should be used:
/// - After the runtime signature operation counting hardfork activation
/// - When exact sig op counts are needed for fee calculation
/// - For accurate validation of sig op limits
/// - When working with scripts that have conditional logic
///
/// # Arguments
/// * `tx` - The transaction containing the input to analyze
/// * `input_idx` - Index of the input to analyze
/// * `kip10_enabled` - Whether KIP-10 features are enabled
/// * `falcon_enabled` - Whether falcon signatures are enabled
///
/// # Returns
/// * `Ok(u8)` - The exact number of signature operations executed
/// * `Err(TxScriptError)` - If script execution fails or input index is invalid
<<<<<<< HEAD
pub fn get_sig_op_count<T: VerifiableTransaction>(
    tx: &T,
    input_idx: usize,
    kip10_enabled: bool,
    falcon_enabled: bool,
) -> Result<u8, TxScriptError> {
=======
pub fn get_sig_op_count<T: VerifiableTransaction>(tx: &T, input_idx: usize) -> Result<u8, TxScriptError> {
>>>>>>> 22e0f233
    let sig_cache = Cache::new(0);
    let reused_values = SigHashReusedValuesUnsync::new();
    let mut vm = TxScriptEngine::from_transaction_input(
        tx,
        &tx.inputs()[input_idx],
        input_idx,
        tx.utxo(input_idx).ok_or_else(|| TxScriptError::InvalidInputIndex(input_idx as i32, tx.inputs().len()))?,
        &reused_values,
        &sig_cache,
<<<<<<< HEAD
        kip10_enabled,
        true,
        falcon_enabled,
=======
>>>>>>> 22e0f233
    );
    vm.execute()?;
    Ok(vm.used_sig_ops())
}

/// Calculates an upper bound of signature operations in a script without executing it.
/// This is faster than `get_sig_op_count` but may overestimate the count in scripts
/// with conditional logic.
///
/// This function should be used:
/// - Before the runtime signature operation counting hardfork activation
/// - When you need a conservative upper bound for validation
/// - When fast static analysis is preferred over exact counting
/// - For preliminary transaction size and fee estimation
///
/// # Arguments
/// * `signature_script` - The signature script to analyze
/// * `prev_script_public_key` - The previous output's script public key
///
/// # Returns
/// * `u64` - Upper bound of possible signature operations in the script
#[must_use]
pub fn get_sig_op_count_upper_bound<T: VerifiableTransaction, Reused: SigHashReusedValues>(
    signature_script: &[u8],
    prev_script_public_key: &ScriptPublicKey,
) -> u64 {
    let is_p2sh = ScriptClass::is_pay_to_script_hash(prev_script_public_key.script());
    let script_pub_key_ops = parse_script::<T, Reused>(prev_script_public_key.script()).collect_vec();
    if !is_p2sh {
        return get_sig_op_count_by_opcodes(&script_pub_key_ops);
    }

    let signature_script_ops = parse_script::<T, Reused>(signature_script).collect_vec();
    if signature_script_ops.is_empty() || signature_script_ops.iter().any(|op| op.is_err() || !op.as_ref().unwrap().is_push_opcode()) {
        return 0;
    }

    let p2sh_script = signature_script_ops.last().expect("checked if empty above").as_ref().expect("checked if err above").get_data();
    let p2sh_ops = parse_script::<T, Reused>(p2sh_script).collect_vec();
    get_sig_op_count_by_opcodes(&p2sh_ops)
}

fn get_sig_op_count_by_opcodes<T: VerifiableTransaction, Reused: SigHashReusedValues>(
    opcodes: &[Result<DynOpcodeImplementation<T, Reused>, TxScriptError>],
) -> u64 {
    // TODO: Check for overflows
    let mut num_sigs: u64 = 0;
    for (i, op) in opcodes.iter().enumerate() {
        match op {
            Ok(op) => {
                match op.value() {
                    codes::OpCheckSig | codes::OpCheckSigVerify | codes::OpCheckSigECDSA => num_sigs += 1,
                    codes::OpCheckMultiSig | codes::OpCheckMultiSigVerify | codes::OpCheckMultiSigECDSA => {
                        if i == 0 {
                            num_sigs += MAX_PUB_KEYS_PER_MUTLTISIG as u64;
                            continue;
                        }

                        let prev_opcode = opcodes[i - 1].as_ref().expect("they were checked before");
                        if prev_opcode.value() >= codes::OpTrue && prev_opcode.value() <= codes::Op16 {
                            num_sigs += to_small_int(prev_opcode) as u64;
                        } else {
                            num_sigs += MAX_PUB_KEYS_PER_MUTLTISIG as u64;
                        }
                    }
                    _ => {} // If the opcode is not a sigop, no need to increase the count
                }
            }
            Err(_) => return num_sigs,
        }
    }
    num_sigs
}

/// Returns whether the passed public key script is unspendable, or guaranteed to fail at execution.
///
/// This allows inputs to be pruned instantly when entering the UTXO set.
pub fn is_unspendable<T: VerifiableTransaction, Reused: SigHashReusedValues>(script: &[u8]) -> bool {
    parse_script::<T, Reused>(script).enumerate().any(|(index, op)| op.is_err() || (index == 0 && op.unwrap().value() == OpReturn))
}

impl<'a, T: VerifiableTransaction, Reused: SigHashReusedValues> TxScriptEngine<'a, T, Reused> {
<<<<<<< HEAD
    pub fn new(reused_values: &'a Reused, sig_cache: &'a Cache<SigCacheKey, bool>, kip10_enabled: bool, falcon_enabled: bool) -> Self {
=======
    pub fn new(reused_values: &'a Reused, sig_cache: &'a Cache<SigCacheKey, bool>) -> Self {
>>>>>>> 22e0f233
        Self {
            dstack: vec![],
            astack: vec![],
            script_source: ScriptSource::StandAloneScripts(vec![]),
            reused_values,
            sig_cache,
            cond_stack: vec![],
            num_ops: 0,
<<<<<<< HEAD
            kip10_enabled,
            runtime_sig_op_counter: None,
            falcon_enabled,
=======
            runtime_sig_op_counter: RuntimeSigOpCounter::new(u8::MAX),
>>>>>>> 22e0f233
        }
    }

    /// Returns the number of signature operations used in script execution.
    pub fn used_sig_ops(&self) -> u8 {
        self.runtime_sig_op_counter.used_sig_ops()
    }

    /// Creates a new Script Engine for validating transaction input.
    ///
    /// # Arguments
    /// * `tx` - The transaction being validated
    /// * `input` - The input being validated
    /// * `input_idx` - Index of the input in the transaction
    /// * `utxo_entry` - UTXO entry being spent
    /// * `reused_values` - Reused values for signature hashing
    /// * `sig_cache` - Cache for signature verification
    /// * `kip10_enabled` - Whether KIP-10 transaction introspection opcodes are enabled
    ///
    /// # Panics
    /// * When input_idx >= number of inputs in transaction (malformed input)
    ///
    /// # Returns
    /// Script engine instance configured for the given input
    pub fn from_transaction_input(
        tx: &'a T,
        input: &'a TransactionInput,
        input_idx: usize,
        utxo_entry: &'a UtxoEntry,
        reused_values: &'a Reused,
        sig_cache: &'a Cache<SigCacheKey, bool>,
<<<<<<< HEAD
        kip10_enabled: bool,
        runtime_sig_op_counting: bool,
        falcon_enabled: bool,
=======
>>>>>>> 22e0f233
    ) -> Self {
        let script_public_key = utxo_entry.script_public_key.script();
        // The script_public_key in P2SH is just validating the hash on the OpMultiSig script
        // the user provides
        let is_p2sh = ScriptClass::is_pay_to_script_hash(script_public_key);
        assert!(input_idx < tx.tx().inputs.len());
        Self {
            dstack: Default::default(),
            astack: Default::default(),
            script_source: ScriptSource::TxInput { tx, input, idx: input_idx, utxo_entry, is_p2sh },
            reused_values,
            sig_cache,
            cond_stack: Default::default(),
            num_ops: 0,
<<<<<<< HEAD
            kip10_enabled,
            runtime_sig_op_counter: runtime_sig_op_counting.then_some(RuntimeSigOpCounter::new(input.sig_op_count)),
            falcon_enabled,
        }
    }

    pub fn from_script(
        script: &'a [u8],
        reused_values: &'a Reused,
        sig_cache: &'a Cache<SigCacheKey, bool>,
        kip10_enabled: bool,
        falcon_enabled: bool,
    ) -> Self {
=======
            runtime_sig_op_counter: RuntimeSigOpCounter::new(input.sig_op_count),
        }
    }

    pub fn from_script(script: &'a [u8], reused_values: &'a Reused, sig_cache: &'a Cache<SigCacheKey, bool>) -> Self {
>>>>>>> 22e0f233
        Self {
            dstack: Default::default(),
            astack: Default::default(),
            script_source: ScriptSource::StandAloneScripts(vec![script]),
            reused_values,
            sig_cache,
            cond_stack: Default::default(),
            num_ops: 0,
            // Runtime sig op counting is not needed for standalone scripts, only inputs have sig op count value
<<<<<<< HEAD
            runtime_sig_op_counter: None,
            falcon_enabled,
=======
            runtime_sig_op_counter: RuntimeSigOpCounter::new(u8::MAX),
>>>>>>> 22e0f233
        }
    }

    #[inline]
    pub fn is_executing(&self) -> bool {
        self.cond_stack.is_empty() || *self.cond_stack.last().expect("Checked not empty") == OpCond::True
    }

    fn execute_opcode(&mut self, opcode: DynOpcodeImplementation<T, Reused>) -> Result<(), TxScriptError> {
        // Different from kaspad: Illegal and disabled opcode are checked on execute instead
        // Note that this includes OP_RESERVED which counts as a push operation.
        if !opcode.is_push_opcode() {
            self.num_ops += 1;
            if self.num_ops > MAX_OPS_PER_SCRIPT {
                return Err(TxScriptError::TooManyOperations(MAX_OPS_PER_SCRIPT));
            }
        } else if opcode.len() > MAX_SCRIPT_ELEMENT_SIZE {
            return Err(TxScriptError::ElementTooBig(opcode.len(), MAX_SCRIPT_ELEMENT_SIZE));
        }

        if self.is_executing() || opcode.is_conditional() {
            if opcode.value() > 0 && opcode.value() <= 0x4e {
                opcode.check_minimal_data_push()?;
            }
            opcode.execute(self)
        } else {
            Ok(())
        }
    }

    fn execute_script(&mut self, script: &[u8], verify_only_push: bool) -> Result<(), TxScriptError> {
        let script_result = parse_script(script).try_for_each(|opcode| {
            let opcode = opcode?;
            if opcode.is_disabled() {
                return Err(TxScriptError::OpcodeDisabled(format!("{:?}", opcode)));
            }

            if opcode.always_illegal() {
                return Err(TxScriptError::OpcodeReserved(format!("{:?}", opcode)));
            }

            if verify_only_push && !opcode.is_push_opcode() {
                return Err(TxScriptError::SignatureScriptNotPushOnly);
            }

            self.execute_opcode(opcode)?;

            let combined_size = self.astack.len() + self.dstack.len();
            if combined_size > MAX_STACK_SIZE {
                return Err(TxScriptError::StackSizeExceeded(combined_size, MAX_STACK_SIZE));
            }
            Ok(())
        });

        // Moving between scripts - we can't be inside an if
        if script_result.is_ok() && !self.cond_stack.is_empty() {
            return Err(TxScriptError::ErrUnbalancedConditional);
        }

        // Alt stack doesn't persist
        self.astack.clear();
        self.num_ops = 0; // number of ops is per script.

        script_result
    }

    pub fn execute(&mut self) -> Result<(), TxScriptError> {
        let (scripts, is_p2sh) = match &self.script_source {
            ScriptSource::TxInput { input, utxo_entry, is_p2sh, .. } => {
                if utxo_entry.script_public_key.version() > MAX_SCRIPT_PUBLIC_KEY_VERSION {
                    trace!("The version of the scriptPublicKey is higher than the known version - the Execute function returns true.");
                    return Ok(());
                }
                (vec![input.signature_script.as_slice(), utxo_entry.script_public_key.script()], *is_p2sh)
            }
            ScriptSource::StandAloneScripts(scripts) => (scripts.clone(), false),
        };

        // TODO: run all in same iterator?
        // When both the signature script and public key script are empty the
        // result is necessarily an error since the stack would end up being
        // empty which is equivalent to a false top element. Thus, just return
        // the relevant error now as an optimization.
        if scripts.is_empty() {
            return Err(TxScriptError::NoScripts);
        }

        if scripts.iter().all(|e| e.is_empty()) {
            return Err(TxScriptError::EvalFalse);
        }
        if let Some(s) = scripts.iter().find(|e| e.len() > MAX_SCRIPTS_SIZE) {
            return Err(TxScriptError::ScriptSize(s.len(), MAX_SCRIPTS_SIZE));
        }

        let mut saved_stack: Option<Vec<Vec<u8>>> = None;
        // try_for_each quits only if an error occurred. So, we always run over all scripts if
        // each is successful
        scripts.iter().enumerate().filter(|(_, s)| !s.is_empty()).try_for_each(|(idx, s)| {
            let verify_only_push =
                idx == 0 && matches!(self.script_source, ScriptSource::TxInput { tx: _, input: _, idx: _, utxo_entry: _, is_p2sh: _ });
            // Save script in p2sh
            if is_p2sh && idx == 1 {
                saved_stack = Some(self.dstack.clone());
            }
            self.execute_script(s, verify_only_push)
        })?;

        if is_p2sh {
            self.check_error_condition(false)?;
            self.dstack = saved_stack.ok_or(TxScriptError::EmptyStack)?;
            let script = self.dstack.pop().ok_or(TxScriptError::EmptyStack)?;
            self.execute_script(script.as_slice(), false)?
        }

        self.check_error_condition(true)?;
        Ok(())
    }

    // check_error_condition is called whenever we finish a chunk of the scripts
    // (all original scripts, all scripts including p2sh, and maybe future extensions)
    // returns Ok(()) if the running script has ended and was successful, leaving a true boolean
    // on the stack. An error otherwise.
    #[inline]
    fn check_error_condition(&mut self, final_script: bool) -> Result<(), TxScriptError> {
        if final_script {
            if self.dstack.len() > 1 {
                return Err(TxScriptError::CleanStack(self.dstack.len() - 1));
            } else if self.dstack.is_empty() {
                return Err(TxScriptError::EmptyStack);
            }
        }

        let [v]: [bool; 1] = self.dstack.pop_items()?;
        match v {
            true => Ok(()),
            false => Err(TxScriptError::EvalFalse),
        }
    }

    // *** SIGNATURE SPECIFIC CODE **

    fn check_pub_key_encoding(pub_key: &[u8]) -> Result<(), TxScriptError> {
        match pub_key.len() {
            32 => Ok(()),
            _ => Err(TxScriptError::PubKeyFormat),
        }
    }

    fn check_pub_key_encoding_ecdsa(pub_key: &[u8]) -> Result<(), TxScriptError> {
        match pub_key.len() {
            33 => Ok(()),
            _ => Err(TxScriptError::PubKeyFormat),
        }
    }

    fn op_check_multisig_schnorr_or_ecdsa(&mut self, ecdsa: bool) -> Result<(), TxScriptError> {
        let [num_keys]: [i32; 1] = self.dstack.pop_items()?;
        if num_keys < 0 {
            return Err(TxScriptError::InvalidPubKeyCount(format!("number of pubkeys {num_keys} is negative")));
        } else if num_keys > MAX_PUB_KEYS_PER_MUTLTISIG {
            return Err(TxScriptError::InvalidPubKeyCount(format!("too many pubkeys {num_keys} > {MAX_PUB_KEYS_PER_MUTLTISIG}")));
        }
        let num_keys_usize = num_keys as usize;

        self.num_ops += num_keys;
        if self.num_ops > MAX_OPS_PER_SCRIPT {
            return Err(TxScriptError::TooManyOperations(MAX_OPS_PER_SCRIPT));
        }

        let pub_keys = match self.dstack.len() >= num_keys_usize {
            true => self.dstack.split_off(self.dstack.len() - num_keys_usize),
            false => return Err(TxScriptError::InvalidStackOperation(num_keys_usize, self.dstack.len())),
        };

        let [num_sigs]: [i32; 1] = self.dstack.pop_items()?;
        if num_sigs < 0 {
            return Err(TxScriptError::InvalidSignatureCount(format!("number of signatures {num_sigs} is negative")));
        } else if num_sigs > num_keys {
            return Err(TxScriptError::InvalidSignatureCount(format!("more signatures than pubkeys {num_sigs} > {num_keys}")));
        }
        let num_sigs = num_sigs as usize;

        let signatures = match self.dstack.len() >= num_sigs {
            true => self.dstack.split_off(self.dstack.len() - num_sigs),
            false => return Err(TxScriptError::InvalidStackOperation(num_sigs, self.dstack.len())),
        };

        let mut failed = false;
        let mut pub_key_iter = pub_keys.iter();
        'outer: for (sig_idx, signature) in signatures.iter().enumerate() {
            if signature.is_empty() {
                failed = true;
                break;
            }

            let typ = *signature.last().expect("checked that is not empty");
            let signature = &signature[..signature.len() - 1];
            let hash_type = SigHashType::from_u8(typ).map_err(|_| TxScriptError::InvalidSigHashType(typ))?;

            // Advance through the pub_keys iterator.
            // Note every check consumes the public key
            loop {
                if pub_key_iter.len() < num_sigs - sig_idx {
                    // When there are more signatures than public keys remaining,
                    // there is no way to succeed since too many signatures are
                    // invalid, so exit early.
                    failed = true;
                    break 'outer; // Break the outer signature loop
                }
                // SAFETY: we just checked the len
                let pub_key = pub_key_iter.next().unwrap();

                let check_signature_result = if ecdsa {
                    self.check_ecdsa_signature(hash_type, pub_key.as_slice(), signature)
                } else {
                    self.check_schnorr_signature(hash_type, pub_key.as_slice(), signature)
                };

                match check_signature_result {
                    Ok(valid) => {
                        if valid {
                            // Current sig is valid, we can break the inner loop and continue to next sig
                            break;
                        }
                    }
                    Err(e) => {
                        return Err(e);
                    }
                }
            }
        }

        if failed && signatures.iter().any(|sig| !sig.is_empty()) {
            return Err(TxScriptError::NullFail);
        }

        self.dstack.push_item(!failed)?;
        Ok(())
    }

    #[inline]
    fn check_schnorr_signature(&mut self, hash_type: SigHashType, key: &[u8], sig: &[u8]) -> Result<bool, TxScriptError> {
        self.runtime_sig_op_counter.consume_sig_op()?;
        match self.script_source {
            ScriptSource::TxInput { tx, idx, .. } => {
                if sig.len() != 64 {
                    return Err(TxScriptError::SigLength(sig.len()));
                }
                Self::check_pub_key_encoding(key)?;
                let pk = secp256k1::XOnlyPublicKey::from_slice(key).map_err(TxScriptError::InvalidSignature)?;
                let sig = secp256k1::schnorr::Signature::from_slice(sig).map_err(TxScriptError::InvalidSignature)?;
                let sig_hash = calc_schnorr_signature_hash(tx, idx, hash_type, self.reused_values);
                let msg = secp256k1::Message::from_digest_slice(sig_hash.as_bytes().as_slice()).unwrap();
                let sig_cache_key =
                    SigCacheKey { signature: Signature::Secp256k1(sig), pub_key: PublicKey::Schnorr(pk), message: msg };

                match self.sig_cache.get(&sig_cache_key) {
                    Some(valid) => Ok(valid),
                    None => {
                        // TODO: Find a way to parallelize this part.
                        match sig.verify(&msg, &pk) {
                            Ok(()) => {
                                self.sig_cache.insert(sig_cache_key, true);
                                Ok(true)
                            }
                            Err(_) => {
                                self.sig_cache.insert(sig_cache_key, false);
                                Ok(false)
                            }
                        }
                    }
                }
            }
            _ => Err(TxScriptError::NotATransactionInput),
        }
    }

    #[inline]
    fn check_falcon_signature(&mut self, hash_type: SigHashType, key: &[u8], sig: &[u8]) -> Result<bool, TxScriptError> {
        self.runtime_sig_op_counter.consume_falcon_sig_ops()?;
        match self.script_source {
            ScriptSource::TxInput { tx, idx, .. } => {
                let sig = FalconSignature::from(
                    falconpadded512::DetachedSignature::from_bytes(sig).map_err(|_| TxScriptError::SigLength(sig.len()))?,
                );
                let pk = FalconPublicKey::from(falconpadded512::PublicKey::from_bytes(key).map_err(|_| TxScriptError::PubKeyFormat)?);
                let sig_hash = calc_falcon_signature_hash(tx, idx, hash_type, self.reused_values); // should it use different domain? should the function be renamed
                let msg = secp256k1::Message::from_digest_slice(sig_hash.as_bytes().as_slice()).unwrap();

                let sig_cache_key =
                    SigCacheKey { signature: Signature::Falcon(sig.clone()), pub_key: PublicKey::Falcon(pk.clone()), message: msg };

                match self.sig_cache.get(&sig_cache_key) {
                    Some(valid) => Ok(valid),
                    None => match falconpadded512::verify_detached_signature(&sig, msg.as_ref(), &pk) {
                        Ok(()) => {
                            self.sig_cache.insert(sig_cache_key, true);
                            Ok(true)
                        }
                        Err(_) => {
                            self.sig_cache.insert(sig_cache_key, false);
                            Ok(false)
                        }
                    },
                }
            }
            _ => Err(TxScriptError::NotATransactionInput),
        }
    }
    fn check_ecdsa_signature(&mut self, hash_type: SigHashType, key: &[u8], sig: &[u8]) -> Result<bool, TxScriptError> {
        self.runtime_sig_op_counter.consume_sig_op()?;
        match self.script_source {
            ScriptSource::TxInput { tx, idx, .. } => {
                if sig.len() != 64 {
                    return Err(TxScriptError::SigLength(sig.len()));
                }
                Self::check_pub_key_encoding_ecdsa(key)?;
                let pk = secp256k1::PublicKey::from_slice(key).map_err(TxScriptError::InvalidSignature)?;
                let sig = secp256k1::ecdsa::Signature::from_compact(sig).map_err(TxScriptError::InvalidSignature)?;
                let sig_hash = calc_ecdsa_signature_hash(tx, idx, hash_type, self.reused_values);
                let msg = secp256k1::Message::from_digest_slice(sig_hash.as_bytes().as_slice()).unwrap();
                let sig_cache_key = SigCacheKey { signature: Signature::Ecdsa(sig), pub_key: PublicKey::Ecdsa(pk), message: msg };

                match self.sig_cache.get(&sig_cache_key) {
                    Some(valid) => Ok(valid),
                    None => {
                        // TODO: Find a way to parallelize this part.
                        match sig.verify(&msg, &pk) {
                            Ok(()) => {
                                self.sig_cache.insert(sig_cache_key, true);
                                Ok(true)
                            }
                            Err(_) => {
                                self.sig_cache.insert(sig_cache_key, false);
                                Ok(false)
                            }
                        }
                    }
                }
            }
            _ => Err(TxScriptError::NotATransactionInput),
        }
    }
}

trait SpkEncoding {
    fn to_bytes(&self) -> Vec<u8>;
}

impl SpkEncoding for ScriptPublicKey {
    fn to_bytes(&self) -> Vec<u8> {
        self.version.to_be_bytes().into_iter().chain(self.script().iter().copied()).collect()
    }
}

#[cfg(test)]
mod tests {
    use std::iter::once;

    use crate::opcodes::codes::{
        OpBlake2b, OpCheckMultiSig, OpCheckSig, OpCheckSigECDSA, OpCheckSigVerify, OpData1, OpData2, OpData32, OpDup, OpEndIf,
        OpEqual, OpFalse, OpIf, OpPushData1, OpTrue, OpVerify,
    };

    use super::*;
    use crate::script_builder::{ScriptBuilder, ScriptBuilderResult};
    use kaspa_consensus_core::hashing::sighash::SigHashReusedValuesUnsync;
    use kaspa_consensus_core::hashing::sighash_type::SIG_HASH_ALL;
    use kaspa_consensus_core::tx::{
        MutableTransaction, PopulatedTransaction, ScriptPublicKey, Transaction, TransactionId, TransactionOutpoint, TransactionOutput,
    };
    use smallvec::SmallVec;

    struct ScriptTestCase {
        script: &'static [u8],
        expected_result: Result<(), TxScriptError>,
    }

    struct KeyTestCase {
        name: &'static str,
        key: &'static [u8],
        is_valid: bool,
    }

    struct VerifiableTransactionMock {}

    impl VerifiableTransaction for VerifiableTransactionMock {
        fn tx(&self) -> &Transaction {
            unimplemented!()
        }

        fn populated_input(&self, _index: usize) -> (&TransactionInput, &UtxoEntry) {
            unimplemented!()
        }

        fn utxo(&self, _index: usize) -> Option<&UtxoEntry> {
            unimplemented!()
        }
    }

    fn run_test_script_cases(test_cases: Vec<ScriptTestCase>) {
        let sig_cache = Cache::new(10_000);
        let reused_values = SigHashReusedValuesUnsync::new();

        for test in test_cases {
            // Ensure encapsulation of variables (no leaking between tests)
            let input = TransactionInput {
                previous_outpoint: TransactionOutpoint {
                    transaction_id: TransactionId::from_bytes([
                        0xc9, 0x97, 0xa5, 0xe5, 0x6e, 0x10, 0x41, 0x02, 0xfa, 0x20, 0x9c, 0x6a, 0x85, 0x2d, 0xd9, 0x06, 0x60, 0xa2,
                        0x0b, 0x2d, 0x9c, 0x35, 0x24, 0x23, 0xed, 0xce, 0x25, 0x85, 0x7f, 0xcd, 0x37, 0x04,
                    ]),
                    index: 0,
                },
                signature_script: vec![],
                sequence: 4294967295,
                sig_op_count: 0,
            };
            let output = TransactionOutput { value: 1000000000, script_public_key: ScriptPublicKey::new(0, test.script.into()) };

            let tx = Transaction::new(1, vec![input.clone()], vec![output.clone()], 0, Default::default(), 0, vec![]);
            let utxo_entry = UtxoEntry::new(output.value, output.script_public_key.clone(), 0, tx.is_coinbase());

            let populated_tx = PopulatedTransaction::new(&tx, vec![utxo_entry.clone()]);
<<<<<<< HEAD
            [false, true].into_iter().for_each(|kip10_enabled| {
                [false, true].into_iter().for_each(|runtime_sig_op_counting| {
                    let mut vm = TxScriptEngine::from_transaction_input(
                        &populated_tx,
                        &input,
                        0,
                        &utxo_entry,
                        &reused_values,
                        &sig_cache,
                        kip10_enabled,
                        runtime_sig_op_counting,
                        false,
                    ); // todo falcon
                    assert_eq!(vm.execute(), test.expected_result);
                });
            });
=======

            let mut vm = TxScriptEngine::from_transaction_input(&populated_tx, &input, 0, &utxo_entry, &reused_values, &sig_cache);
            assert_eq!(vm.execute(), test.expected_result);
>>>>>>> 22e0f233
        }
    }

    #[test]
    fn test_check_error_condition() {
        let test_cases = vec![
            ScriptTestCase {
                script: b"\x51", // opcodes::codes::OpTrue{data: ""}
                expected_result: Ok(()),
            },
            ScriptTestCase {
                script: b"\x61", // opcodes::codes::OpNop{data: ""}
                expected_result: Err(TxScriptError::EmptyStack),
            },
            ScriptTestCase {
                script: b"\x51\x51", // opcodes::codes::OpTrue, opcodes::codes::OpTrue,
                expected_result: Err(TxScriptError::CleanStack(1)),
            },
            ScriptTestCase {
                script: b"\x00", // opcodes::codes::OpFalse{data: ""},
                expected_result: Err(TxScriptError::EvalFalse),
            },
        ];

        run_test_script_cases(test_cases)
    }

    #[test]
    fn test_check_opif() {
        let test_cases = vec![
            ScriptTestCase {
                script: b"\x63", // OpIf
                expected_result: Err(TxScriptError::EmptyStack),
            },
            ScriptTestCase {
                script: b"\x52\x63", // Op2, OpIf - bool for If must be 0 or 1.
                expected_result: Err(TxScriptError::InvalidState("expected boolean".to_string())),
            },
            ScriptTestCase {
                script: b"\x51\x63", // OpTrue, OpIf
                expected_result: Err(TxScriptError::ErrUnbalancedConditional),
            },
            ScriptTestCase {
                script: b"\x00\x63", // OpFalse, OpIf
                expected_result: Err(TxScriptError::ErrUnbalancedConditional),
            },
            ScriptTestCase {
                script: b"\x51\x63\x51\x68", // OpTrue, OpIf, OpTrue, OpEndIf
                expected_result: Ok(()),
            },
            ScriptTestCase {
                script: b"\x00\x63\x51\x68", // OpFalse, OpIf, OpTrue, OpEndIf
                expected_result: Err(TxScriptError::EmptyStack),
            },
        ];

        run_test_script_cases(test_cases)
    }

    #[test]
    fn test_check_opelse() {
        let test_cases = vec![
            ScriptTestCase {
                script: b"\x67", // OpElse
                expected_result: Err(TxScriptError::InvalidState("condition stack empty".to_string())),
            },
            ScriptTestCase {
                script: b"\x51\x63\x67", // OpTrue, OpIf, OpElse
                expected_result: Err(TxScriptError::ErrUnbalancedConditional),
            },
            ScriptTestCase {
                script: b"\x00\x63\x67", // OpFalse, OpIf, OpElse
                expected_result: Err(TxScriptError::ErrUnbalancedConditional),
            },
            ScriptTestCase {
                script: b"\x51\x63\x51\x67\x68", // OpTrue, OpIf, OpTrue, OpElse, OpEndIf
                expected_result: Ok(()),
            },
            ScriptTestCase {
                script: b"\x00\x63\x67\x51\x68", // OpFalse, OpIf, OpElse, OpTrue, OpEndIf
                expected_result: Ok(()),
            },
        ];

        run_test_script_cases(test_cases)
    }

    #[test]
    fn test_check_opnotif() {
        let test_cases = vec![
            ScriptTestCase {
                script: b"\x64", // OpNotIf
                expected_result: Err(TxScriptError::EmptyStack),
            },
            ScriptTestCase {
                script: b"\x51\x64", // OpTrue, OpNotIf
                expected_result: Err(TxScriptError::ErrUnbalancedConditional),
            },
            ScriptTestCase {
                script: b"\x00\x64", // OpFalse, OpNotIf
                expected_result: Err(TxScriptError::ErrUnbalancedConditional),
            },
            ScriptTestCase {
                script: b"\x51\x64\x67\x51\x68", // OpTrue, OpNotIf, OpElse, OpTrue, OpEndIf
                expected_result: Ok(()),
            },
            ScriptTestCase {
                script: b"\x51\x64\x51\x67\x00\x68", // OpTrue, OpNotIf, OpTrue, OpElse, OpFalse, OpEndIf
                expected_result: Err(TxScriptError::EvalFalse),
            },
            ScriptTestCase {
                script: b"\x00\x64\x51\x68", // OpFalse, OpIf, OpTrue, OpEndIf
                expected_result: Ok(()),
            },
        ];

        run_test_script_cases(test_cases)
    }

    #[test]
    fn test_check_nestedif() {
        let test_cases = vec![
            ScriptTestCase {
                script: b"\x51\x63\x00\x67\x51\x63\x51\x68\x68", // OpTrue, OpIf, OpFalse, OpElse, OpTrue, OpIf,
                // OpTrue, OpEndIf, OpEndIf
                expected_result: Err(TxScriptError::EvalFalse),
            },
            ScriptTestCase {
                script: b"\x51\x63\x00\x67\x00\x63\x67\x51\x68\x68", // OpTrue, OpIf, OpFalse, OpElse, OpFalse, OpIf,
                // OpElse, OpTrue, OpEndIf, OpEndIf
                expected_result: Err(TxScriptError::EvalFalse),
            },
            ScriptTestCase {
                script: b"\x51\x64\x00\x67\x51\x63\x51\x68\x68", // OpTrue, OpNotIf, OpFalse, OpElse, OpTrue, OpIf,
                // OpTrue, OpEndIf, OpEndIf
                expected_result: Ok(()),
            },
            ScriptTestCase {
                script: b"\x51\x64\x00\x67\x00\x63\x67\x51\x68\x68", // OpTrue, OpNotIf, OpFalse, OpElse, OpFalse, OpIf,
                // OpTrue, OpEndIf, OpEndIf
                expected_result: Ok(()),
            },
            ScriptTestCase {
                script: b"\x51\x64\x00\x67\x00\x64\x00\x67\x51\x68\x68", // OpTrue, OpNotIf, OpFalse, OpElse, OpFalse, OpNotIf,
                // OpFalse, OpElse, OpTrue, OpEndIf, OpEndIf
                expected_result: Err(TxScriptError::EvalFalse),
            },
            ScriptTestCase {
                script: b"\x51\x00\x63\x63\x00\x68\x68", // OpTrue, OpFalse, OpIf, OpIf  OpFalse, OpEndIf, OpEndIf
                expected_result: Ok(()),
            },
            ScriptTestCase {
                script: b"\x51\x00\x63\x63\x63\x00\x67\x00\x68\x68\x68", // OpTrue, OpFalse, OpIf, OpIf  OpFalse, OpEndIf, OpEndIf
                expected_result: Ok(()),
            },
            ScriptTestCase {
                script: b"\x51\x00\x63\x63\x63\x63\x00\x67\x00\x68\x68\x68\x68", // OpTrue, OpFalse, OpIf, OpIf  OpFalse, OpEndIf, OpEndIf
                expected_result: Ok(()),
            },
        ];

        run_test_script_cases(test_cases)
    }

    #[test]
    fn test_check_pub_key_encode() {
        let test_cases = vec![
            KeyTestCase {
                name: "uncompressed - invalid",
                key: &[
                    0x04u8, 0x11, 0xdb, 0x93, 0xe1, 0xdc, 0xdb, 0x8a, 0x01, 0x6b, 0x49, 0x84, 0x0f, 0x8c, 0x53, 0xbc, 0x1e, 0xb6,
                    0x8a, 0x38, 0x2e, 0x97, 0xb1, 0x48, 0x2e, 0xca, 0xd7, 0xb1, 0x48, 0xa6, 0x90, 0x9a, 0x5c, 0xb2, 0xe0, 0xea, 0xdd,
                    0xfb, 0x84, 0xcc, 0xf9, 0x74, 0x44, 0x64, 0xf8, 0x2e, 0x16, 0x0b, 0xfa, 0x9b, 0x8b, 0x64, 0xf9, 0xd4, 0xc0, 0x3f,
                    0x99, 0x9b, 0x86, 0x43, 0xf6, 0x56, 0xb4, 0x12, 0xa3,
                ],
                is_valid: false,
            },
            KeyTestCase {
                name: "compressed - invalid",
                key: &[
                    0x02, 0xce, 0x0b, 0x14, 0xfb, 0x84, 0x2b, 0x1b, 0xa5, 0x49, 0xfd, 0xd6, 0x75, 0xc9, 0x80, 0x75, 0xf1, 0x2e, 0x9c,
                    0x51, 0x0f, 0x8e, 0xf5, 0x2b, 0xd0, 0x21, 0xa9, 0xa1, 0xf4, 0x80, 0x9d, 0x3b, 0x4d,
                ],
                is_valid: false,
            },
            KeyTestCase {
                name: "compressed - invalid",
                key: &[
                    0x03, 0x26, 0x89, 0xc7, 0xc2, 0xda, 0xb1, 0x33, 0x09, 0xfb, 0x14, 0x3e, 0x0e, 0x8f, 0xe3, 0x96, 0x34, 0x25, 0x21,
                    0x88, 0x7e, 0x97, 0x66, 0x90, 0xb6, 0xb4, 0x7f, 0x5b, 0x2a, 0x4b, 0x7d, 0x44, 0x8e,
                ],
                is_valid: false,
            },
            KeyTestCase {
                name: "hybrid - invalid",
                key: &[
                    0x06, 0x79, 0xbe, 0x66, 0x7e, 0xf9, 0xdc, 0xbb, 0xac, 0x55, 0xa0, 0x62, 0x95, 0xce, 0x87, 0x0b, 0x07, 0x02, 0x9b,
                    0xfc, 0xdb, 0x2d, 0xce, 0x28, 0xd9, 0x59, 0xf2, 0x81, 0x5b, 0x16, 0xf8, 0x17, 0x98, 0x48, 0x3a, 0xda, 0x77, 0x26,
                    0xa3, 0xc4, 0x65, 0x5d, 0xa4, 0xfb, 0xfc, 0x0e, 0x11, 0x08, 0xa8, 0xfd, 0x17, 0xb4, 0x48, 0xa6, 0x85, 0x54, 0x19,
                    0x9c, 0x47, 0xd0, 0x8f, 0xfb, 0x10, 0xd4, 0xb8,
                ],
                is_valid: false,
            },
            KeyTestCase {
                name: "32 bytes pubkey - Ok",
                key: &[
                    0x26, 0x89, 0xc7, 0xc2, 0xda, 0xb1, 0x33, 0x09, 0xfb, 0x14, 0x3e, 0x0e, 0x8f, 0xe3, 0x96, 0x34, 0x25, 0x21, 0x88,
                    0x7e, 0x97, 0x66, 0x90, 0xb6, 0xb4, 0x7f, 0x5b, 0x2a, 0x4b, 0x7d, 0x44, 0x8e,
                ],
                is_valid: true,
            },
            KeyTestCase { name: "empty", key: &[], is_valid: false },
        ];

        for test in test_cases {
            let check = TxScriptEngine::<PopulatedTransaction, SigHashReusedValuesUnsync>::check_pub_key_encoding(test.key);
            if test.is_valid {
                assert_eq!(
                    check,
                    Ok(()),
                    "checkSignatureLength test '{}' failed when it should have succeeded: {:?}",
                    test.name,
                    check
                )
            } else {
                assert_eq!(
                    check,
                    Err(TxScriptError::PubKeyFormat),
                    "checkSignatureEncoding test '{}' succeeded or failed on wrong format ({:?})",
                    test.name,
                    check
                )
            }
        }
    }

    #[test]
    fn test_get_sig_op_count() {
        struct TestVector<'a> {
            name: &'a str,
            signature_script: &'a [u8],
            expected_sig_ops: u64,
            prev_script_public_key: ScriptPublicKey,
        }

        let script_hash = hex::decode("433ec2ac1ffa1b7b7d027f564529c57197f9ae88").unwrap();
        let prev_script_pubkey_p2sh_script =
            [OpBlake2b, OpData32].iter().copied().chain(script_hash.iter().copied()).chain(once(OpEqual));
        let prev_script_pubkey_p2sh = ScriptPublicKey::new(0, SmallVec::from_iter(prev_script_pubkey_p2sh_script));

        let tests = [
            TestVector {
                name: "scriptSig doesn't parse",
                signature_script: &[OpPushData1, 0x02],
                expected_sig_ops: 0,
                prev_script_public_key: prev_script_pubkey_p2sh.clone(),
            },
            TestVector {
                name: "scriptSig isn't push only",
                signature_script: &[OpTrue, OpDup],
                expected_sig_ops: 0,
                prev_script_public_key: prev_script_pubkey_p2sh.clone(),
            },
            TestVector {
                name: "scriptSig length 0",
                signature_script: &[],
                expected_sig_ops: 0,
                prev_script_public_key: prev_script_pubkey_p2sh.clone(),
            },
            TestVector {
                name: "No script at the end",
                signature_script: &[OpTrue, OpTrue],
                expected_sig_ops: 0,
                prev_script_public_key: prev_script_pubkey_p2sh.clone(),
            }, // No script at end but still push only.
            TestVector {
                name: "pushed script doesn't parse",
                signature_script: &[OpData2, OpPushData1, 0x02],
                expected_sig_ops: 0,
                prev_script_public_key: prev_script_pubkey_p2sh,
            },
            TestVector {
                name: "mainnet multisig transaction 487f94ffa63106f72644068765b9dc629bb63e481210f382667d4a93b69af412",
                signature_script: &hex::decode("41eb577889fa28283709201ef5b056745c6cf0546dd31666cecd41c40a581b256e885d941b86b14d44efacec12d614e7fcabf7b341660f95bab16b71d766ab010501411c0eeef117ca485d34e4bc0cf6d5b578aa250c5d13ebff0882a7e2eeea1f31e8ecb6755696d194b1b0fcb853afab28b61f3f7cec487bd611df7e57252802f535014c875220ab64c7691713a32ea6dfced9155c5c26e8186426f0697af0db7a4b1340f992d12041ae738d66fe3d21105483e5851778ad73c5cddf0819c5e8fd8a589260d967e72065120722c36d3fac19646258481dd3661fa767da151304af514cb30af5cb5692203cd7690ecb67cbbe6cafad00a7c9133da535298ab164549e0cce2658f7b3032754ae").unwrap(),
                prev_script_public_key: ScriptPublicKey::new(
                    0,
                    SmallVec::from_slice(&hex::decode("aa20f38031f61ca23d70844f63a477d07f0b2c2decab907c2e096e548b0e08721c7987").unwrap()),
                ),
                expected_sig_ops: 4,
            },
            TestVector {
                name: "a partially parseable script public key",
                signature_script: &[],
                prev_script_public_key: ScriptPublicKey::new(
                    0,
                    SmallVec::from_slice(&[OpCheckSig,OpCheckSig, OpData1]),
                ),
                expected_sig_ops: 2,
            },
            TestVector {
                name: "p2pk",
                signature_script: &hex::decode("416db0c0ce824a6d076c8e73aae9987416933df768e07760829cb0685dc0a2bbb11e2c0ced0cab806e111a11cbda19784098fd25db176b6a9d7c93e5747674d32301").unwrap(),
                prev_script_public_key: ScriptPublicKey::new(
                    0,
                    SmallVec::from_slice(&hex::decode("208a457ca74ade0492c44c440da1cab5b008d8449150fe2794f0d8f4cce7e8aa27ac").unwrap()),
                ),
                expected_sig_ops: 1,
            },
        ];

        for test in tests {
            assert_eq!(
                get_sig_op_count_upper_bound::<VerifiableTransactionMock, SigHashReusedValuesUnsync>(
                    test.signature_script,
                    &test.prev_script_public_key
                ),
                test.expected_sig_ops,
                "failed for '{}'",
                test.name
            );
        }
    }

    #[test]
    fn test_is_unspendable() {
        struct Test<'a> {
            name: &'a str,
            script_public_key: &'a [u8],
            expected: bool,
        }
        let tests = vec![
            Test { name: "unspendable", script_public_key: &[0x6a, 0x04, 0x74, 0x65, 0x73, 0x74], expected: true },
            Test {
                name: "spendable",
                script_public_key: &[
                    0x76, 0xa9, 0x14, 0x29, 0x95, 0xa0, 0xfe, 0x68, 0x43, 0xfa, 0x9b, 0x95, 0x45, 0x97, 0xf0, 0xdc, 0xa7, 0xa4, 0x4d,
                    0xf6, 0xfa, 0x0b, 0x5c, 0x88, 0xac,
                ],
                expected: false,
            },
        ];

        for test in tests {
            assert_eq!(
                is_unspendable::<VerifiableTransactionMock, SigHashReusedValuesUnsync>(test.script_public_key),
                test.expected,
                "failed for '{}'",
                test.name
            );
        }
    }

    #[derive(Clone)]
    struct SignatureData {
        signature: Vec<u8>,
        public_key: Vec<u8>,
    }

    /// Builder for constructing signature scripts with different signature types and combinations.
    enum SignatureScriptBuilder {
        /// Multisignature script that requires multiple signatures to be valid.
        Multisig(Vec<SignatureData>),

        /// Single signature script with one signature and its corresponding public key.
        Single(SignatureData),

        /// Mixed signature script that mix different signature types (e.g., ECDSA and Schnorr)
        Mixed(Vec<SignatureData>),

        /// Empty signature script builder
        None,
    }

    type SigBuilder = Box<dyn Fn(&MutableTransaction<Transaction>, &SigHashReusedValuesUnsync) -> SignatureScriptBuilder>;
    type ScriptBuilderFn = Box<dyn Fn(&mut ScriptBuilder) -> ScriptBuilderResult<&mut ScriptBuilder>>;

    struct TestCase {
        name: &'static str,
        script_builder: ScriptBuilderFn,
        sig_builder: SigBuilder,
        expected_sig_ops: u8,
        sig_op_limit: u8,
        should_pass: bool,
    }

    impl SignatureScriptBuilder {
        fn build(self, script: &[u8]) -> ScriptBuilderResult<Vec<u8>> {
            let mut builder = ScriptBuilder::new();

            match self {
                SignatureScriptBuilder::Single(sig_data) => {
                    builder.add_data(&sig_data.signature)?;
                    builder.add_data(&sig_data.public_key)?;
                }
                SignatureScriptBuilder::Multisig(sig_data_vec) => {
                    for sig_data in sig_data_vec {
                        builder.add_data(&sig_data.signature)?;
                    }
                }
                SignatureScriptBuilder::Mixed(sig_data_vec) => {
                    for sig_data in sig_data_vec {
                        builder.add_data(&sig_data.signature)?;
                        builder.add_data(&sig_data.public_key)?;
                    }
                }
                SignatureScriptBuilder::None => {}
            }

            builder.add_data(script)?;
            Ok(builder.drain())
        }
    }

    #[test]
    fn test_runtime_sig_op_count() -> ScriptBuilderResult<()> {
        // Setup keys and test environment
        let secp = secp256k1::Secp256k1::new();
        let (secret_key, _) = secp.generate_keypair(&mut rand::thread_rng());
        let keypair = secp256k1::Keypair::from_seckey_slice(secp256k1::SECP256K1, &secret_key.secret_bytes()).unwrap();

        let sig_cache = Cache::new(10_000);
        let reused_values = SigHashReusedValuesUnsync::new();

        // Helper functions for creating signatures
        let create_schnorr_signature = move |tx: &MutableTransaction<Transaction>, reused: &SigHashReusedValuesUnsync| {
            let hash = calc_schnorr_signature_hash(&tx.as_verifiable(), 0, SIG_HASH_ALL, reused);
            let msg = secp256k1::Message::from_digest_slice(hash.as_bytes().as_slice()).unwrap();
            let sig = keypair.sign_schnorr(msg);
            let mut signature = sig.as_ref().to_vec();
            signature.push(SIG_HASH_ALL.to_u8());
            SignatureData { signature, public_key: keypair.x_only_public_key().0.serialize().to_vec() }
        };

        let create_ecdsa_signature = move |tx: &MutableTransaction<Transaction>, reused: &SigHashReusedValuesUnsync| {
            let hash = calc_ecdsa_signature_hash(&tx.as_verifiable(), 0, SIG_HASH_ALL, reused);
            let msg = secp256k1::Message::from_digest_slice(hash.as_bytes().as_slice()).unwrap();
            let sig = keypair.secret_key().sign_ecdsa(msg);
            let mut signature = sig.serialize_compact().to_vec();
            signature.push(SIG_HASH_ALL.to_u8());
            SignatureData { signature, public_key: keypair.public_key().serialize().to_vec() }
        };

        let test_cases = vec![
            // Basic Schnorr CheckSig
            TestCase {
                name: "Basic Schnorr CheckSig - Single signature",
                script_builder: Box::new(|sb| sb.add_op(OpCheckSig)),
                sig_builder: Box::new(move |tx, reused| SignatureScriptBuilder::Single(create_schnorr_signature(tx, reused))),
                expected_sig_ops: 1,
                sig_op_limit: 1,
                should_pass: true,
            },
            // Basic ECDSA CheckSig
            TestCase {
                name: "Basic ECDSA CheckSig - Single signature",
                script_builder: Box::new(|sb| sb.add_op(OpCheckSigECDSA)),
                sig_builder: Box::new(move |tx, reused| SignatureScriptBuilder::Single(create_ecdsa_signature(tx, reused))),
                expected_sig_ops: 1,
                sig_op_limit: 1,
                should_pass: true,
            },
            // Mixed Schnorr and ECDSA
            TestCase {
                name: "Mixed Schnorr and ECDSA - Within limit",
                script_builder: Box::new(|sb| sb.add_op(OpCheckSigVerify)?.add_op(OpCheckSigECDSA)),
                sig_builder: Box::new(move |tx, reused| {
                    SignatureScriptBuilder::Mixed(vec![create_ecdsa_signature(tx, reused), create_schnorr_signature(tx, reused)])
                }),
                expected_sig_ops: 2,
                sig_op_limit: 2,
                should_pass: true,
            },
            // 2-of-3 MultiSig test case
            TestCase {
                name: "2-of-3 MultiSig - Basic validation",
                script_builder: Box::new(move |sb| {
                    sb.add_i64(2)?
                        .add_data(&keypair.x_only_public_key().0.serialize())?
                        .add_data(&keypair.x_only_public_key().0.serialize())?
                        .add_data(&keypair.x_only_public_key().0.serialize())?
                        .add_i64(3)?
                        .add_op(OpCheckMultiSig)
                }),
                sig_builder: Box::new(move |tx, reused| {
                    let sig = create_schnorr_signature(tx, reused);
                    SignatureScriptBuilder::Multisig(vec![sig.clone(), sig])
                }),
                expected_sig_ops: 2,
                sig_op_limit: 2,
                should_pass: true,
            },
            TestCase {
                name: "Mixed Schnorr and ECDSA - Exceeds limit",
                script_builder: Box::new(|sb| sb.add_op(OpCheckSigVerify)?.add_op(OpCheckSigECDSA)),
                sig_builder: Box::new(move |tx, reused| {
                    SignatureScriptBuilder::Mixed(vec![create_ecdsa_signature(tx, reused), create_schnorr_signature(tx, reused)])
                }),
                expected_sig_ops: 2,
                sig_op_limit: 1,
                should_pass: false,
            },
            // Conditional execution with sig ops
            TestCase {
                name: "Conditional sig ops - True branch execution",
                script_builder: Box::new(|sb| sb.add_op(OpTrue)?.add_op(OpIf)?.add_op(OpCheckSigECDSA)?.add_op(OpEndIf)),
                sig_builder: Box::new(move |tx, reused| SignatureScriptBuilder::Single(create_ecdsa_signature(tx, reused))),
                expected_sig_ops: 1,
                sig_op_limit: 1,
                should_pass: true,
            },
            // Conditional execution with sig ops
            TestCase {
                name: "Conditional sig ops - False branch skips validation",
                script_builder: Box::new(|sb| {
                    sb.add_op(OpFalse)?.add_op(OpIf)?.add_op(OpCheckSigECDSA)?.add_op(OpVerify)?.add_op(OpEndIf)?.add_op(OpTrue)
                }),
                sig_builder: Box::new(move |_tx, _reused| SignatureScriptBuilder::None),
                expected_sig_ops: 0,
                sig_op_limit: 0,
                should_pass: true,
            },
        ];

        for test in test_cases {
            // Create script
            let mut script_builder = ScriptBuilder::new();
            (test.script_builder)(&mut script_builder)?;
            let script = script_builder.drain();

            let script_pub_key = pay_to_script_hash_script(&script);
            let utxo_entry = UtxoEntry::new(1000, script_pub_key.clone(), 0, false);

            // Create transaction
            let tx = Transaction::new(
                1,
                vec![TransactionInput {
                    previous_outpoint: TransactionOutpoint { transaction_id: TransactionId::default(), index: 0 },
                    signature_script: vec![],
                    sequence: 0,
                    sig_op_count: test.sig_op_limit,
                }],
                vec![],
                0,
                Default::default(),
                0,
                vec![],
            );

            let mut tx = MutableTransaction::new(tx);
            tx.entries = vec![Some(utxo_entry.clone())];

            // Build signature script
            let signature_script = (test.sig_builder)(&tx, &reused_values).build(&script)?;
            tx.tx.inputs[0].signature_script = signature_script;

            // Execute script
            let tx = tx.as_verifiable();
<<<<<<< HEAD
            let mut vm = TxScriptEngine::from_transaction_input(
                &tx,
                &tx.inputs()[0],
                0,
                &utxo_entry,
                &reused_values,
                &sig_cache,
                false,
                true,
                false,
            ); // todo falcon
            let result = vm.execute().map(|_| vm.used_sig_ops().unwrap());
=======
            let mut vm = TxScriptEngine::from_transaction_input(&tx, &tx.inputs()[0], 0, &utxo_entry, &reused_values, &sig_cache);

            let result = vm.execute().map(|_| vm.used_sig_ops());
>>>>>>> 22e0f233

            match (result, test.should_pass) {
                (Ok(count), true) => {
                    assert_eq!(
                        count, test.expected_sig_ops,
                        "{} failed: Expected {} sig ops, got {}",
                        test.name, test.expected_sig_ops, count
                    );
                }
                (Ok(_), false) => {
                    panic!("{} should have failed but succeeded", test.name);
                }
                (Err(err), true) => {
                    panic!("{} failed but should have succeeded with err: {}", test.name, err);
                }
                (Err(_), false) => {
                    // Test correctly failed
                }
            }
        }

        Ok(())
    }
}

#[cfg(test)]
mod bitcoind_tests {
    // Bitcoind tests
    use serde::Deserialize;
    use std::fs::File;
    use std::io::BufReader;
    use std::path::Path;

    use super::*;
    use crate::script_builder::ScriptBuilderError;
    use kaspa_consensus_core::constants::MAX_TX_IN_SEQUENCE_NUM;
    use kaspa_consensus_core::hashing::sighash::SigHashReusedValuesUnsync;
    use kaspa_consensus_core::tx::{
        PopulatedTransaction, ScriptPublicKey, Transaction, TransactionId, TransactionOutpoint, TransactionOutput,
    };

    #[derive(PartialEq, Eq, Debug, Clone)]
    enum UnifiedError {
        TxScriptError(TxScriptError),
        ScriptBuilderError(ScriptBuilderError),
    }

    #[derive(PartialEq, Eq, Debug, Clone)]
    struct TestError {
        expected_result: String,
        result: Result<(), UnifiedError>,
    }

    #[allow(dead_code)]
    #[derive(Deserialize, Debug, Clone)]
    #[serde(untagged)]
    enum JsonTestRow {
        Test(String, String, String, String),
        TestWithComment(String, String, String, String, String),
        Comment((String,)),
    }

    fn create_spending_transaction(sig_script: Vec<u8>, script_public_key: ScriptPublicKey) -> Transaction {
        let coinbase = Transaction::new(
            1,
            vec![TransactionInput::new(
                TransactionOutpoint::new(TransactionId::default(), 0xffffffffu32),
                vec![0, 0],
                MAX_TX_IN_SEQUENCE_NUM,
                MAX_PUB_KEYS_PER_MUTLTISIG as u8,
            )],
            vec![TransactionOutput::new(0, script_public_key)],
            Default::default(),
            Default::default(),
            Default::default(),
            Default::default(),
        );

        Transaction::new(
            1,
            vec![TransactionInput::new(
                TransactionOutpoint::new(coinbase.id(), 0u32),
                sig_script,
                MAX_TX_IN_SEQUENCE_NUM,
                MAX_PUB_KEYS_PER_MUTLTISIG as u8,
            )],
            vec![TransactionOutput::new(0, Default::default())],
            Default::default(),
            Default::default(),
            Default::default(),
            Default::default(),
        )
    }

    impl JsonTestRow {
        fn test_row(&self) -> Result<(), TestError> {
            // Parse test to objects
            let (sig_script, script_pub_key, expected_result) = match self.clone() {
                JsonTestRow::Test(sig_script, sig_pub_key, _, expected_result) => (sig_script, sig_pub_key, expected_result),
                JsonTestRow::TestWithComment(sig_script, sig_pub_key, _, expected_result, _) => {
                    (sig_script, sig_pub_key, expected_result)
                }
                JsonTestRow::Comment(_) => {
                    return Ok(());
                }
            };

            let result = Self::run_test(sig_script, script_pub_key);

            match Self::result_name(result.clone()).contains(&expected_result.as_str()) {
                true => Ok(()),
                false => Err(TestError { expected_result, result }),
            }
        }

        fn run_test(sig_script: String, script_pub_key: String) -> Result<(), UnifiedError> {
            let script_sig = opcodes::parse_short_form(sig_script).map_err(UnifiedError::ScriptBuilderError)?;
            let script_pub_key =
                ScriptPublicKey::from_vec(0, opcodes::parse_short_form(script_pub_key).map_err(UnifiedError::ScriptBuilderError)?);

            // Create transaction
            let tx = create_spending_transaction(script_sig, script_pub_key.clone());
            let entry = UtxoEntry::new(0, script_pub_key.clone(), 0, true);
            let populated_tx = PopulatedTransaction::new(&tx, vec![entry]);

            // Run transaction
            let sig_cache = Cache::new(10_000);
            let reused_values = SigHashReusedValuesUnsync::new();
            let mut vm = TxScriptEngine::from_transaction_input(
                &populated_tx,
                &populated_tx.tx().inputs[0],
                0,
                &populated_tx.entries[0],
                &reused_values,
                &sig_cache,
<<<<<<< HEAD
                kip10_enabled,
                runtime_sig_op_counting,
                false,
            ); // todo falcon
=======
            );
>>>>>>> 22e0f233
            vm.execute().map_err(UnifiedError::TxScriptError)
        }

        /*

        // At this point an error was expected so ensure the result of
        // the execution matches it.
        success := false
        for _, code := range allowedErrorCodes {
            if IsErrorCode(err, code) {
                success = true
                break
            }
        }
        if !success {
            var scriptErr Error
            if ok := errors.As(err, &scriptErr); ok {
                t.Errorf("%s: want error codes %v, got %v", name,
                    allowedErrorCodes, scriptErr.ErrorCode)
                continue
            }
            t.Errorf("%s: want error codes %v, got err: %v (%T)",
                name, allowedErrorCodes, err, err)
            continue
        }*/

        fn result_name(result: Result<(), UnifiedError>) -> Vec<&'static str> {
            match result {
                Ok(_) => vec!["OK"],
                Err(ue) => match ue {
                    UnifiedError::TxScriptError(e) => match e {
                        TxScriptError::NumberTooBig(_) => vec!["UNKNOWN_ERROR"],
                        TxScriptError::Serialization(_) => vec!["UNKNOWN_ERROR"],
                        TxScriptError::PubKeyFormat => vec!["PUBKEYFORMAT"],
                        TxScriptError::EvalFalse => vec!["EVAL_FALSE"],
                        TxScriptError::EmptyStack => {
                            vec!["EMPTY_STACK", "EVAL_FALSE", "UNBALANCED_CONDITIONAL", "INVALID_ALTSTACK_OPERATION"]
                        }
                        TxScriptError::NullFail => vec!["NULLFAIL"],
                        TxScriptError::SigLength(_) => vec!["NULLFAIL"],
                        //SIG_HIGH_S
                        TxScriptError::InvalidSigHashType(_) => vec!["SIG_HASHTYPE"],
                        TxScriptError::SignatureScriptNotPushOnly => vec!["SIG_PUSHONLY"],
                        TxScriptError::CleanStack(_) => vec!["CLEANSTACK"],
                        TxScriptError::OpcodeReserved(_) => vec!["BAD_OPCODE"],
                        TxScriptError::MalformedPush(_, _) => vec!["BAD_OPCODE"],
                        TxScriptError::InvalidOpcode(_) => vec!["BAD_OPCODE"],
                        TxScriptError::ErrUnbalancedConditional => vec!["UNBALANCED_CONDITIONAL"],
                        TxScriptError::InvalidState(s) if s == "condition stack empty" => vec!["UNBALANCED_CONDITIONAL"],
                        //ErrInvalidStackOperation
                        TxScriptError::EarlyReturn => vec!["OP_RETURN"],
                        TxScriptError::VerifyError => vec!["VERIFY", "EQUALVERIFY"],
                        TxScriptError::InvalidStackOperation(_, _) => vec!["INVALID_STACK_OPERATION", "INVALID_ALTSTACK_OPERATION"],
                        TxScriptError::InvalidState(s) if s == "pick at an invalid location" => vec!["INVALID_STACK_OPERATION"],
                        TxScriptError::InvalidState(s) if s == "roll at an invalid location" => vec!["INVALID_STACK_OPERATION"],
                        TxScriptError::OpcodeDisabled(_) => vec!["DISABLED_OPCODE"],
                        TxScriptError::ElementTooBig(_, _) => vec!["PUSH_SIZE"],
                        TxScriptError::TooManyOperations(_) => vec!["OP_COUNT"],
                        TxScriptError::StackSizeExceeded(_, _) => vec!["STACK_SIZE"],
                        TxScriptError::InvalidPubKeyCount(_) => vec!["PUBKEY_COUNT"],
                        TxScriptError::InvalidSignatureCount(_) => vec!["SIG_COUNT"],
                        TxScriptError::NotMinimalData(_) => vec!["MINIMALDATA", "UNKNOWN_ERROR"],
                        //ErrNegativeLockTime
                        TxScriptError::UnsatisfiedLockTime(_) => vec!["UNSATISFIED_LOCKTIME"],
                        TxScriptError::InvalidState(s) if s == "expected boolean" => vec!["MINIMALIF"],
                        TxScriptError::ScriptSize(_, _) => vec!["SCRIPT_SIZE"],
                        _ => vec![],
                    },
                    UnifiedError::ScriptBuilderError(e) => match e {
                        ScriptBuilderError::ElementExceedsMaxSize(_) => vec!["PUSH_SIZE"],
                        _ => vec![],
                    },
                },
            }
        }
    }

    #[test]
    fn test_bitcoind_tests() {
        // Script test files are split into two versions to test behavior after KIP-10:
        //
        // - script_tests.json: Tests expanded functionality with KIP-10 enabled
        //
        // KIP-10 introduces two major changes:
        //
        // 1. Support for 8-byte integer arithmetic (previously limited to 4 bytes)
        //    This enables working with larger numbers in scripts and reduces artificial constraints
        //
        // 2. Transaction introspection opcodes:
        //    - OpTxInputCount (0xb3): Get number of inputs
        //    - OpTxOutputCount (0xb4): Get number of outputs
        //    - OpTxInputIndex (0xb9): Get current input index
        //    - OpTxInputAmount (0xbe): Get input amount
        //    - OpTxInputSpk (0xbf): Get input script public key
        //    - OpTxOutputAmount (0xc2): Get output amount
        //    - OpTxOutputSpk (0xc3): Get output script public key
        //
        // These changes were added to support mutual transactions and auto-compounding addresses.
        // When KIP-10 is disabled (pre-activation), the new opcodes will return an InvalidOpcode error
        // and arithmetic is limited to 4 bytes. When enabled, scripts gain full access to transaction
        // data and 8-byte arithmetic capabilities.
        let file_name = "script_tests.json";
        let file =
            File::open(Path::new(env!("CARGO_MANIFEST_DIR")).join("test-data").join(file_name)).expect("Could not find test file");
        let reader = BufReader::new(file);

        // Read the JSON contents of the file as an instance of `User`.
        let tests: Vec<JsonTestRow> = serde_json::from_reader(reader).expect("Failed Parsing {:?}");
        for row in tests {
            if let Err(error) = row.test_row() {
                panic!("Test: {:?} failed for {}: {:?}", row.clone(), file_name, error);
            }
        }
    }
}<|MERGE_RESOLUTION|>--- conflicted
+++ resolved
@@ -166,13 +166,8 @@
     cond_stack: Vec<OpCond>, // Following if stacks, and whether it is running
 
     num_ops: i32,
-<<<<<<< HEAD
-    kip10_enabled: bool,
-    runtime_sig_op_counter: Option<RuntimeSigOpCounter>,
+    runtime_sig_op_counter: RuntimeSigOpCounter,
     falcon_enabled: bool,
-=======
-    runtime_sig_op_counter: RuntimeSigOpCounter,
->>>>>>> 22e0f233
 }
 
 fn parse_script<T: VerifiableTransaction, Reused: SigHashReusedValues>(
@@ -213,16 +208,7 @@
 /// # Returns
 /// * `Ok(u8)` - The exact number of signature operations executed
 /// * `Err(TxScriptError)` - If script execution fails or input index is invalid
-<<<<<<< HEAD
-pub fn get_sig_op_count<T: VerifiableTransaction>(
-    tx: &T,
-    input_idx: usize,
-    kip10_enabled: bool,
-    falcon_enabled: bool,
-) -> Result<u8, TxScriptError> {
-=======
-pub fn get_sig_op_count<T: VerifiableTransaction>(tx: &T, input_idx: usize) -> Result<u8, TxScriptError> {
->>>>>>> 22e0f233
+pub fn get_sig_op_count<T: VerifiableTransaction>(tx: &T, input_idx: usize, falcon_enabled: bool) -> Result<u8, TxScriptError> {
     let sig_cache = Cache::new(0);
     let reused_values = SigHashReusedValuesUnsync::new();
     let mut vm = TxScriptEngine::from_transaction_input(
@@ -232,12 +218,7 @@
         tx.utxo(input_idx).ok_or_else(|| TxScriptError::InvalidInputIndex(input_idx as i32, tx.inputs().len()))?,
         &reused_values,
         &sig_cache,
-<<<<<<< HEAD
-        kip10_enabled,
-        true,
         falcon_enabled,
-=======
->>>>>>> 22e0f233
     );
     vm.execute()?;
     Ok(vm.used_sig_ops())
@@ -320,11 +301,7 @@
 }
 
 impl<'a, T: VerifiableTransaction, Reused: SigHashReusedValues> TxScriptEngine<'a, T, Reused> {
-<<<<<<< HEAD
-    pub fn new(reused_values: &'a Reused, sig_cache: &'a Cache<SigCacheKey, bool>, kip10_enabled: bool, falcon_enabled: bool) -> Self {
-=======
-    pub fn new(reused_values: &'a Reused, sig_cache: &'a Cache<SigCacheKey, bool>) -> Self {
->>>>>>> 22e0f233
+    pub fn new(reused_values: &'a Reused, sig_cache: &'a Cache<SigCacheKey, bool>, falcon_enabled: bool) -> Self {
         Self {
             dstack: vec![],
             astack: vec![],
@@ -333,13 +310,8 @@
             sig_cache,
             cond_stack: vec![],
             num_ops: 0,
-<<<<<<< HEAD
-            kip10_enabled,
-            runtime_sig_op_counter: None,
+            runtime_sig_op_counter: RuntimeSigOpCounter::new(u8::MAX),
             falcon_enabled,
-=======
-            runtime_sig_op_counter: RuntimeSigOpCounter::new(u8::MAX),
->>>>>>> 22e0f233
         }
     }
 
@@ -371,12 +343,7 @@
         utxo_entry: &'a UtxoEntry,
         reused_values: &'a Reused,
         sig_cache: &'a Cache<SigCacheKey, bool>,
-<<<<<<< HEAD
-        kip10_enabled: bool,
-        runtime_sig_op_counting: bool,
         falcon_enabled: bool,
-=======
->>>>>>> 22e0f233
     ) -> Self {
         let script_public_key = utxo_entry.script_public_key.script();
         // The script_public_key in P2SH is just validating the hash on the OpMultiSig script
@@ -391,9 +358,7 @@
             sig_cache,
             cond_stack: Default::default(),
             num_ops: 0,
-<<<<<<< HEAD
-            kip10_enabled,
-            runtime_sig_op_counter: runtime_sig_op_counting.then_some(RuntimeSigOpCounter::new(input.sig_op_count)),
+            runtime_sig_op_counter: RuntimeSigOpCounter::new(input.sig_op_count),
             falcon_enabled,
         }
     }
@@ -402,16 +367,8 @@
         script: &'a [u8],
         reused_values: &'a Reused,
         sig_cache: &'a Cache<SigCacheKey, bool>,
-        kip10_enabled: bool,
         falcon_enabled: bool,
     ) -> Self {
-=======
-            runtime_sig_op_counter: RuntimeSigOpCounter::new(input.sig_op_count),
-        }
-    }
-
-    pub fn from_script(script: &'a [u8], reused_values: &'a Reused, sig_cache: &'a Cache<SigCacheKey, bool>) -> Self {
->>>>>>> 22e0f233
         Self {
             dstack: Default::default(),
             astack: Default::default(),
@@ -421,12 +378,8 @@
             cond_stack: Default::default(),
             num_ops: 0,
             // Runtime sig op counting is not needed for standalone scripts, only inputs have sig op count value
-<<<<<<< HEAD
-            runtime_sig_op_counter: None,
+            runtime_sig_op_counter: RuntimeSigOpCounter::new(u8::MAX),
             falcon_enabled,
-=======
-            runtime_sig_op_counter: RuntimeSigOpCounter::new(u8::MAX),
->>>>>>> 22e0f233
         }
     }
 
@@ -851,28 +804,10 @@
             let utxo_entry = UtxoEntry::new(output.value, output.script_public_key.clone(), 0, tx.is_coinbase());
 
             let populated_tx = PopulatedTransaction::new(&tx, vec![utxo_entry.clone()]);
-<<<<<<< HEAD
-            [false, true].into_iter().for_each(|kip10_enabled| {
-                [false, true].into_iter().for_each(|runtime_sig_op_counting| {
-                    let mut vm = TxScriptEngine::from_transaction_input(
-                        &populated_tx,
-                        &input,
-                        0,
-                        &utxo_entry,
-                        &reused_values,
-                        &sig_cache,
-                        kip10_enabled,
-                        runtime_sig_op_counting,
-                        false,
-                    ); // todo falcon
-                    assert_eq!(vm.execute(), test.expected_result);
-                });
-            });
-=======
-
-            let mut vm = TxScriptEngine::from_transaction_input(&populated_tx, &input, 0, &utxo_entry, &reused_values, &sig_cache);
+
+            let mut vm =
+                TxScriptEngine::from_transaction_input(&populated_tx, &input, 0, &utxo_entry, &reused_values, &sig_cache, false); // todo falcon
             assert_eq!(vm.execute(), test.expected_result);
->>>>>>> 22e0f233
         }
     }
 
@@ -1430,24 +1365,9 @@
 
             // Execute script
             let tx = tx.as_verifiable();
-<<<<<<< HEAD
-            let mut vm = TxScriptEngine::from_transaction_input(
-                &tx,
-                &tx.inputs()[0],
-                0,
-                &utxo_entry,
-                &reused_values,
-                &sig_cache,
-                false,
-                true,
-                false,
-            ); // todo falcon
-            let result = vm.execute().map(|_| vm.used_sig_ops().unwrap());
-=======
-            let mut vm = TxScriptEngine::from_transaction_input(&tx, &tx.inputs()[0], 0, &utxo_entry, &reused_values, &sig_cache);
-
+            let mut vm =
+                TxScriptEngine::from_transaction_input(&tx, &tx.inputs()[0], 0, &utxo_entry, &reused_values, &sig_cache, false); // todo falcon
             let result = vm.execute().map(|_| vm.used_sig_ops());
->>>>>>> 22e0f233
 
             match (result, test.should_pass) {
                 (Ok(count), true) => {
@@ -1583,14 +1503,8 @@
                 &populated_tx.entries[0],
                 &reused_values,
                 &sig_cache,
-<<<<<<< HEAD
-                kip10_enabled,
-                runtime_sig_op_counting,
                 false,
             ); // todo falcon
-=======
-            );
->>>>>>> 22e0f233
             vm.execute().map_err(UnifiedError::TxScriptError)
         }
 

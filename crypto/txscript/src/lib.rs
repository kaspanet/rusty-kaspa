--- conflicted
+++ resolved
@@ -519,7 +519,6 @@
         is_valid: bool,
     }
 
-<<<<<<< HEAD
     struct VerifiableTransactionMock {}
 
     impl VerifiableTransaction for VerifiableTransactionMock {
@@ -532,30 +531,7 @@
         }
     }
 
-    #[test]
-    fn test_check_error_condition() {
-        let test_cases = vec![
-            ScriptTestCase {
-                script: b"\x51", // opcodes::codes::OpTrue{data: ""}
-                expected_result: Ok(()),
-            },
-            ScriptTestCase {
-                script: b"\x61", // opcodes::codes::OpNop{data: ""}
-                expected_result: Err(TxScriptError::EmptyStack),
-            },
-            ScriptTestCase {
-                script: b"\x51\x51", // opcodes::codes::OpTrue, opcodes::codes::OpTrue,
-                expected_result: Err(TxScriptError::CleanStack(1)),
-            },
-            ScriptTestCase {
-                script: b"\x00", // opcodes::codes::OpFalse{data: ""},
-                expected_result: Err(TxScriptError::EvalFalse),
-            },
-        ];
-
-=======
     fn test_script_cases(test_cases: Vec<ScriptTestCase>) {
->>>>>>> 0b5c3939
         let sig_cache = Cache::new(10_000);
         let mut reused_values = SigHashReusedValues::new();
 

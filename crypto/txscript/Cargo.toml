[package]
name = "kaspa-txscript"
description = "Kaspa txscript engine library"
rust-version.workspace = true
version.workspace = true
edition.workspace = true
authors.workspace = true
include.workspace = true
license.workspace = true
repository.workspace = true

<<<<<<< HEAD
[[example]]
name = "kip-10"

[features]
=======
[features]
wasm32-core = []
wasm32-sdk = []
>>>>>>> 035a394d

[dependencies]
blake2b_simd.workspace = true
borsh.workspace = true
cfg-if.workspace = true
hexplay.workspace = true
indexmap.workspace = true
itertools.workspace = true
kaspa-addresses.workspace = true
kaspa-consensus-core.workspace = true
kaspa-hashes.workspace = true
kaspa-txscript-errors.workspace = true
kaspa-utils.workspace = true
kaspa-wasm-core.workspace = true
log.workspace = true
parking_lot.workspace = true
rand.workspace = true
secp256k1.workspace = true
serde_json.workspace = true
serde-wasm-bindgen.workspace = true
serde.workspace = true
sha2.workspace = true
smallvec.workspace = true
thiserror.workspace = true
wasm-bindgen.workspace = true
workflow-wasm.workspace = true

[dev-dependencies]
criterion.workspace = true
smallvec.workspace = true
hex.workspace = true
serde_json.workspace = true

[[bench]]
name = "bench"
harness = false<|MERGE_RESOLUTION|>--- conflicted
+++ resolved
@@ -9,16 +9,12 @@
 license.workspace = true
 repository.workspace = true
 
-<<<<<<< HEAD
 [[example]]
 name = "kip-10"
 
 [features]
-=======
-[features]
 wasm32-core = []
 wasm32-sdk = []
->>>>>>> 035a394d
 
 [dependencies]
 blake2b_simd.workspace = true

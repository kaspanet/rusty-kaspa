use borsh::{BorshDeserialize, BorshSchema, BorshSerialize};
use serde::{Deserialize, Serialize};
use smallvec::SmallVec;
use std::fmt::{Display, Formatter};
use thiserror::Error;

mod bech32;

#[derive(Error, PartialEq, Eq, Debug, Clone)]
pub enum AddressError {
    #[error("Invalid prefix {0}")]
    InvalidPrefix(String),

    #[error("Prefix is missing")]
    MissingPrefix,

    #[error("Invalid version {0}")]
    InvalidVersion(u8),

    #[error("Invalid character {0}")]
    DecodingError(char),

    #[error("Checksum is invalid")]
    BadChecksum,
}

<<<<<<< HEAD
#[derive(PartialEq, Eq, Clone, Copy, Debug, Hash, Serialize, Deserialize, BorshSerialize, BorshDeserialize, BorshSchema)]
=======
impl std::error::Error for AddressError {}

#[derive(
    PartialEq, Eq, PartialOrd, Ord, Clone, Copy, Debug, Hash, Serialize, Deserialize, BorshSerialize, BorshDeserialize, BorshSchema,
)]
>>>>>>> d1e77f0d
pub enum Prefix {
    Mainnet,
    Testnet,
    Simnet,
    Devnet,
    #[cfg(test)]
    A,
    #[cfg(test)]
    B,
}

impl Prefix {
    fn as_str(&self) -> &'static str {
        match self {
            Prefix::Mainnet => "kaspa",
            Prefix::Testnet => "kaspatest",
            Prefix::Simnet => "kaspasim",
            Prefix::Devnet => "kaspadev",
            #[cfg(test)]
            Prefix::A => "a",
            #[cfg(test)]
            Prefix::B => "b",
        }
    }

    #[inline(always)]
    fn is_test(&self) -> bool {
        #[cfg(not(test))]
        return false;
        #[cfg(test)]
        matches!(self, Prefix::A | Prefix::B)
    }
}

impl Display for Prefix {
    fn fmt(&self, f: &mut Formatter<'_>) -> std::fmt::Result {
        f.write_str(self.as_str())
    }
}

impl TryFrom<&str> for Prefix {
    type Error = AddressError;

    fn try_from(prefix: &str) -> Result<Self, Self::Error> {
        match prefix {
            "kaspa" => Ok(Prefix::Mainnet),
            "kaspatest" => Ok(Prefix::Testnet),
            "kaspasim" => Ok(Prefix::Simnet),
            "kaspadev" => Ok(Prefix::Devnet),
            #[cfg(test)]
            "a" => Ok(Prefix::A),
            #[cfg(test)]
            "b" => Ok(Prefix::B),
            _ => Err(AddressError::InvalidPrefix(prefix.to_string())),
        }
    }
}

<<<<<<< HEAD
#[derive(PartialEq, Eq, Clone, Copy, Debug, Hash, Serialize, Deserialize, BorshSerialize, BorshDeserialize, BorshSchema)]
#[repr(u8)]
pub enum Version {
    /// PubKey addresses always have the version byte set to 0
    PubKey = 0,
    /// PubKey ECDSA addresses always have the version byte set to 1
    PubKeyECDSA = 1,
    /// ScriptHash addresses always have the version byte set to 8
    ScriptHash = 8,
}

impl Version {
    pub fn public_key_len(&self) -> usize {
        match self {
            Version::PubKey => 32,
            Version::PubKeyECDSA => 33,
            Version::ScriptHash => 32,
        }
    }
}

impl TryFrom<u8> for Version {
    type Error = AddressError;

    fn try_from(value: u8) -> Result<Self, Self::Error> {
        match value {
            0 => Ok(Version::PubKey),
            1 => Ok(Version::PubKeyECDSA),
            8 => Ok(Version::ScriptHash),
            _ => Err(AddressError::InvalidVersion(value)),
        }
    }
}

/// Size of the payload vector of an address.
///
/// This size is the smallest SmallVec size greater or equal to the largest
/// possible payload, which is 33 for [`Version::PubKeyECDSA`].
pub const PAYLOAD_VECTOR_SIZE: usize = 36;

/// Used as the underlying type for address payload, optimized for the largest version length (33).
pub type PayloadVec = SmallVec<[u8; PAYLOAD_VECTOR_SIZE]>;

#[derive(PartialEq, Eq, Clone, Debug, Hash, Serialize, Deserialize)]
=======
#[derive(
    PartialEq, Eq, PartialOrd, Ord, Clone, Debug, Hash, Serialize, Deserialize, BorshSerialize, BorshDeserialize, BorshSchema,
)]
>>>>>>> d1e77f0d
pub struct Address {
    // TODO: consider using a smallvec for the payload
    pub prefix: Prefix,
    pub version: Version,
    pub payload: PayloadVec,
}

impl Address {
    pub fn new(prefix: Prefix, version: Version, payload: &[u8]) -> Self {
        if !prefix.is_test() {
            assert_eq!(payload.len(), version.public_key_len());
        }
        Self { prefix, payload: PayloadVec::from_slice(payload), version }
    }
}

//
// Borsh serializers need to be manually implemented for `Address` since
// smallvec does not currently support Borsh
//

impl BorshSerialize for Address {
    fn serialize<W: std::io::Write>(&self, writer: &mut W) -> std::io::Result<()> {
        borsh::BorshSerialize::serialize(&self.prefix, writer)?;
        borsh::BorshSerialize::serialize(&self.version, writer)?;
        // Vectors and slices are all serialized internally the same way
        borsh::BorshSerialize::serialize(&self.payload.as_slice(), writer)?;
        Ok(())
    }
}

impl BorshDeserialize for Address {
    fn deserialize(buf: &mut &[u8]) -> std::io::Result<Self> {
        // Deserialize into vec first since we have no custom smallvec support
        let prefix: Prefix = borsh::BorshDeserialize::deserialize(buf)?;
        let version: Version = borsh::BorshDeserialize::deserialize(buf)?;
        let payload: Vec<u8> = borsh::BorshDeserialize::deserialize(buf)?;
        Ok(Self::new(prefix, version, &payload))
    }
}

impl BorshSchema for Address {
    fn add_definitions_recursively(
        definitions: &mut std::collections::HashMap<borsh::schema::Declaration, borsh::schema::Definition>,
    ) {
        let fields = borsh::schema::Fields::NamedFields(std::vec![
            ("prefix".to_string(), <Prefix>::declaration()),
            ("version".to_string(), <Version>::declaration()),
            ("payload".to_string(), <Vec<u8>>::declaration())
        ]);
        let definition = borsh::schema::Definition::Struct { fields };
        Self::add_definition(Self::declaration(), definition, definitions);
        <Prefix>::add_definitions_recursively(definitions);
        <Version>::add_definitions_recursively(definitions);
        // `<Vec<u8>>` can be safely used as scheme definition for smallvec. See comments above.
        <Vec<u8>>::add_definitions_recursively(definitions);
    }

    fn declaration() -> borsh::schema::Declaration {
        "Address".to_string()
    }
}

impl From<Address> for String {
    fn from(address: Address) -> Self {
        (&address).into()
    }
}

impl From<&Address> for String {
    fn from(address: &Address) -> Self {
        format!("{}:{}", address.prefix, address.encode_payload())
    }
}

impl TryFrom<String> for Address {
    type Error = AddressError;

    fn try_from(value: String) -> Result<Self, Self::Error> {
        match value.split_once(':') {
            Some((prefix, payload)) => Self::decode_payload(prefix.try_into()?, payload),
            None => Err(AddressError::MissingPrefix),
        }
    }
}

impl TryFrom<&str> for Address {
    type Error = AddressError;

    fn try_from(value: &str) -> Result<Self, Self::Error> {
        match value.split_once(':') {
            Some((prefix, payload)) => Self::decode_payload(prefix.try_into()?, payload),
            None => Err(AddressError::MissingPrefix),
        }
    }
}

#[cfg(test)]
mod tests {
    use crate::*;

    fn cases() -> Vec<(Address, &'static str)> {
        // cspell:disable
        vec![
            (Address::new(Prefix::A, Version::PubKey, b""), "a:qqeq69uvrh"),
            (Address::new(Prefix::A, Version::ScriptHash, b""), "a:pq99546ray"),
            (Address::new(Prefix::B, Version::ScriptHash, b" "), "b:pqsqzsjd64fv"),
            (Address::new(Prefix::B, Version::ScriptHash, b"-"), "b:pqksmhczf8ud"),
            (Address::new(Prefix::B, Version::ScriptHash, b"0"), "b:pqcq53eqrk0e"),
            (Address::new(Prefix::B, Version::ScriptHash, b"1"), "b:pqcshg75y0vf"),
            (Address::new(Prefix::B, Version::ScriptHash, b"-1"), "b:pqknzl4e9y0zy"),
            (Address::new(Prefix::B, Version::ScriptHash, b"11"), "b:pqcnzt888ytdg"),
            (Address::new(Prefix::B, Version::ScriptHash, b"abc"), "b:ppskycc8txxxn2w"),
            (Address::new(Prefix::B, Version::ScriptHash, b"1234598760"), "b:pqcnyve5x5unsdekxqeusxeyu2"),
            (Address::new(Prefix::B, Version::ScriptHash, b"abcdefghijklmnopqrstuvwxyz"), "b:ppskycmyv4nxw6rfdf4kcmtwdac8zunnw36hvamc09aqtpppz8lk"),
            (Address::new(Prefix::B, Version::ScriptHash, b"000000000000000000000000000000000000000000"), "b:pqcrqvpsxqcrqvpsxqcrqvpsxqcrqvpsxqcrqvpsxqcrqvpsxqcrqvpsxqcrqvpsxqcrq7ag684l3"),
            (Address::new(Prefix::Testnet, Version::PubKey, &[0u8; 32]),      "kaspatest:qqqqqqqqqqqqqqqqqqqqqqqqqqqqqqqqqqqqqqqqqqqqqqqqqqqqqhqrxplya"),
            (Address::new(Prefix::Testnet, Version::PubKeyECDSA, &[0u8; 33]), "kaspatest:qyqqqqqqqqqqqqqqqqqqqqqqqqqqqqqqqqqqqqqqqqqqqqqqqqqqqqqhe837j2d"),
            (Address::new(Prefix::Testnet, Version::PubKeyECDSA, b"\xba\x01\xfc\x5f\x4e\x9d\x98\x79\x59\x9c\x69\xa3\xda\xfd\xb8\x35\xa7\x25\x5e\x5f\x2e\x93\x4e\x93\x22\xec\xd3\xaf\x19\x0a\xb0\xf6\x0e"), "kaspatest:qxaqrlzlf6wes72en3568khahq66wf27tuhfxn5nytkd8tcep2c0vrse6gdmpks"),
            (Address::new(Prefix::Mainnet, Version::PubKey, &[0u8; 32]),      "kaspa:qqqqqqqqqqqqqqqqqqqqqqqqqqqqqqqqqqqqqqqqqqqqqqqqqqqqqkx9awp4e"),
            (Address::new(Prefix::Mainnet, Version::PubKey, b"\x5f\xff\x3c\x4d\xa1\x8f\x45\xad\xcd\xd4\x99\xe4\x46\x11\xe9\xff\xf1\x48\xba\x69\xdb\x3c\x4e\xa2\xdd\xd9\x55\xfc\x46\xa5\x95\x22"), "kaspa:qp0l70zd5x85ttwd6jv7g3s3a8llzj96d8dncn4zmhv4tlzx5k2jyqh70xmfj"),
        ]
        // cspell:enable
    }

    #[test]
    fn check_into_string() {
        for (address, expected_address_str) in cases() {
            let address_str: String = address.into();
            assert_eq!(address_str, expected_address_str);
        }
    }

    #[test]
    fn check_from_string() {
        for (expected_address, address_str) in cases() {
            let address: Address = address_str.to_string().try_into().expect("Test failed");
            assert_eq!(address, expected_address);
        }
    }

    #[test]
    fn test_errors() {
        // cspell:disable
        let address_str: String = "kaspa:qqqqqqqqqqqqq1qqqqqqqqqqqqqqqqqqqqqqqqqqqqqqqqqqqqqqqkx9awp4e".to_string();
        let address: Result<Address, AddressError> = address_str.try_into();
        assert_eq!(Err(AddressError::DecodingError('1')), address);

        let address_str: String = "kaspa1:qqqqqqqqqqqqqqqqqqqqqqqqqqqqqqqqqqqqqqqqqqqqqqqqqqqqqkx9awp4e".to_string();
        let address: Result<Address, AddressError> = address_str.try_into();
        assert_eq!(Err(AddressError::InvalidPrefix("kaspa1".into())), address);

        let address_str: String = "kaspaqqqqqqqqqqqqqqqqqqqqqqqqqqqqqqqqqqqqqqqqqqqqqqqqqqqqqkx9awp4e".to_string();
        let address: Result<Address, AddressError> = address_str.try_into();
        assert_eq!(Err(AddressError::MissingPrefix), address);

        let address_str: String = "kaspa:qqqqqqqqqqqqqqqqqqqqqqqqqqqqqqqqqqqqqqqqqqqqqqqqqqqqqkx9awp4l".to_string();
        let address: Result<Address, AddressError> = address_str.try_into();
        assert_eq!(Err(AddressError::BadChecksum), address);

        let address_str: String = "kaspa:qqqqqqqqqqqqqqqqqqqqqqqqqqqqqqqqqqqqqqqqqqqqqqqqqqqqkx9awp4e".to_string();
        let address: Result<Address, AddressError> = address_str.try_into();
        assert_eq!(Err(AddressError::BadChecksum), address);
        // cspell:enable
    }
}<|MERGE_RESOLUTION|>--- conflicted
+++ resolved
@@ -24,15 +24,9 @@
     BadChecksum,
 }
 
-<<<<<<< HEAD
-#[derive(PartialEq, Eq, Clone, Copy, Debug, Hash, Serialize, Deserialize, BorshSerialize, BorshDeserialize, BorshSchema)]
-=======
-impl std::error::Error for AddressError {}
-
 #[derive(
     PartialEq, Eq, PartialOrd, Ord, Clone, Copy, Debug, Hash, Serialize, Deserialize, BorshSerialize, BorshDeserialize, BorshSchema,
 )]
->>>>>>> d1e77f0d
 pub enum Prefix {
     Mainnet,
     Testnet,
@@ -91,8 +85,7 @@
     }
 }
 
-<<<<<<< HEAD
-#[derive(PartialEq, Eq, Clone, Copy, Debug, Hash, Serialize, Deserialize, BorshSerialize, BorshDeserialize, BorshSchema)]
+#[derive(PartialEq, Eq, PartialOrd, Ord, Clone, Copy, Debug, Hash, Serialize, Deserialize, BorshSerialize, BorshDeserialize, BorshSchema)]
 #[repr(u8)]
 pub enum Version {
     /// PubKey addresses always have the version byte set to 0
@@ -135,14 +128,8 @@
 /// Used as the underlying type for address payload, optimized for the largest version length (33).
 pub type PayloadVec = SmallVec<[u8; PAYLOAD_VECTOR_SIZE]>;
 
-#[derive(PartialEq, Eq, Clone, Debug, Hash, Serialize, Deserialize)]
-=======
-#[derive(
-    PartialEq, Eq, PartialOrd, Ord, Clone, Debug, Hash, Serialize, Deserialize, BorshSerialize, BorshDeserialize, BorshSchema,
-)]
->>>>>>> d1e77f0d
+#[derive(PartialEq, Eq, PartialOrd, Ord, Clone, Debug, Hash, Serialize, Deserialize)]
 pub struct Address {
-    // TODO: consider using a smallvec for the payload
     pub prefix: Prefix,
     pub version: Version,
     pub payload: PayloadVec,

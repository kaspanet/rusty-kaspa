--- conflicted
+++ resolved
@@ -1,20 +1,15 @@
 use borsh::{BorshDeserialize, BorshSchema, BorshSerialize};
-use js_sys::{Array, Object};
+use js_sys::Array;
 use serde::{Deserialize, Deserializer, Serialize, Serializer};
 use smallvec::SmallVec;
 use std::fmt::{Display, Formatter};
 use thiserror::Error;
-<<<<<<< HEAD
-=======
-// use wasm_bindgen::convert::FromWasmAbi;
->>>>>>> 4a6eb18f
 use wasm_bindgen::prelude::*;
 use workflow_wasm::extensions::object::*;
 
 mod bech32;
 
 #[derive(Error, PartialEq, Eq, Debug, Clone)]
-// #[derive(Error, Debug)]
 pub enum AddressError {
     #[error("Invalid prefix {0}")]
     InvalidPrefix(String),
@@ -602,7 +597,7 @@
     use js_sys::Object;
     use wasm_bindgen::{JsValue, __rt::IntoJsResult};
     use wasm_bindgen_test::wasm_bindgen_test;
-    use workflow_wasm::{prelude::ObjectTrait, tovalue::from_value, tovalue::to_value};
+    use workflow_wasm::{extensions::ObjectTrait, serde::from_value, serde::to_value};
 
     #[wasm_bindgen_test]
     pub fn test_wasm_serde_constructor() {

--- conflicted
+++ resolved
@@ -251,13 +251,10 @@
         self.clone().spawn_blocking(|c| c.get_headers_selected_tip()).await
     }
 
-<<<<<<< HEAD
-=======
     pub async fn async_get_chain_block_samples(&self) -> Vec<DaaScoreTimestamp> {
         self.clone().spawn_blocking(|c| c.get_chain_block_samples()).await
     }
 
->>>>>>> 1a1fea19
     /// Returns the antipast of block `hash` from the POV of `context`, i.e. `antipast(hash) ∩ past(context)`.
     /// Since this might be an expensive operation for deep blocks, we allow the caller to specify a limit
     /// `max_traversal_allowed` on the maximum amount of blocks to traverse for obtaining the answer

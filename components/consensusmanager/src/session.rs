--- conflicted
+++ resolved
@@ -489,11 +489,10 @@
     pub async fn async_finality_point(&self) -> Hash {
         self.clone().spawn_blocking(move |c| c.finality_point()).await
     }
-<<<<<<< HEAD
 
     pub async fn async_get_block_transactions(&self, hash: Hash) -> ConsensusResult<Arc<Vec<Transaction>>> {
         self.clone().spawn_blocking(move |c| c.get_block_transactions(hash)).await
-=======
+    }
     pub async fn async_clear_pruning_utxo_set(&self) {
         self.clone().spawn_blocking(move |c| c.clear_pruning_utxo_set()).await
     }
@@ -517,7 +516,6 @@
     }
     pub async fn async_intrusive_pruning_point_update(&self, new_pruning_point: Hash, syncer_sink: Hash) -> ConsensusResult<()> {
         self.clone().spawn_blocking(move |c| c.intrusive_pruning_point_update(new_pruning_point, syncer_sink)).await
->>>>>>> 2ccc9e4c
     }
 }
 

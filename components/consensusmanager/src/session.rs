//! Consensus and Session management structures.
//!
//! We use newtypes in order to simplify changing the underlying lock in the future

use kaspa_consensus_core::{
    acceptance_data::AcceptanceData,
    api::{BlockCount, BlockValidationFutures, ConsensusApi, ConsensusStats, DynConsensus},
    block::Block,
    blockstatus::BlockStatus,
    daa_score_timestamp::DaaScoreTimestamp,
    errors::consensus::ConsensusResult,
<<<<<<< HEAD
    header::{CompactHeaderData, Header},
=======
    header::Header,
    mass::{ContextualMasses, NonContextualMasses},
>>>>>>> 4ab0017f
    pruning::{PruningPointProof, PruningPointTrustedData, PruningPointsList},
    trusted::{ExternalGhostdagData, TrustedBlock},
    tx::{MutableTransaction, SignableTransaction, Transaction, TransactionOutpoint, UtxoEntry},
    utxo::utxo_inquirer::UtxoInquirerError,
    BlockHashSet, BlueWorkType, ChainPath, Hash,
};
use kaspa_utils::sync::rwlock::*;
use std::{ops::Deref, sync::Arc};

pub use tokio::task::spawn_blocking;

use crate::BlockProcessingBatch;

#[allow(dead_code)]
#[derive(Clone)]
pub struct SessionOwnedReadGuard(Arc<RfRwLockOwnedReadGuard>);

#[allow(dead_code)]
pub struct SessionReadGuard<'a>(RfRwLockReadGuard<'a>);

pub struct SessionWriteGuard<'a>(RfRwLockWriteGuard<'a>);

impl SessionWriteGuard<'_> {
    /// Releases and recaptures the write lock. Makes sure that other pending readers/writers get a
    /// chance to capture the lock before this thread does so.
    pub fn blocking_yield(&mut self) {
        self.0.blocking_yield();
    }
}

#[derive(Clone)]
pub struct SessionLock(Arc<RfRwLock>);

impl Default for SessionLock {
    fn default() -> Self {
        Self::new()
    }
}

impl SessionLock {
    pub fn new() -> SessionLock {
        SessionLock(Arc::new(RfRwLock::new()))
    }

    pub async fn read_owned(&self) -> SessionOwnedReadGuard {
        SessionOwnedReadGuard(Arc::new(self.0.clone().read_owned().await))
    }

    pub async fn read(&self) -> SessionReadGuard {
        SessionReadGuard(self.0.read().await)
    }

    pub fn blocking_read(&self) -> SessionReadGuard {
        SessionReadGuard(self.0.blocking_read())
    }

    pub fn blocking_write(&self) -> SessionWriteGuard<'_> {
        SessionWriteGuard(self.0.blocking_write())
    }
}

#[derive(Clone)]
pub struct ConsensusInstance {
    session_lock: SessionLock,
    consensus: DynConsensus,
}

impl ConsensusInstance {
    pub fn new(session_lock: SessionLock, consensus: DynConsensus) -> Self {
        Self { session_lock, consensus }
    }

    /// Returns a blocking session to be used in **non async** environments.
    /// Users would usually need to call something like `futures::executor::block_on` in order
    /// to acquire the session, but we prefer leaving this decision to the caller
    pub async fn session_blocking(&self) -> ConsensusSessionBlocking {
        let g = self.session_lock.read().await;
        ConsensusSessionBlocking::new(g, self.consensus.clone())
    }

    /// Returns an unguarded *blocking* consensus session. There's no guarantee that data will not be pruned between
    /// two sequential consensus calls. This session doesn't hold the consensus pruning lock, so it should
    /// be preferred upon [`session_blocking()`](Self::session_blocking) when data consistency is not important.
    pub fn unguarded_session_blocking(&self) -> ConsensusSessionBlocking<'static> {
        ConsensusSessionBlocking::new_without_session_guard(self.consensus.clone())
    }

    /// Returns a consensus session for accessing consensus operations in a bulk. The user can safely assume
    /// that consensus state is consistent between operations, that is, no pruning was performed between the calls.
    /// The returned object is an *owned* consensus session type which can be cloned and shared across threads.
    /// The sharing ability is useful for spawning blocking operations on a different thread using the same
    /// session object, see [`ConsensusSessionOwned::spawn_blocking()`](ConsensusSessionOwned::spawn_blocking). The caller is responsible to make sure
    /// that the overall lifetime of this session is not too long (~2 seconds max)
    pub async fn session(&self) -> ConsensusSessionOwned {
        let g = self.session_lock.read_owned().await;
        ConsensusSessionOwned::new(g, self.consensus.clone())
    }

    /// Returns an unguarded consensus session. There's no guarantee that data will not be pruned between
    /// two sequential consensus calls. This session doesn't hold the consensus pruning lock, so it should
    /// be preferred upon [`session()`](Self::session) when data consistency is not important.
    pub fn unguarded_session(&self) -> ConsensusSessionOwned {
        ConsensusSessionOwned::new_without_session_guard(self.consensus.clone())
    }
}

pub struct ConsensusSessionBlocking<'a> {
    _session_guard: Option<SessionReadGuard<'a>>,
    consensus: DynConsensus,
}

impl<'a> ConsensusSessionBlocking<'a> {
    pub fn new(session_guard: SessionReadGuard<'a>, consensus: DynConsensus) -> Self {
        Self { _session_guard: Some(session_guard), consensus }
    }

    pub fn new_without_session_guard(consensus: DynConsensus) -> Self {
        Self { _session_guard: None, consensus }
    }
}

impl Deref for ConsensusSessionBlocking<'_> {
    type Target = dyn ConsensusApi; // We avoid exposing the Arc itself by ref since it can be easily cloned and misused

    fn deref(&self) -> &Self::Target {
        self.consensus.as_ref()
    }
}

/// An *owned* consensus session type which can be cloned and shared across threads.
/// See method `spawn_blocking` within for context on the usefulness of this type.
/// Please note - you must use [`ConsensusProxy`] type alias instead of this struct.
#[derive(Clone)]
pub struct ConsensusSessionOwned {
    _session_guard: Option<SessionOwnedReadGuard>,
    consensus: DynConsensus,
}

impl ConsensusSessionOwned {
    pub fn new(session_guard: SessionOwnedReadGuard, consensus: DynConsensus) -> Self {
        Self { _session_guard: Some(session_guard), consensus }
    }

    pub fn new_without_session_guard(consensus: DynConsensus) -> Self {
        Self { _session_guard: None, consensus }
    }

    /// Uses [`tokio::task::spawn_blocking`] to run the provided consensus closure on a thread where blocking is acceptable.
    /// Note that this function is only available on the *owned* session, and requires cloning the session. In fact this
    /// function is the main motivation for a separate session type.
    pub async fn spawn_blocking<F, R>(self, f: F) -> R
    where
        F: FnOnce(&dyn ConsensusApi) -> R + Send + 'static,
        R: Send + 'static,
    {
        spawn_blocking(move || f(self.consensus.as_ref())).await.unwrap()
    }
}

impl ConsensusSessionOwned {
    pub fn validate_and_insert_block(&self, block: Block) -> BlockValidationFutures {
        self.consensus.validate_and_insert_block(block)
    }

    pub fn validate_and_insert_block_batch(&self, mut batch: Vec<Block>) -> BlockProcessingBatch {
        // Sort by blue work in order to ensure topological order
        batch.sort_by(|a, b| a.header.blue_work.partial_cmp(&b.header.blue_work).unwrap());
        let (block_tasks, virtual_state_tasks) = batch
            .iter()
            .map(|b| {
                let BlockValidationFutures { block_task, virtual_state_task } = self.consensus.validate_and_insert_block(b.clone());
                (block_task, virtual_state_task)
            })
            .unzip();
        BlockProcessingBatch::new(batch, block_tasks, virtual_state_tasks)
    }

    pub fn validate_and_insert_trusted_block(&self, tb: TrustedBlock) -> BlockValidationFutures {
        self.consensus.validate_and_insert_trusted_block(tb)
    }

    pub fn calculate_transaction_non_contextual_masses(&self, transaction: &Transaction) -> NonContextualMasses {
        // This method performs pure calculations so no need for an async wrapper
        self.consensus.calculate_transaction_non_contextual_masses(transaction)
    }

    pub fn calculate_transaction_contextual_masses(&self, transaction: &MutableTransaction) -> Option<ContextualMasses> {
        // This method performs pure calculations so no need for an async wrapper
        self.consensus.calculate_transaction_contextual_masses(transaction)
    }

    pub fn get_virtual_daa_score(&self) -> u64 {
        // Accessing cached virtual fields is lock-free and does not require spawn_blocking
        self.consensus.get_virtual_daa_score()
    }

    pub fn get_virtual_bits(&self) -> u32 {
        // Accessing cached virtual fields is lock-free and does not require spawn_blocking
        self.consensus.get_virtual_bits()
    }

    pub fn get_virtual_past_median_time(&self) -> u64 {
        // Accessing cached virtual fields is lock-free and does not require spawn_blocking
        self.consensus.get_virtual_past_median_time()
    }

    pub fn get_virtual_parents(&self) -> BlockHashSet {
        // Accessing cached virtual fields is lock-free and does not require spawn_blocking
        self.consensus.get_virtual_parents()
    }

    pub fn get_virtual_parents_len(&self) -> usize {
        // Accessing cached virtual fields is lock-free and does not require spawn_blocking
        self.consensus.get_virtual_parents_len()
    }

    pub async fn async_get_stats(&self) -> ConsensusStats {
        self.clone().spawn_blocking(|c| c.get_stats()).await
    }

    pub async fn async_get_virtual_merge_depth_root(&self) -> Option<Hash> {
        self.clone().spawn_blocking(|c| c.get_virtual_merge_depth_root()).await
    }

    /// Returns the `BlueWork` threshold at which blocks with lower or equal blue work are considered
    /// to be un-mergeable by current virtual state.
    /// (Note: in some rare cases when the node is unsynced the function might return zero as the threshold)
    pub async fn async_get_virtual_merge_depth_blue_work_threshold(&self) -> BlueWorkType {
        self.clone().spawn_blocking(|c| c.get_virtual_merge_depth_blue_work_threshold()).await
    }

    pub async fn async_get_sink(&self) -> Hash {
        self.clone().spawn_blocking(|c| c.get_sink()).await
    }

    pub async fn async_get_sink_timestamp(&self) -> u64 {
        self.clone().spawn_blocking(|c| c.get_sink_timestamp()).await
    }

<<<<<<< HEAD
    /// source refers to the earliest block from which the current node has full header & block data  
    pub async fn async_get_source(&self) -> Hash {
        self.clone().spawn_blocking(move |c| c.get_source()).await
=======
    pub async fn async_get_sink_daa_score_timestamp(&self) -> DaaScoreTimestamp {
        self.clone().spawn_blocking(|c| c.get_sink_daa_score_timestamp()).await
>>>>>>> 4ab0017f
    }

    pub async fn async_get_current_block_color(&self, hash: Hash) -> Option<bool> {
        self.clone().spawn_blocking(move |c| c.get_current_block_color(hash)).await
    }

    /// retention period root refers to the earliest block from which the current node has full header & block data  
    pub async fn async_get_retention_period_root(&self) -> Hash {
        self.clone().spawn_blocking(|c| c.get_retention_period_root()).await
    }

    pub async fn async_estimate_block_count(&self) -> BlockCount {
        self.clone().spawn_blocking(|c| c.estimate_block_count()).await
    }

    pub async fn async_get_virtual_chain_from_block(
        &self,
        low: Hash,
<<<<<<< HEAD
        high: Option<Hash>,
        max_blocks: usize,
    ) -> ConsensusResult<ChainPath> {
        self.clone().spawn_blocking(move |c| c.get_virtual_chain_from_block(low, high, max_blocks)).await
=======
        chain_path_added_limit: Option<usize>,
    ) -> ConsensusResult<ChainPath> {
        self.clone().spawn_blocking(move |c| c.get_virtual_chain_from_block(low, chain_path_added_limit)).await
>>>>>>> 4ab0017f
    }

    pub async fn async_get_virtual_utxos(
        &self,
        from_outpoint: Option<TransactionOutpoint>,
        chunk_size: usize,
        skip_first: bool,
    ) -> Vec<(TransactionOutpoint, UtxoEntry)> {
        self.clone().spawn_blocking(move |c| c.get_virtual_utxos(from_outpoint, chunk_size, skip_first)).await
    }

    pub async fn async_get_tips(&self) -> Vec<Hash> {
        self.clone().spawn_blocking(|c| c.get_tips()).await
    }

    pub async fn async_get_tips_len(&self) -> usize {
        self.clone().spawn_blocking(|c| c.get_tips_len()).await
    }

    pub async fn async_is_chain_ancestor_of(&self, low: Hash, high: Hash) -> ConsensusResult<bool> {
        self.clone().spawn_blocking(move |c| c.is_chain_ancestor_of(low, high)).await
    }

    pub async fn async_get_hashes_between(&self, low: Hash, high: Hash, max_blocks: usize) -> ConsensusResult<(Vec<Hash>, Hash)> {
        self.clone().spawn_blocking(move |c| c.get_hashes_between(low, high, max_blocks)).await
    }

    pub async fn async_get_header(&self, hash: Hash) -> ConsensusResult<Arc<Header>> {
        self.clone().spawn_blocking(move |c| c.get_header(hash)).await
    }

    pub async fn async_get_compact_header(&self, hash: Hash) -> ConsensusResult<CompactHeaderData> {
        self.clone().spawn_blocking(move |c| c.get_compact_header(hash)).await
    }

    pub async fn async_get_headers_selected_tip(&self) -> Hash {
        self.clone().spawn_blocking(|c| c.get_headers_selected_tip()).await
    }

    pub async fn async_get_chain_block_samples(&self) -> Vec<DaaScoreTimestamp> {
        self.clone().spawn_blocking(|c| c.get_chain_block_samples()).await
    }

    pub async fn async_get_populated_transaction(
        &self,
        txid: Hash,
        accepting_block_daa_score: u64,
    ) -> Result<SignableTransaction, UtxoInquirerError> {
        self.clone().spawn_blocking(move |c| c.get_populated_transaction(txid, accepting_block_daa_score)).await
    }

    /// Returns the antipast of block `hash` from the POV of `context`, i.e. `antipast(hash) ∩ past(context)`.
    /// Since this might be an expensive operation for deep blocks, we allow the caller to specify a limit
    /// `max_traversal_allowed` on the maximum amount of blocks to traverse for obtaining the answer
    pub async fn async_get_antipast_from_pov(
        &self,
        hash: Hash,
        context: Hash,
        max_traversal_allowed: Option<u64>,
    ) -> ConsensusResult<Vec<Hash>> {
        self.clone().spawn_blocking(move |c| c.get_antipast_from_pov(hash, context, max_traversal_allowed)).await
    }

    /// Returns the anticone of block `hash` from the POV of `virtual`
    pub async fn async_get_anticone(&self, hash: Hash) -> ConsensusResult<Vec<Hash>> {
        self.clone().spawn_blocking(move |c| c.get_anticone(hash)).await
    }

    pub async fn async_get_pruning_point_proof(&self) -> Arc<PruningPointProof> {
        self.clone().spawn_blocking(|c| c.get_pruning_point_proof()).await
    }

    pub async fn async_create_virtual_selected_chain_block_locator(
        &self,
        low: Option<Hash>,
        high: Option<Hash>,
    ) -> ConsensusResult<Vec<Hash>> {
        self.clone().spawn_blocking(move |c| c.create_virtual_selected_chain_block_locator(low, high)).await
    }

    pub async fn async_create_block_locator_from_pruning_point(&self, high: Hash, limit: usize) -> ConsensusResult<Vec<Hash>> {
        self.clone().spawn_blocking(move |c| c.create_block_locator_from_pruning_point(high, limit)).await
    }

    pub async fn async_pruning_point_headers(&self) -> Vec<Arc<Header>> {
        self.clone().spawn_blocking(|c| c.pruning_point_headers()).await
    }

    pub async fn async_get_pruning_point_anticone_and_trusted_data(&self) -> ConsensusResult<Arc<PruningPointTrustedData>> {
        self.clone().spawn_blocking(|c| c.get_pruning_point_anticone_and_trusted_data()).await
    }

    pub async fn async_get_block(&self, hash: Hash) -> ConsensusResult<Block> {
        self.clone().spawn_blocking(move |c| c.get_block(hash)).await
    }

    pub async fn async_get_block_even_if_header_only(&self, hash: Hash) -> ConsensusResult<Block> {
        self.clone().spawn_blocking(move |c| c.get_block_even_if_header_only(hash)).await
    }

    pub async fn async_get_ghostdag_data(&self, hash: Hash) -> ConsensusResult<ExternalGhostdagData> {
        self.clone().spawn_blocking(move |c| c.get_ghostdag_data(hash)).await
    }

    pub async fn async_get_block_children(&self, hash: Hash) -> Option<Vec<Hash>> {
        self.clone().spawn_blocking(move |c| c.get_block_children(hash)).await
    }

    pub async fn async_get_block_parents(&self, hash: Hash) -> Option<Arc<Vec<Hash>>> {
        self.clone().spawn_blocking(move |c| c.get_block_parents(hash)).await
    }

    pub async fn async_get_block_status(&self, hash: Hash) -> Option<BlockStatus> {
        self.clone().spawn_blocking(move |c| c.get_block_status(hash)).await
    }

    pub async fn async_get_block_acceptance_data(&self, hash: Hash) -> ConsensusResult<Arc<AcceptanceData>> {
        self.clone().spawn_blocking(move |c| c.get_block_acceptance_data(hash)).await
    }

    /// Returns acceptance data for a set of blocks belonging to the selected parent chain.
    ///
    /// See `self::get_virtual_chain`
    pub async fn async_get_blocks_acceptance_data(
        &self,
        hashes: Vec<Hash>,
        merged_blocks_limit: Option<usize>,
    ) -> ConsensusResult<Vec<Arc<AcceptanceData>>> {
        self.clone().spawn_blocking(move |c| c.get_blocks_acceptance_data(&hashes, merged_blocks_limit)).await
    }

    pub async fn async_is_chain_block(&self, hash: Hash) -> ConsensusResult<bool> {
        self.clone().spawn_blocking(move |c| c.is_chain_block(hash)).await
    }

    pub async fn async_get_pruning_point_utxos(
        &self,
        expected_pruning_point: Hash,
        from_outpoint: Option<TransactionOutpoint>,
        chunk_size: usize,
        skip_first: bool,
    ) -> ConsensusResult<Vec<(TransactionOutpoint, UtxoEntry)>> {
        self.clone()
            .spawn_blocking(move |c| c.get_pruning_point_utxos(expected_pruning_point, from_outpoint, chunk_size, skip_first))
            .await
    }

    pub async fn async_get_missing_block_body_hashes(&self, high: Hash) -> ConsensusResult<Vec<Hash>> {
        self.clone().spawn_blocking(move |c| c.get_missing_block_body_hashes(high)).await
    }

    pub async fn async_pruning_point(&self) -> Hash {
        self.clone().spawn_blocking(|c| c.pruning_point()).await
    }

    pub async fn async_get_daa_window(&self, hash: Hash) -> ConsensusResult<Vec<Hash>> {
        self.clone().spawn_blocking(move |c| c.get_daa_window(hash)).await
    }

    pub async fn async_get_trusted_block_associated_ghostdag_data_block_hashes(&self, hash: Hash) -> ConsensusResult<Vec<Hash>> {
        self.clone().spawn_blocking(move |c| c.get_trusted_block_associated_ghostdag_data_block_hashes(hash)).await
    }

    pub async fn async_estimate_network_hashes_per_second(
        &self,
        start_hash: Option<Hash>,
        window_size: usize,
    ) -> ConsensusResult<u64> {
        self.clone().spawn_blocking(move |c| c.estimate_network_hashes_per_second(start_hash, window_size)).await
    }

    pub async fn async_validate_pruning_points(&self, syncer_virtual_selected_parent: Hash) -> ConsensusResult<()> {
        self.clone().spawn_blocking(move |c| c.validate_pruning_points(syncer_virtual_selected_parent)).await
    }

    pub async fn async_are_pruning_points_violating_finality(&self, pp_list: PruningPointsList) -> bool {
        self.clone().spawn_blocking(move |c| c.are_pruning_points_violating_finality(pp_list)).await
    }

    pub async fn async_creation_timestamp(&self) -> u64 {
        self.clone().spawn_blocking(move |c| c.creation_timestamp()).await
    }

    pub async fn async_finality_point(&self) -> Hash {
        self.clone().spawn_blocking(move |c| c.finality_point()).await
    }

    pub async fn async_get_block_transactions(&self, hash: Hash) -> ConsensusResult<Arc<Vec<Transaction>>> {
        self.clone().spawn_blocking(move |c| c.get_block_transactions(hash)).await
    }
}

pub type ConsensusProxy = ConsensusSessionOwned;<|MERGE_RESOLUTION|>--- conflicted
+++ resolved
@@ -9,12 +9,8 @@
     blockstatus::BlockStatus,
     daa_score_timestamp::DaaScoreTimestamp,
     errors::consensus::ConsensusResult,
-<<<<<<< HEAD
     header::{CompactHeaderData, Header},
-=======
-    header::Header,
     mass::{ContextualMasses, NonContextualMasses},
->>>>>>> 4ab0017f
     pruning::{PruningPointProof, PruningPointTrustedData, PruningPointsList},
     trusted::{ExternalGhostdagData, TrustedBlock},
     tx::{MutableTransaction, SignableTransaction, Transaction, TransactionOutpoint, UtxoEntry},
@@ -254,14 +250,8 @@
         self.clone().spawn_blocking(|c| c.get_sink_timestamp()).await
     }
 
-<<<<<<< HEAD
-    /// source refers to the earliest block from which the current node has full header & block data  
-    pub async fn async_get_source(&self) -> Hash {
-        self.clone().spawn_blocking(move |c| c.get_source()).await
-=======
     pub async fn async_get_sink_daa_score_timestamp(&self) -> DaaScoreTimestamp {
         self.clone().spawn_blocking(|c| c.get_sink_daa_score_timestamp()).await
->>>>>>> 4ab0017f
     }
 
     pub async fn async_get_current_block_color(&self, hash: Hash) -> Option<bool> {
@@ -277,19 +267,20 @@
         self.clone().spawn_blocking(|c| c.estimate_block_count()).await
     }
 
+    /// Returns whether this consensus is considered synced or close to being synced.
+    ///
+    /// This info is used to determine if it's ok to use a block template from this node for mining purposes.
+    pub async fn async_is_nearly_synced(&self) -> bool {
+        self.clone().spawn_blocking(|c| c.is_nearly_synced()).await
+    }
+
     pub async fn async_get_virtual_chain_from_block(
         &self,
         low: Hash,
-<<<<<<< HEAD
         high: Option<Hash>,
-        max_blocks: usize,
-    ) -> ConsensusResult<ChainPath> {
-        self.clone().spawn_blocking(move |c| c.get_virtual_chain_from_block(low, high, max_blocks)).await
-=======
         chain_path_added_limit: Option<usize>,
     ) -> ConsensusResult<ChainPath> {
-        self.clone().spawn_blocking(move |c| c.get_virtual_chain_from_block(low, chain_path_added_limit)).await
->>>>>>> 4ab0017f
+        self.clone().spawn_blocking(move |c| c.get_virtual_chain_from_block(low, high, chain_path_added_limit)).await
     }
 
     pub async fn async_get_virtual_utxos(

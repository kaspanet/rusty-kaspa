--- conflicted
+++ resolved
@@ -80,18 +80,6 @@
         ticker.set_missed_tick_behavior(MissedTickBehavior::Delay);
         tokio::spawn(async move {
             loop {
-<<<<<<< HEAD
-                if !select! {
-                    _ = rx.recv() => self.clone().handle_event(&mut shutdown_signal_rx).await,
-                    _ = ticker.tick() => self.clone().handle_event(&mut shutdown_signal_rx).await,
-                    _ = shutdown_signal_rx.recv() => {
-                        info!("!!!!!! GOT SHUTDOWN CMGR");
-                        false
-                    },
-                } {
-                    info!("!!!!!! EXITING CMGR");
-                    break;
-=======
                 if self.shutdown_signal.trigger.is_triggered() {
                     break;
                 }
@@ -99,24 +87,20 @@
                     _ = rx.recv() => self.clone().handle_event().await,
                     _ = ticker.tick() => self.clone().handle_event().await,
                     _ = self.shutdown_signal.listener.clone() => break,
->>>>>>> d372345c
                 }
             }
             debug!("Connection manager event loop exiting");
         });
     }
 
-    async fn handle_event(self: Arc<Self>, shutdown_signal_rx: &mut UnboundedReceiver<()>) -> bool {
+    async fn handle_event(self: Arc<Self>) {
         debug!("Starting connection loop iteration");
         let peers = self.p2p_adaptor.active_peers();
         let peer_by_address: HashMap<SocketAddr, Peer> = peers.into_iter().map(|peer| (peer.net_address(), peer)).collect();
 
         self.handle_connection_requests(&peer_by_address).await;
-        if !self.handle_outbound_connections(&peer_by_address, shutdown_signal_rx).await {
-            return false;
-        }
+        self.handle_outbound_connections(&peer_by_address).await;
         self.handle_inbound_connections(&peer_by_address).await;
-        true
     }
 
     pub async fn add_connection_request(&self, address: SocketAddr, is_permanent: bool) {
@@ -170,15 +154,11 @@
         *requests = new_requests;
     }
 
-    async fn handle_outbound_connections(
-        self: &Arc<Self>,
-        peer_by_address: &HashMap<SocketAddr, Peer>,
-        shutdown_signal_rx: &mut UnboundedReceiver<()>,
-    ) -> bool {
+    async fn handle_outbound_connections(self: &Arc<Self>, peer_by_address: &HashMap<SocketAddr, Peer>) {
         let active_outbound: HashSet<kaspa_addressmanager::NetAddress> =
             peer_by_address.values().filter(|peer| peer.is_outbound()).map(|peer| peer.net_address().into()).collect();
         if active_outbound.len() >= self.outbound_target {
-            return true;
+            return;
         }
 
         let mut missing_connections = self.outbound_target - active_outbound.len();
@@ -187,13 +167,8 @@
         let mut progressing = true;
         let mut connecting = true;
         while connecting && missing_connections > 0 {
-<<<<<<< HEAD
-            if shutdown_signal_rx.try_recv().is_ok() {
-                return false;
-=======
             if self.shutdown_signal.trigger.is_triggered() {
                 return;
->>>>>>> d372345c
             }
             let mut addrs_to_connect = Vec::with_capacity(missing_connections);
             let mut jobs = Vec::with_capacity(missing_connections);
@@ -254,8 +229,6 @@
             })
             .await;
         }
-
-        true
     }
 
     async fn handle_inbound_connections(self: &Arc<Self>, peer_by_address: &HashMap<SocketAddr, Peer>) {

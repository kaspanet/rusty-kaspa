--- conflicted
+++ resolved
@@ -22,11 +22,10 @@
 rand.workspace = true
 tokio.workspace = true
 
-<<<<<<< HEAD
 [dev-dependencies]
 rv.workspace = true
 uuid.workspace = true
-=======
+
+
 [lints]
-workspace = true
->>>>>>> 6911175f
+workspace = true
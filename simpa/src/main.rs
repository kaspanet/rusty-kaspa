--- conflicted
+++ resolved
@@ -69,12 +69,8 @@
     #[arg(short, long)]
     virtual_threads: Option<usize>,
 
-    /// If on, validates all headers before starting to validate block bodies
-<<<<<<< HEAD
+    /// If on, validates headers first before starting to validate block bodies
     #[arg(short = 'f', long, default_value_t = false)]
-=======
-    #[arg(short, long, default_value_t = false)]
->>>>>>> a4ba784c
     headers_first: bool,
 
     /// Logging level for all subsystems {off, error, warn, info, debug, trace}

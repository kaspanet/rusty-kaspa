--- conflicted
+++ resolved
@@ -490,13 +490,8 @@
 pub(crate) fn topologically_ordered_hashes(src_consensus: &Consensus, genesis_hash: Hash, include_genesis: bool) -> Vec<Hash> {
     let mut queue: VecDeque<Hash> = std::iter::once(genesis_hash).collect();
     let mut visited = BlockHashSet::new();
-<<<<<<< HEAD
-    let mut vec = Vec::new();
+    let mut vec = if include_genesis { vec![genesis_hash] } else { Vec::new() };
     let relations = src_consensus.relations_store.read();
-=======
-    let mut vec = if include_genesis { vec![genesis_hash] } else { Vec::new() };
-    let relations = src_consensus.relations_stores.read();
->>>>>>> 3c2115d9
     while let Some(current) = queue.pop_front() {
         for child in relations.get_children(current).unwrap().read().iter() {
             if visited.insert(*child) {

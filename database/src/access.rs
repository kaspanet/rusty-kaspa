use crate::{db::DB, errors::StoreError};

use super::prelude::{Cache, DbKey, DbWriter};
use itertools::Itertools;
use rocksdb::{Direction, IteratorMode, ReadOptions};
use serde::{de::DeserializeOwned, Serialize};
use std::{collections::hash_map::RandomState, error::Error, fmt::Debug, hash::BuildHasher, sync::Arc};

/// A concurrent DB store access with typed caching.
#[derive(Clone)]
pub struct CachedDbAccess<TKey, TData, S = RandomState>
where
    TKey: Clone + std::hash::Hash + Eq + Send + Sync,
    TData: Clone + Send + Sync,
{
    db: Arc<DB>,

    // Cache
    cache: Cache<TKey, TData, S>,

    // DB bucket/path
    prefix: Vec<u8>,
}

impl<TKey, TData, S> CachedDbAccess<TKey, TData, S>
where
    TKey: Clone + std::hash::Hash + Eq + Send + Sync,
    TData: Clone + Send + Sync,
    S: BuildHasher + Default,
{
    pub fn new(db: Arc<DB>, cache_size: u64, prefix: Vec<u8>) -> Self {
        Self { db, cache: Cache::new(cache_size), prefix }
    }

    pub fn read_from_cache(&self, key: TKey) -> Option<TData>
    where
        TKey: Copy + AsRef<[u8]>,
    {
        self.cache.get(&key)
    }

    pub fn has(&self, key: TKey) -> Result<bool, StoreError>
    where
        TKey: Clone + AsRef<[u8]>,
    {
        Ok(self.cache.contains_key(&key) || self.db.get_pinned(DbKey::new(&self.prefix, key))?.is_some())
    }

    pub fn read(&self, key: TKey) -> Result<TData, StoreError>
    where
        TKey: Clone + AsRef<[u8]> + ToString,
        TData: DeserializeOwned, // We need `DeserializeOwned` since the slice coming from `db.get_pinned` has short lifetime
    {
        if let Some(data) = self.cache.get(&key) {
            Ok(data)
        } else {
            let db_key = DbKey::new(&self.prefix, key.clone());
            if let Some(slice) = self.db.get_pinned(&db_key)? {
                let data: TData = bincode::deserialize(&slice)?;
                self.cache.insert(key, data.clone());
                Ok(data)
            } else {
                Err(StoreError::KeyNotFound(db_key))
            }
        }
    }

    pub fn iterator(&self) -> impl Iterator<Item = Result<(Box<[u8]>, TData), Box<dyn Error>>> + '_
    where
<<<<<<< HEAD
        TKey: Clone + AsRef<[u8]> + ToString,
=======
        TKey: Clone + AsRef<[u8]>,
>>>>>>> ba338779
        TData: DeserializeOwned, // We need `DeserializeOwned` since the slice coming from `db.get_pinned` has short lifetime
    {
        let db_key = DbKey::prefix_only(&self.prefix);
        let mut read_opts = ReadOptions::default();
        read_opts.set_iterate_range(rocksdb::PrefixRange(db_key.as_ref()));
        self.db.iterator_opt(IteratorMode::From(db_key.as_ref(), Direction::Forward), read_opts).map(|iter_result| match iter_result {
            Ok((key, data_bytes)) => match bincode::deserialize(&data_bytes) {
                Ok(data) => Ok((key[self.prefix.len() + 1..].into(), data)),
                Err(e) => Err(e.into()),
            },
            Err(e) => Err(e.into()),
        })
    }

    pub fn write(&self, mut writer: impl DbWriter, key: TKey, data: TData) -> Result<(), StoreError>
    where
        TKey: Clone + AsRef<[u8]>,
        TData: Serialize,
    {
        let bin_data = bincode::serialize(&data)?;
        self.cache.insert(key.clone(), data);
        writer.put(DbKey::new(&self.prefix, key), bin_data)?;
        Ok(())
    }

    pub fn write_many(
        &self,
        mut writer: impl DbWriter,
        iter: &mut (impl Iterator<Item = (TKey, TData)> + Clone),
    ) -> Result<(), StoreError>
    where
        TKey: Clone + AsRef<[u8]>,
        TData: Serialize,
    {
        let iter_clone = iter.clone();
        self.cache.insert_many(iter);
        for (key, data) in iter_clone {
            let bin_data = bincode::serialize(&data)?;
            writer.put(DbKey::new(&self.prefix, key.clone()), bin_data)?;
        }
        Ok(())
    }

    pub fn delete(&self, mut writer: impl DbWriter, key: TKey) -> Result<(), StoreError>
    where
        TKey: Clone + AsRef<[u8]>,
    {
        self.cache.remove(&key);
        writer.delete(DbKey::new(&self.prefix, key))?;
        Ok(())
    }

    pub fn delete_many(&self, mut writer: impl DbWriter, key_iter: &mut (impl Iterator<Item = TKey> + Clone)) -> Result<(), StoreError>
    where
        TKey: Clone + AsRef<[u8]>,
    {
        let key_iter_clone = key_iter.clone();
        self.cache.remove_many(key_iter);
        for key in key_iter_clone {
            writer.delete(DbKey::new(&self.prefix, key.clone()))?;
        }
        Ok(())
    }

    pub fn delete_all(&self, mut writer: impl DbWriter) -> Result<(), StoreError>
    where
        TKey: Clone + AsRef<[u8]>,
    {
        self.cache.remove_all();
        //TODO: Consider using column families to make it faster
<<<<<<< HEAD
        writer.delete(DbKey::prefix_only(&self.prefix))?;
        Ok(())
    }

    /// A dynamic iterator that can iterate through a specifc prefix / bucket, or from a certain start point.
    /// Extracted keys and values must be encoded with bincode.
    //TODO: loop and chain iterators for multi-prefix / bucket iterator.
    pub fn seek_iterator<Key, Value>(
=======
        let db_key = DbKey::prefix_only(&self.prefix);
        let mut read_opts = ReadOptions::default();
        read_opts.set_iterate_range(rocksdb::PrefixRange(db_key.as_ref()));
        let keys = self
            .db
            .iterator_opt(IteratorMode::From(db_key.as_ref(), Direction::Forward), read_opts)
            .map(|iter_result| match iter_result {
                Ok((key, _)) => Ok::<_, rocksdb::Error>(key),
                Err(e) => Err(e),
            })
            .collect_vec();
        for key in keys {
            writer.delete(key.unwrap())?;
        }
        Ok(())
    }

    /// A dynamic iterator that can iterate through a specific prefix / bucket, or from a certain start point.
    //TODO: loop and chain iterators for multi-prefix / bucket iterator.
    pub fn seek_iterator(
>>>>>>> ba338779
        &self,
        bucket: Option<&[u8]>,   // iter self.prefix if None, else append bytes to self.prefix.
        seek_from: Option<TKey>, // iter whole range if None
        limit: usize,            // amount to take.
        skip_first: bool,        // skips the first value, (useful in conjunction with the seek-key, as to not re-retrieve).
<<<<<<< HEAD
    ) -> impl Iterator<Item = Result<(Key, Value), Box<dyn Error>>> + '_
    where
        TKey: Clone + AsRef<[u8]>,
        Key: DeserializeOwned + Debug,
        Value: DeserializeOwned + Debug,
=======
    ) -> impl Iterator<Item = Result<(Box<[u8]>, TData), Box<dyn Error>>> + '_
    where
        TKey: Clone + AsRef<[u8]>,
        TData: DeserializeOwned,
>>>>>>> ba338779
    {
        let db_key = bucket.map_or(DbKey::prefix_only(&self.prefix), move |bucket| {
            let mut key = DbKey::prefix_only(&self.prefix);
            key.add_bucket(bucket);
            key
        });

        let mut read_opts = ReadOptions::default();
        read_opts.set_iterate_range(rocksdb::PrefixRange(db_key.as_ref()));

        let mut db_iterator = match seek_from {
            Some(seek_key) => {
                self.db.iterator_opt(IteratorMode::From(DbKey::new(&self.prefix, seek_key).as_ref(), Direction::Forward), read_opts)
            }
            None => self.db.iterator_opt(IteratorMode::Start, read_opts),
        };

        if skip_first {
            db_iterator.next();
        }

        db_iterator.take(limit).map(move |item| match item {
<<<<<<< HEAD
            Ok((key_bytes, value_bytes)) => match bincode::deserialize::<Key>(key_bytes[db_key.prefix_len()..].as_ref()) {
                Ok(key) => match bincode::deserialize::<Value>(value_bytes.as_ref()) {
                    Ok(value) => Ok((key, value)),
                    Err(err) => Err(err.into()),
                },
=======
            Ok((key_bytes, value_bytes)) => match bincode::deserialize::<TData>(value_bytes.as_ref()) {
                Ok(value) => Ok((key_bytes[db_key.prefix_len()..].into(), value)),
>>>>>>> ba338779
                Err(err) => Err(err.into()),
            },
            Err(err) => Err(err.into()),
        })
    }
}<|MERGE_RESOLUTION|>--- conflicted
+++ resolved
@@ -4,7 +4,7 @@
 use itertools::Itertools;
 use rocksdb::{Direction, IteratorMode, ReadOptions};
 use serde::{de::DeserializeOwned, Serialize};
-use std::{collections::hash_map::RandomState, error::Error, fmt::Debug, hash::BuildHasher, sync::Arc};
+use std::{collections::hash_map::RandomState, error::Error, hash::BuildHasher, sync::Arc};
 
 /// A concurrent DB store access with typed caching.
 #[derive(Clone)]
@@ -67,11 +67,7 @@
 
     pub fn iterator(&self) -> impl Iterator<Item = Result<(Box<[u8]>, TData), Box<dyn Error>>> + '_
     where
-<<<<<<< HEAD
-        TKey: Clone + AsRef<[u8]> + ToString,
-=======
         TKey: Clone + AsRef<[u8]>,
->>>>>>> ba338779
         TData: DeserializeOwned, // We need `DeserializeOwned` since the slice coming from `db.get_pinned` has short lifetime
     {
         let db_key = DbKey::prefix_only(&self.prefix);
@@ -142,16 +138,6 @@
     {
         self.cache.remove_all();
         //TODO: Consider using column families to make it faster
-<<<<<<< HEAD
-        writer.delete(DbKey::prefix_only(&self.prefix))?;
-        Ok(())
-    }
-
-    /// A dynamic iterator that can iterate through a specifc prefix / bucket, or from a certain start point.
-    /// Extracted keys and values must be encoded with bincode.
-    //TODO: loop and chain iterators for multi-prefix / bucket iterator.
-    pub fn seek_iterator<Key, Value>(
-=======
         let db_key = DbKey::prefix_only(&self.prefix);
         let mut read_opts = ReadOptions::default();
         read_opts.set_iterate_range(rocksdb::PrefixRange(db_key.as_ref()));
@@ -172,24 +158,15 @@
     /// A dynamic iterator that can iterate through a specific prefix / bucket, or from a certain start point.
     //TODO: loop and chain iterators for multi-prefix / bucket iterator.
     pub fn seek_iterator(
->>>>>>> ba338779
         &self,
         bucket: Option<&[u8]>,   // iter self.prefix if None, else append bytes to self.prefix.
         seek_from: Option<TKey>, // iter whole range if None
         limit: usize,            // amount to take.
         skip_first: bool,        // skips the first value, (useful in conjunction with the seek-key, as to not re-retrieve).
-<<<<<<< HEAD
-    ) -> impl Iterator<Item = Result<(Key, Value), Box<dyn Error>>> + '_
-    where
-        TKey: Clone + AsRef<[u8]>,
-        Key: DeserializeOwned + Debug,
-        Value: DeserializeOwned + Debug,
-=======
     ) -> impl Iterator<Item = Result<(Box<[u8]>, TData), Box<dyn Error>>> + '_
     where
         TKey: Clone + AsRef<[u8]>,
         TData: DeserializeOwned,
->>>>>>> ba338779
     {
         let db_key = bucket.map_or(DbKey::prefix_only(&self.prefix), move |bucket| {
             let mut key = DbKey::prefix_only(&self.prefix);
@@ -212,16 +189,8 @@
         }
 
         db_iterator.take(limit).map(move |item| match item {
-<<<<<<< HEAD
-            Ok((key_bytes, value_bytes)) => match bincode::deserialize::<Key>(key_bytes[db_key.prefix_len()..].as_ref()) {
-                Ok(key) => match bincode::deserialize::<Value>(value_bytes.as_ref()) {
-                    Ok(value) => Ok((key, value)),
-                    Err(err) => Err(err.into()),
-                },
-=======
             Ok((key_bytes, value_bytes)) => match bincode::deserialize::<TData>(value_bytes.as_ref()) {
                 Ok(value) => Ok((key_bytes[db_key.prefix_len()..].into(), value)),
->>>>>>> ba338779
                 Err(err) => Err(err.into()),
             },
             Err(err) => Err(err.into()),

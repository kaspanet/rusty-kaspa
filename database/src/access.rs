use crate::{cache::CachePolicy, errors::StoreError};

use super::prelude::{Cache, DbKey, DbWriter};
use kaspa_utils::mem_size::MemSizeEstimator;
use serde::{de::DeserializeOwned, Serialize};
use std::{collections::hash_map::RandomState, error::Error, hash::BuildHasher, sync::Arc};

/// A concurrent DB store access with typed caching.
#[derive(Clone)]
pub struct CachedDbAccess<TKey, TData, S = RandomState, DB = Arc<crate::rocksdb::RocksDB>>
where
    TKey: Clone + std::hash::Hash + Eq + Send + Sync,
    TData: Clone + Send + Sync + MemSizeEstimator,
    DB: DbAccess,
{
    db: DB,

    // Cache
    cache: Cache<TKey, TData, S>,

    // DB bucket/path
    prefix: Vec<u8>,
}

<<<<<<< HEAD
pub type KeyDataResult<TData> = Result<(Box<[u8]>, TData), Box<dyn Error>>;

impl<TKey, TData, S> CachedDbAccess<TKey, TData, S>
=======
pub trait DbAccess {
    fn has(&self, db_key: DbKey) -> Result<bool, StoreError>;
    fn read(&self, db_key: &DbKey) -> Result<Option<impl AsRef<[u8]>>, StoreError>;
    fn iterator(
        &self,
        prefix: impl Into<Vec<u8>>,
        seek_from: Option<DbKey>,
    ) -> impl Iterator<Item = Result<(impl AsRef<[u8]>, impl AsRef<[u8]>), Box<dyn Error>>> + '_;
    fn write(&self, writer: &mut impl DbWriter, db_key: DbKey, data: Vec<u8>) -> Result<(), StoreError>;
    fn delete(&self, writer: &mut impl DbWriter, db_key: DbKey) -> Result<(), StoreError>;
    fn delete_range_by_prefix(&self, writer: &mut impl DbWriter, prefix: &[u8]) -> Result<(), StoreError>;
}

impl<TKey, TData, S, DB> CachedDbAccess<TKey, TData, S, DB>
>>>>>>> 38b3d432
where
    TKey: Clone + std::hash::Hash + Eq + Send + Sync,
    TData: Clone + Send + Sync + MemSizeEstimator,
    S: BuildHasher + Default,
    DB: DbAccess,
{
    pub fn new(db: DB, cache_policy: CachePolicy, prefix: Vec<u8>) -> Self {
        Self { db, cache: Cache::new(cache_policy), prefix }
    }

    pub fn read_from_cache(&self, key: TKey) -> Option<TData>
    where
        TKey: Copy + AsRef<[u8]>,
    {
        self.cache.get(&key)
    }

    pub fn has(&self, key: TKey) -> Result<bool, StoreError>
    where
        TKey: Clone + AsRef<[u8]>,
    {
        Ok(self.cache.contains_key(&key) || self.db.has(DbKey::new(&self.prefix, key))?)
    }

    pub fn read(&self, key: TKey) -> Result<TData, StoreError>
    where
        TKey: Clone + AsRef<[u8]> + ToString,
        TData: DeserializeOwned, // We need `DeserializeOwned` since the slice coming from `db.get_pinned` has short lifetime
    {
        if let Some(data) = self.cache.get(&key) {
            Ok(data)
        } else {
            let db_key = DbKey::new(&self.prefix, key.clone());
            if let Some(slice) = self.db.read(&db_key.clone())? {
                let data: TData = bincode::deserialize(slice.as_ref())?;
                self.cache.insert(key, data.clone());
                Ok(data)
            } else {
                Err(StoreError::KeyNotFound(db_key))
            }
        }
    }

    pub fn iterator(&self) -> impl Iterator<Item = KeyDataResult<TData>> + '_
    where
        TKey: Clone + AsRef<[u8]>,
        TData: DeserializeOwned, // We need `DeserializeOwned` since the slice coming from `db.get_pinned` has short lifetime
    {
        self.db.iterator(self.prefix.to_vec(), None).map(move |iter_result| {
            iter_result.and_then(|(key, data_bytes)| match bincode::deserialize(data_bytes.as_ref()) {
                Ok(data) => Ok((key.as_ref()[self.prefix.len()..].into(), data)),
                Err(e) => Err(e.into()),
            })
        })
    }

    pub fn write(&self, mut writer: impl DbWriter, key: TKey, data: TData) -> Result<(), StoreError>
    where
        TKey: Clone + AsRef<[u8]>,
        TData: Serialize,
    {
        let bin_data = bincode::serialize(&data)?;
        self.cache.insert(key.clone(), data);
        self.db.write(&mut writer, DbKey::new(&self.prefix, key), bin_data)?;
        Ok(())
    }

    pub fn write_many(
        &self,
        mut writer: impl DbWriter,
        iter: &mut (impl Iterator<Item = (TKey, TData)> + Clone),
    ) -> Result<(), StoreError>
    where
        TKey: Clone + AsRef<[u8]>,
        TData: Serialize,
    {
        let iter_clone = iter.clone();
        self.cache.insert_many(iter);
        for (key, data) in iter_clone {
            let bin_data = bincode::serialize(&data)?;
            self.db.write(&mut writer, DbKey::new(&self.prefix, key), bin_data)?;
        }
        Ok(())
    }

    /// Write directly from an iterator and do not cache any data. NOTE: this action also clears the cache
    pub fn write_many_without_cache(
        &self,
        mut writer: impl DbWriter,
        iter: &mut impl Iterator<Item = (TKey, TData)>,
    ) -> Result<(), StoreError>
    where
        TKey: Clone + AsRef<[u8]>,
        TData: Serialize,
    {
        for (key, data) in iter {
            let bin_data = bincode::serialize(&data)?;
            self.db.write(&mut writer, DbKey::new(&self.prefix, key), bin_data)?;
        }
        // We must clear the cache in order to avoid invalidated entries
        self.cache.remove_all();
        Ok(())
    }

    pub fn delete(&self, mut writer: impl DbWriter, key: TKey) -> Result<(), StoreError>
    where
        TKey: Clone + AsRef<[u8]>,
    {
        self.cache.remove(&key);
        self.db.delete(&mut writer, DbKey::new(&self.prefix, key))?;
        Ok(())
    }

    pub fn delete_many(&self, mut writer: impl DbWriter, key_iter: &mut (impl Iterator<Item = TKey> + Clone)) -> Result<(), StoreError>
    where
        TKey: Clone + AsRef<[u8]>,
    {
        let key_iter_clone = key_iter.clone();
        self.cache.remove_many(key_iter);
        for key in key_iter_clone {
            self.db.delete(&mut writer, DbKey::new(&self.prefix, key.clone()))?;
        }
        Ok(())
    }

    /// Deletes all entries in the store using the underlying rocksdb `delete_range` operation
    pub fn delete_all(&self, mut writer: impl DbWriter) -> Result<(), StoreError>
    where
        TKey: Clone + AsRef<[u8]>,
    {
        self.cache.remove_all();
        let db_key = DbKey::prefix_only(&self.prefix);
        self.db.delete_range_by_prefix(&mut writer, db_key.as_ref())?;
        Ok(())
    }

    /// A dynamic iterator that can iterate through a specific prefix / bucket, or from a certain start point.
    //TODO: loop and chain iterators for multi-prefix / bucket iterator.
    pub fn seek_iterator(
        &self,
        bucket: Option<&[u8]>,   // iter self.prefix if None, else append bytes to self.prefix.
        seek_from: Option<TKey>, // iter whole range if None
        limit: usize,            // amount to take.
        skip_first: bool,        // skips the first value, (useful in conjunction with the seek-key, as to not re-retrieve).
    ) -> impl Iterator<Item = KeyDataResult<TData>> + '_
    where
        TKey: Clone + AsRef<[u8]>,
        TData: DeserializeOwned,
    {
        let db_key = bucket.map_or_else(
            move || DbKey::prefix_only(&self.prefix),
            move |bucket| {
                let mut key = DbKey::prefix_only(&self.prefix);
                key.add_bucket(bucket);
                key
            },
        );
        let db_key_prefix_len = db_key.prefix_len();
        let mut db_iterator = self.db.iterator(db_key, seek_from.map(|seek_key| DbKey::new(&self.prefix, seek_key)));

        if skip_first {
            db_iterator.next();
        }

        db_iterator.take(limit).map(move |item| {
            item.and_then(|(key_bytes, value_bytes)| match bincode::deserialize::<TData>(value_bytes.as_ref()) {
                Ok(value) => Ok((key_bytes.as_ref()[db_key_prefix_len..].into(), value)),
                Err(err) => Err(err.into()),
            })
        })
    }

    pub fn prefix(&self) -> &[u8] {
        &self.prefix
    }
}

#[cfg(test)]
mod tests {
    // use super::*;
    use crate::access::CachedDbAccess;
    use crate::cache::CachePolicy;
    use crate::{
        create_temp_db,
        prelude::{BatchDbWriter, ConnBuilder, DirectDbWriter},
    };
    use kaspa_hashes::Hash;
    use rocksdb::WriteBatch;

    #[test]
    fn test_delete_all() {
        let (_lifetime, db) = create_temp_db!(ConnBuilder::default().with_files_limit(10));
        let access = CachedDbAccess::<Hash, u64>::new(db.clone(), CachePolicy::Count(2), vec![1, 2]);

        access.write_many(DirectDbWriter::new(&db), &mut (0..16).map(|i| (i.into(), 2))).unwrap();
        assert_eq!(16, access.iterator().count());
        access.delete_all(DirectDbWriter::new(&db)).unwrap();
        assert_eq!(0, access.iterator().count());

        access.write_many(DirectDbWriter::new(&db), &mut (0..16).map(|i| (i.into(), 2))).unwrap();
        assert_eq!(16, access.iterator().count());
        let mut batch = WriteBatch::default();
        access.delete_all(BatchDbWriter::new(&mut batch)).unwrap();
        assert_eq!(16, access.iterator().count());
        db.write(batch).unwrap();
        assert_eq!(0, access.iterator().count());
    }
}<|MERGE_RESOLUTION|>--- conflicted
+++ resolved
@@ -22,11 +22,6 @@
     prefix: Vec<u8>,
 }
 
-<<<<<<< HEAD
-pub type KeyDataResult<TData> = Result<(Box<[u8]>, TData), Box<dyn Error>>;
-
-impl<TKey, TData, S> CachedDbAccess<TKey, TData, S>
-=======
 pub trait DbAccess {
     fn has(&self, db_key: DbKey) -> Result<bool, StoreError>;
     fn read(&self, db_key: &DbKey) -> Result<Option<impl AsRef<[u8]>>, StoreError>;
@@ -41,7 +36,6 @@
 }
 
 impl<TKey, TData, S, DB> CachedDbAccess<TKey, TData, S, DB>
->>>>>>> 38b3d432
 where
     TKey: Clone + std::hash::Hash + Eq + Send + Sync,
     TData: Clone + Send + Sync + MemSizeEstimator,
@@ -85,7 +79,7 @@
         }
     }
 
-    pub fn iterator(&self) -> impl Iterator<Item = KeyDataResult<TData>> + '_
+    pub fn iterator(&self) -> impl Iterator<Item = Result<(Box<[u8]>, TData), Box<dyn Error>>> + '_
     where
         TKey: Clone + AsRef<[u8]>,
         TData: DeserializeOwned, // We need `DeserializeOwned` since the slice coming from `db.get_pinned` has short lifetime
@@ -186,7 +180,7 @@
         seek_from: Option<TKey>, // iter whole range if None
         limit: usize,            // amount to take.
         skip_first: bool,        // skips the first value, (useful in conjunction with the seek-key, as to not re-retrieve).
-    ) -> impl Iterator<Item = KeyDataResult<TData>> + '_
+    ) -> impl Iterator<Item = Result<(Box<[u8]>, TData), Box<dyn Error>>> + '_
     where
         TKey: Clone + AsRef<[u8]>,
         TData: DeserializeOwned,

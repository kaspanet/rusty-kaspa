use enum_primitive_derive::Primitive;

/// We use `u8::MAX` which is never a valid block level. Also note that through
/// the [`DatabaseStorePrefixes`] enum we make sure it is not used as a prefix as well
pub const SEPARATOR: u8 = u8::MAX;

#[derive(Primitive, Debug, Clone, Copy)]
#[repr(u8)]
pub enum DatabaseStorePrefixes {
    // ---- Consensus ----
    AcceptanceData = 1,
    BlockTransactions = 2,
    NonDaaMergeset = 3,
    BlockDepth = 4,
    Ghostdag = 5,
    GhostdagCompact = 6,
    HeadersSelectedTip = 7,
    Headers = 8,
    HeadersCompact = 9,
    PastPruningPoints = 10,
    PruningUtxoset = 11,
    PruningUtxosetPosition = 12,
    PruningPoint = 13,
    HistoryRoot = 14,
    Reachability = 15,
    ReachabilityReindexRoot = 16,
    ReachabilityRelations = 17,
    RelationsParents = 18,
    RelationsChildren = 19,
    ChainHashByIndex = 20,
    ChainIndexByHash = 21,
    ChainHighestIndex = 22,
    Statuses = 23,
    Tips = 24,
    UtxoDiffs = 25,
    UtxoMultisets = 26,
    VirtualUtxoset = 27,
    VirtualState = 28,
    VirtualUtxosetCount = 29, //TODO: move this beside `VirtualUtxoset` whenever we get a chance to break the Db

    // ---- Decomposed reachability stores ----
    ReachabilityTreeChildren = 30,
    ReachabilityFutureCoveringSet = 31,

<<<<<<< HEAD
    PruningUtxosetCount = 32, //TODO: move this beside `PruningUtxoset` whenever we get a chance to break the Db
=======
    // ---- Ghostdag Proof
    TempGhostdag = 40,
    TempGhostdagCompact = 41,
>>>>>>> 116dfb0f

    // ---- Metadata ----
    MultiConsensusMetadata = 124,
    ConsensusEntries = 125,

    // ---- Components ----
    Addresses = 128,
    BannedAddresses = 129,

    // ---- Indexes ----
    UtxoIndex = 192,
    UtxoIndexTips = 193,
    CirculatingSupply = 194,

    // ---- Separator ----
    /// Reserved as a separator
    Separator = SEPARATOR,
}

impl From<DatabaseStorePrefixes> for Vec<u8> {
    fn from(value: DatabaseStorePrefixes) -> Self {
        [value as u8].to_vec()
    }
}

impl From<DatabaseStorePrefixes> for u8 {
    fn from(value: DatabaseStorePrefixes) -> Self {
        value as u8
    }
}

impl AsRef<[u8]> for DatabaseStorePrefixes {
    fn as_ref(&self) -> &[u8] {
        // SAFETY: enum has repr(u8)
        std::slice::from_ref(unsafe { &*(self as *const Self as *const u8) })
    }
}

impl IntoIterator for DatabaseStorePrefixes {
    type Item = u8;
    type IntoIter = <[u8; 1] as IntoIterator>::IntoIter;
    fn into_iter(self) -> Self::IntoIter {
        [self as u8].into_iter()
    }
}

#[cfg(test)]
mod tests {
    use super::*;

    #[test]
    fn test_as_ref() {
        let prefix = DatabaseStorePrefixes::AcceptanceData;
        assert_eq!(&[prefix as u8], prefix.as_ref());
        assert_eq!(
            size_of::<u8>(),
            size_of::<DatabaseStorePrefixes>(),
            "DatabaseStorePrefixes is expected to have the same memory layout of u8"
        );
    }
}<|MERGE_RESOLUTION|>--- conflicted
+++ resolved
@@ -42,13 +42,11 @@
     ReachabilityTreeChildren = 30,
     ReachabilityFutureCoveringSet = 31,
 
-<<<<<<< HEAD
     PruningUtxosetCount = 32, //TODO: move this beside `PruningUtxoset` whenever we get a chance to break the Db
-=======
+
     // ---- Ghostdag Proof
     TempGhostdag = 40,
     TempGhostdagCompact = 41,
->>>>>>> 116dfb0f
 
     // ---- Metadata ----
     MultiConsensusMetadata = 124,

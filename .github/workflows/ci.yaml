name: Tests

on: [push, pull_request]

jobs:
  check:
    name: Check
    runs-on: ubuntu-latest
    steps:
      - name: Checkout sources
        uses: actions/checkout@v3

      - name: Install Protoc
        uses: arduino/setup-protoc@v1
        with:
          repo-token: ${{ secrets.GITHUB_TOKEN }}

      - name: Install stable toolchain
        uses: dtolnay/rust-toolchain@stable

      - name: Cache
        uses: actions/cache@v3
        with:
          path: |
            ~/.cargo/bin/
            ~/.cargo/registry/index/
            ~/.cargo/registry/cache/
            ~/.cargo/git/db/
            target/
          key: ${{ runner.os }}-cargo-${{ hashFiles('**/Cargo.lock') }}

      - name: Run cargo check
        run: cargo check --tests --workspace --benches

  test:
    name: Test Suite
    # runs-on: ${{ matrix.os }}
    runs-on: ubuntu-latest
    strategy:
      fail-fast: false
      # matrix:
      #   os: [ ubuntu-latest, macos-latest, windows-latest ]
    steps:
      # Clean unnecessary files to save disk space
      - name: clean unnecessary files to save space
        run: |
          docker rmi `docker images -q`
          sudo rm -rf /usr/share/dotnet /etc/mysql /etc/php /etc/sudo apt/sources.list.d
          sudo apt -y autoremove --purge
          sudo apt -y autoclean
          sudo apt clean
          rm --recursive --force "$AGENT_TOOLSDIRECTORY"
          df -h          

          # remove large packages manually (all but llvm)
          sudo apt-get remove -y '^aspnetcore-.*' || echo "::warning::The command [sudo apt-get remove -y '^aspnetcore-.*'] failed to complete successfully. Proceeding..."
          sudo apt-get remove -y '^dotnet-.*' --fix-missing || echo "::warning::The command [sudo apt-get remove -y '^dotnet-.*' --fix-missing] failed to complete successfully. Proceeding..."
          sudo apt-get remove -y 'php.*' --fix-missing || echo "::warning::The command [sudo apt-get remove -y 'php.*' --fix-missing] failed to complete successfully. Proceeding..."
          sudo apt-get remove -y '^mongodb-.*' --fix-missing || echo "::warning::The command [sudo apt-get remove -y '^mongodb-.*' --fix-missing] failed to complete successfully. Proceeding..."
          sudo apt-get remove -y '^mysql-.*' --fix-missing || echo "::warning::The command [sudo apt-get remove -y '^mysql-.*' --fix-missing] failed to complete successfully. Proceeding..."
          sudo apt-get remove -y azure-cli google-chrome-stable firefox powershell mono-devel libgl1-mesa-dri --fix-missing || echo "::warning::The command [sudo apt-get remove -y azure-cli google-chrome-stable firefox powershell mono-devel libgl1-mesa-dri --fix-missing] failed to complete successfully. Proceeding..."
          sudo apt-get remove -y google-cloud-sdk --fix-missing || echo "::debug::The command [sudo apt-get remove -y google-cloud-sdk --fix-missing] failed to complete successfully. Proceeding..."
          sudo apt-get remove -y google-cloud-cli --fix-missing || echo "::debug::The command [sudo apt-get remove -y google-cloud-cli --fix-missing] failed to complete successfully. Proceeding..."
          sudo apt-get autoremove -y || echo "::warning::The command [sudo apt-get autoremove -y] failed to complete successfully. Proceeding..."
          sudo apt-get clean || echo "::warning::The command [sudo apt-get clean] failed to complete successfully. Proceeding..."
          df -h          

      # Free up disk space on Ubuntu
      - name: Free Disk Space (Ubuntu)
        uses: jlumbroso/free-disk-space@main
        with:
          # This might remove tools that are actually needed, if set to "true" but frees about 6 GB
          tool-cache: false

          # large packages, except llvm, are removed manually during the previous step
          # see: https://github.com/jlumbroso/free-disk-space/issues/6
          # TODO: use the discussed whitelist feature when available
          large-packages: false

          swap-storage: true

      - name: Checkout sources
        uses: actions/checkout@v3

      - name: Fix CRLF on Windows
        if: runner.os == 'Windows'
        run: git config --global core.autocrlf false

      - name: Install Protoc
        uses: arduino/setup-protoc@v1
        with:
          repo-token: ${{ secrets.GITHUB_TOKEN }}

      - name: Install stable toolchain
        uses: dtolnay/rust-toolchain@stable
      
      - name: Set up cache
        uses: Swatinem/rust-cache@v2
      
      - name: Install cargo-nextest
        run: cargo install cargo-nextest

      - name: Cache
        uses: actions/cache@v3
        with:
          path: |
            ~/.cargo/bin/
            ~/.cargo/registry/index/
            ~/.cargo/registry/cache/
            ~/.cargo/git/db/
            target/
          key: ${{ runner.os }}-cargo-${{ hashFiles('**/Cargo.lock') }}

      - name: Run cargo build with devnet-prealloc feature
        run: cargo build --release --features devnet-prealloc --workspace --all --tests --benches

      - name: Run cargo test regular features
        run: cargo nextest run --release --workspace

      - name: Run cargo doc tests
        run: cargo test --doc --release --workspace

      - name: Run cargo test on kaspa-hashes without asm
        run: cargo nextest run --release -p kaspa-hashes --features=no-asm --benches

      - name: Run cargo doc tests with features=no-asm on kaspa-hashes
        run: cargo test --doc --release -p kaspa-hashes --features=no-asm

  # test-release:
  #   name: Test Suite Release
  #   runs-on: ${{ matrix.os }}

  #   strategy:
  #     fail-fast: false
  #     matrix:
  #       os: [ ubuntu-latest, macos-latest, windows-latest ]
  #   steps:
  #     - name: Checkout sources
  #       uses: actions/checkout@v2

  #     - name: Fix CRLF on Windows
  #       if: runner.os == 'Windows'
  #       run: git config --global core.autocrlf false

  #     - name: Install protoc
  #       run: sudo apt install -y protobuf-compiler

  #     - name: Install stable toolchain
  #       uses: actions-rs/toolchain@v1
  #       with:
  #         profile: minimal
  #         toolchain: stable
  #         override: true

  #     - name: Cache
  #       uses: actions/cache@v3
  #       with:
  #         path: |
  #           ~/.cargo/bin/
  #           ~/.cargo/registry/index/
  #           ~/.cargo/registry/cache/
  #           ~/.cargo/git/db/
  #           target/
  #         key: ${{ runner.os }}-cargo-${{ hashFiles('**/Cargo.lock') }}

  #     - name: Run cargo test release regular features
  #       uses: actions-rs/cargo@v1
  #       with:
  #         command: test
  #         args: --release

  #     - name: Run cargo test release on hashes without asm
  #       uses: actions-rs/cargo@v1
  #       with:
  #         command: test
  #         args: -p hashes --features=no-asm --benches --release

  lints:
    name: Lints
    runs-on: ubuntu-latest
    steps:
      - name: Checkout sources
        uses: actions/checkout@v3

      - name: Install Protoc
        uses: arduino/setup-protoc@v1
        with:
          repo-token: ${{ secrets.GITHUB_TOKEN }}

      - name: Install stable toolchain
        uses: dtolnay/rust-toolchain@stable
        with:
          components: rustfmt, clippy

      - name: Cache
        uses: actions/cache@v3
        with:
          path: |
            ~/.cargo/bin/
            ~/.cargo/registry/index/
            ~/.cargo/registry/cache/
            ~/.cargo/git/db/
            target/
          key: ${{ runner.os }}-cargo-${{ hashFiles('**/Cargo.lock') }}

      - name: Run cargo fmt
        run: cargo fmt --all -- --check

      - name: Run cargo clippy
        run: cargo clippy --workspace --tests --benches -- -D warnings


  check-wasm32:
    name: Check Wasm32
    runs-on: ubuntu-latest
    steps:
      - name: Checkout sources
        uses: actions/checkout@v3

      - name: Install Protoc
        uses: arduino/setup-protoc@v1
        with:
          repo-token: ${{ secrets.GITHUB_TOKEN }}

      - name: Install llvm
        id: install_llvm
        continue-on-error: true
        run: |
          wget -qO- https://apt.llvm.org/llvm-snapshot.gpg.key | sudo tee /etc/apt/trusted.gpg.d/apt.llvm.org.asc
          sudo apt-get install -y clang-15 lldb-15 lld-15 clangd-15 clang-tidy-15 clang-format-15 clang-tools-15 llvm-15-dev lld-15 lldb-15 llvm-15-tools libomp-15-dev libc++-15-dev libc++abi-15-dev libclang-common-15-dev libclang-15-dev libclang-cpp15-dev libunwind-15-dev
          # Make Clang 15 default
          sudo update-alternatives --install /usr/bin/clang++ clang++ /usr/lib/llvm-15/bin/clang++ 100
          sudo update-alternatives --install /usr/bin/clang clang /usr/lib/llvm-15/bin/clang 100
          sudo update-alternatives --install /usr/bin/clang-format clang-format /usr/lib/llvm-15/bin/clang-format 100
          sudo update-alternatives --install /usr/bin/clang-tidy clang-tidy /usr/lib/llvm-15/bin/clang-tidy 100
          sudo update-alternatives --install /usr/bin/run-clang-tidy run-clang-tidy /usr/lib/llvm-15/bin/run-clang-tidy 100
          # Alias cc to clang
          sudo update-alternatives --install /usr/bin/cc cc /usr/lib/llvm-15/bin/clang 0
          sudo update-alternatives --install /usr/bin/c++ c++ /usr/lib/llvm-15/bin/clang++ 0

      - name: Install gcc-multilib
        # gcc-multilib allows clang to find gnu libraries properly
        run: |
          sudo apt-get update
          sudo apt install -y gcc-multilib

      - name: Install stable toolchain
        if: steps.install_llvm.outcome == 'success' && steps.install_llvm.conclusion == 'success'
        uses: dtolnay/rust-toolchain@stable

      - name: Add wasm32 target
        run: rustup target add wasm32-unknown-unknown

      - name: Cache
        uses: actions/cache@v3
        with:
          path: |
            ~/.cargo/bin/
            ~/.cargo/registry/index/
            ~/.cargo/registry/cache/
            ~/.cargo/git/db/
            target/
          key: ${{ runner.os }}-cargo-${{ hashFiles('**/Cargo.lock') }}

      # append here any new wasm32 crate not already covered by the existing checks

      - name: Run cargo check of kaspa-wrpc-wasm for wasm32 target
        run: cargo clippy -p kaspa-wrpc-wasm --target wasm32-unknown-unknown

      - name: Run cargo check of kaspa-wallet-cli-wasm for wasm32 target
        run: cargo clippy -p kaspa-wallet-cli-wasm --target wasm32-unknown-unknown

      - name: Run cargo check of kaspa-wasm for wasm32 target
        run: cargo clippy -p kaspa-wasm --target wasm32-unknown-unknown

  build-wasm32:
    name: Build Wasm32
    runs-on: ubuntu-latest
    steps:
      - name: Checkout sources
        uses: actions/checkout@v3

      - name: Install Protoc
        uses: arduino/setup-protoc@v1
        with:
          repo-token: ${{ secrets.GITHUB_TOKEN }}

      - name: Install llvm
        id: install_llvm
        continue-on-error: true
        run: |
          wget -qO- https://apt.llvm.org/llvm-snapshot.gpg.key | sudo tee /etc/apt/trusted.gpg.d/apt.llvm.org.asc
          sudo apt-get install -y clang-15 lldb-15 lld-15 clangd-15 clang-tidy-15 clang-format-15 clang-tools-15 llvm-15-dev lld-15 lldb-15 llvm-15-tools libomp-15-dev libc++-15-dev libc++abi-15-dev libclang-common-15-dev libclang-15-dev libclang-cpp15-dev libunwind-15-dev
          # Make Clang 15 default
          sudo update-alternatives --install /usr/bin/clang++ clang++ /usr/lib/llvm-15/bin/clang++ 100
          sudo update-alternatives --install /usr/bin/clang clang /usr/lib/llvm-15/bin/clang 100
          sudo update-alternatives --install /usr/bin/clang-format clang-format /usr/lib/llvm-15/bin/clang-format 100
          sudo update-alternatives --install /usr/bin/clang-tidy clang-tidy /usr/lib/llvm-15/bin/clang-tidy 100
          sudo update-alternatives --install /usr/bin/run-clang-tidy run-clang-tidy /usr/lib/llvm-15/bin/run-clang-tidy 100
          # Alias cc to clang
          sudo update-alternatives --install /usr/bin/cc cc /usr/lib/llvm-15/bin/clang 0
          sudo update-alternatives --install /usr/bin/c++ c++ /usr/lib/llvm-15/bin/clang++ 0

      - name: Install gcc-multilib
        # gcc-multilib allows clang to find gnu libraries properly
        run: |
          sudo apt-get update
          sudo apt install -y gcc-multilib

      - name: Install stable toolchain
        if: steps.install_llvm.outcome == 'success' && steps.install_llvm.conclusion == 'success'
        uses: dtolnay/rust-toolchain@stable

      - name: Install wasm-pack
        run: cargo install wasm-pack

      - name: Add wasm32 target
        run: rustup target add wasm32-unknown-unknown

      - name: Cache
        uses: actions/cache@v3
        with:
          path: |
            ~/.cargo/bin/
            ~/.cargo/registry/index/
            ~/.cargo/registry/cache/
            ~/.cargo/git/db/
            target/
          key: ${{ runner.os }}-cargo-${{ hashFiles('**/Cargo.lock') }}

      - name: Build wasm pack for nodejs
        run: cd wasm && wasm-pack build --target nodejs --out-dir nodejs/kaspa --features full

<<<<<<< HEAD
  coverage:
    runs-on: ubuntu-latest
    name: Produce Codecov
=======
  build-release:
    name: Build Ubuntu Release
    runs-on: ubuntu-latest
>>>>>>> dc9adc7d
    steps:
      - name: Checkout sources
        uses: actions/checkout@v3

<<<<<<< HEAD
      - name: Fix CRLF on Windows
        if: runner.os == 'Windows'
        run: git config --global core.autocrlf false

      - name: Install protoc
        run: |
          sudo apt update -y
          sudo apt install -y protobuf-compiler

      - name: Install stable toolchain
        uses: dtolnay/rust-toolchain@stable
      
      - name: Install cargo-llvm-cov
        uses: taiki-e/install-action@cargo-llvm-cov
        uses: taiki-e/install-action@nextest
=======
      - name: Install Protoc
        uses: arduino/setup-protoc@v1
        with:
          repo-token: ${{ secrets.GITHUB_TOKEN }}

      - name: Install stable toolchain
        uses: dtolnay/rust-toolchain@stable
>>>>>>> dc9adc7d

      - name: Cache
        uses: actions/cache@v3
        with:
          path: |
            ~/.cargo/bin/
            ~/.cargo/registry/index/
            ~/.cargo/registry/cache/
            ~/.cargo/git/db/
            target/
          key: ${{ runner.os }}-cargo-${{ hashFiles('**/Cargo.lock') }}

<<<<<<< HEAD
      - name: Generate codecov.json
        run: cargo llvm-cov --all-features --workspace --codecov --output-path codecov.json
      
      - name: Upload to Codecov
        uses: codecov/codecov-action@v3
        with:
          files: codecov.json
          fail_ci_if_error: true
=======
      - name: Install zig
        if: runner.os == 'Linux'
        uses: goto-bus-stop/setup-zig@v2 # needed for cargo-zigbuild

      - name: Build on Linux
        if: runner.os == 'Linux'
        # We're using musl to make the binaries statically linked and portable
        run: |
          cargo install cargo-zigbuild
          cargo --verbose zigbuild --bin kaspad --bin simpa --bin rothschild --release --target x86_64-unknown-linux-gnu.2.27 # Use an older glibc version
>>>>>>> dc9adc7d
<|MERGE_RESOLUTION|>--- conflicted
+++ resolved
@@ -330,21 +330,51 @@
 
       - name: Build wasm pack for nodejs
         run: cd wasm && wasm-pack build --target nodejs --out-dir nodejs/kaspa --features full
-
-<<<<<<< HEAD
-  coverage:
-    runs-on: ubuntu-latest
-    name: Produce Codecov
-=======
+        
   build-release:
     name: Build Ubuntu Release
     runs-on: ubuntu-latest
->>>>>>> dc9adc7d
-    steps:
-      - name: Checkout sources
-        uses: actions/checkout@v3
-
-<<<<<<< HEAD
+    steps:
+      - name: Checkout sources
+        uses: actions/checkout@v3
+
+      - name: Install Protoc
+        uses: arduino/setup-protoc@v1
+        with:
+          repo-token: ${{ secrets.GITHUB_TOKEN }}
+
+      - name: Install stable toolchain
+        uses: dtolnay/rust-toolchain@stable
+
+      - name: Cache
+        uses: actions/cache@v3
+        with:
+          path: |
+            ~/.cargo/bin/
+            ~/.cargo/registry/index/
+            ~/.cargo/registry/cache/
+            ~/.cargo/git/db/
+            target/
+          key: ${{ runner.os }}-cargo-${{ hashFiles('**/Cargo.lock') }}
+
+      - name: Install zig
+        if: runner.os == 'Linux'
+        uses: goto-bus-stop/setup-zig@v2 # needed for cargo-zigbuild
+
+      - name: Build on Linux
+        if: runner.os == 'Linux'
+        # We're using musl to make the binaries statically linked and portable
+        run: |
+          cargo install cargo-zigbuild
+          cargo --verbose zigbuild --bin kaspad --bin simpa --bin rothschild --release --target x86_64-unknown-linux-gnu.2.27 # Use an older glibc version
+
+  coverage:
+    runs-on: ubuntu-latest
+    name: Produce Codecov
+    steps:
+      - name: Checkout sources
+        uses: actions/checkout@v3
+
       - name: Fix CRLF on Windows
         if: runner.os == 'Windows'
         run: git config --global core.autocrlf false
@@ -360,28 +390,18 @@
       - name: Install cargo-llvm-cov
         uses: taiki-e/install-action@cargo-llvm-cov
         uses: taiki-e/install-action@nextest
-=======
-      - name: Install Protoc
-        uses: arduino/setup-protoc@v1
-        with:
-          repo-token: ${{ secrets.GITHUB_TOKEN }}
-
-      - name: Install stable toolchain
-        uses: dtolnay/rust-toolchain@stable
->>>>>>> dc9adc7d
-
-      - name: Cache
-        uses: actions/cache@v3
-        with:
-          path: |
-            ~/.cargo/bin/
-            ~/.cargo/registry/index/
-            ~/.cargo/registry/cache/
-            ~/.cargo/git/db/
-            target/
-          key: ${{ runner.os }}-cargo-${{ hashFiles('**/Cargo.lock') }}
-
-<<<<<<< HEAD
+
+      - name: Cache
+        uses: actions/cache@v3
+        with:
+          path: |
+            ~/.cargo/bin/
+            ~/.cargo/registry/index/
+            ~/.cargo/registry/cache/
+            ~/.cargo/git/db/
+            target/
+          key: ${{ runner.os }}-cargo-${{ hashFiles('**/Cargo.lock') }}
+
       - name: Generate codecov.json
         run: cargo llvm-cov --all-features --workspace --codecov --output-path codecov.json
       
@@ -389,16 +409,4 @@
         uses: codecov/codecov-action@v3
         with:
           files: codecov.json
-          fail_ci_if_error: true
-=======
-      - name: Install zig
-        if: runner.os == 'Linux'
-        uses: goto-bus-stop/setup-zig@v2 # needed for cargo-zigbuild
-
-      - name: Build on Linux
-        if: runner.os == 'Linux'
-        # We're using musl to make the binaries statically linked and portable
-        run: |
-          cargo install cargo-zigbuild
-          cargo --verbose zigbuild --bin kaspad --bin simpa --bin rothschild --release --target x86_64-unknown-linux-gnu.2.27 # Use an older glibc version
->>>>>>> dc9adc7d
+          fail_ci_if_error: true
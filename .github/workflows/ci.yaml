--- conflicted
+++ resolved
@@ -393,37 +393,31 @@
       - name: Build RK with musl toolchain
         if: runner.os == 'Linux'
         run: |
-<<<<<<< HEAD
-          cargo install cargo-zigbuild
-          cargo --verbose zigbuild --bin kaspad --bin simpa --bin rothschild --release --target x86_64-unknown-linux-gnu.2.27 # Use an older glibc version
-
-  build-docker:
-    runs-on: ubuntu-latest
-    name: Building Docker images
-    steps:
-      - name: Set up Docker Buildx
-        uses: docker/setup-buildx-action@v3
-
-      - name: Set up QEMU
-        uses: docker/setup-qemu-action@v3
-
-      - name: Log in to the Container registry
-        uses: docker/login-action@v3
-        with:
-          registry: https://ghcr.io
-          username: ${{ github.actor }}
-          password: ${{ secrets.GITHUB_TOKEN }}
-
-      - name: Build and push amd64
-        uses: docker/build-push-action@v6
-        with:
-          push: false
-          cache-from: type=gha
-          cache-to: type=gha,mode=max
-          platforms: linux/amd64
-=======
           # Run build script for musl toolchain
           source musl-toolchain/build.sh
           # Build for musl
           cargo --verbose build --bin kaspad --bin rothschild --bin kaspa-wallet --release --target x86_64-unknown-linux-musl
->>>>>>> f8f99152
+  build-docker:
+    runs-on: ubuntu-latest
+    name: Building Docker images
+    steps:
+      - name: Set up Docker Buildx
+        uses: docker/setup-buildx-action@v3
+
+      - name: Set up QEMU
+        uses: docker/setup-qemu-action@v3
+
+      - name: Log in to the Container registry
+        uses: docker/login-action@v3
+        with:
+          registry: https://ghcr.io
+          username: ${{ github.actor }}
+          password: ${{ secrets.GITHUB_TOKEN }}
+
+      - name: Build and push amd64
+        uses: docker/build-push-action@v6
+        with:
+          push: false
+          cache-from: type=gha
+          cache-to: type=gha,mode=max
+          platforms: linux/amd64
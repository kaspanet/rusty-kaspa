--- conflicted
+++ resolved
@@ -1,304 +1,294 @@
-name: Build and upload assets
-on:
-  release:
-    types: [ published ]
-
-jobs:
-  build:
-    runs-on: ${{ matrix.os }}
-    strategy:
-      fail-fast: false
-      matrix:
-        # Build gnu-linux on ubuntu-18.04 and musl on ubuntu latest
-        # os: [ ubuntu-18.04, ubuntu-latest, windows-latest, macos-latest ]
-        os: [ ubuntu-latest, windows-latest, macos-latest ]
-    name: Building, ${{ matrix.os }}
-    steps:
-      - name: Fix CRLF on Windows
-        if: runner.os == 'Windows'
-        run: git config --global core.autocrlf false
-
-      - name: Checkout sources
-        uses: actions/checkout@v3
-
-      - name: Install Protoc
-        uses: arduino/setup-protoc@v3
-        with:
-          repo-token: ${{ secrets.GITHUB_TOKEN }}
-
-      - name: Install stable toolchain
-        uses: dtolnay/rust-toolchain@stable
-
-      - name: Cache Cargo Build Outputs
-        uses: actions/cache@v3
-        with:
-          path: |
-            ~/.cargo/bin/
-            ~/.cargo/registry/index/
-            ~/.cargo/registry/cache/
-            ~/.cargo/git/db/
-            target/
-          key: ${{ runner.os }}-cargo-${{ hashFiles('**/Cargo.lock') }}
-
-      - name: Cache Toolchain
-        uses: actions/cache@v4
-        with:
-          path: |
-            ~/x-tools
-          key: ${{ runner.os }}-musl-${{ hashFiles('**/musl-toolchain/preset.sh') }}
-          restore-keys: |
-            ${{ runner.os }}-musl-
-
-      - name: Build on Linux
-        if: runner.os == 'Linux'
-        # We're using musl to make the binaries statically linked and portable
-        run: |
-          # Run build script for musl toolchain
-          source musl-toolchain/build.sh
-          
-          # Go back to the workspace
-          cd $GITHUB_WORKSPACE
-          
-          # Build for musl
-          cargo --verbose build --bin kaspad --bin rothschild --bin kaspa-wallet --release --target x86_64-unknown-linux-musl
-          mkdir bin || true
-          cp target/x86_64-unknown-linux-musl/release/kaspad bin/
-          cp target/x86_64-unknown-linux-musl/release/rothschild bin/
-          cp target/x86_64-unknown-linux-musl/release/kaspa-wallet bin/
-          archive="bin/rusty-kaspa-${{ github.event.release.tag_name }}-linux-amd64.zip"
-          zip -r "${archive}" ./bin/*
-          echo "archive=${archive}" >> $GITHUB_ENV
-
-      - name: Build on Windows
-        if: runner.os == 'Windows'
-        shell: bash
-        run: |
-          cargo build --bin kaspad --release
-          cargo build --bin rothschild --release
-          cargo build --bin kaspa-wallet --release
-          mkdir bin || true
-          cp target/release/kaspad.exe bin/
-          cp target/release/rothschild.exe bin/
-          cp target/release/kaspa-wallet.exe bin/
-          archive="bin/rusty-kaspa-${{ github.event.release.tag_name }}-win64.zip"
-          powershell "Compress-Archive bin/* \"${archive}\""
-          echo "archive=${archive}" >> $GITHUB_ENV
-
-      - name: Build on MacOS
-        if: runner.os == 'macOS'
-        run: |
-          cargo build --bin kaspad --release
-          cargo build --bin rothschild --release
-          cargo build --bin kaspa-wallet --release
-          mkdir bin || true
-          cp target/release/kaspad bin/
-          cp target/release/rothschild bin/
-          cp target/release/kaspa-wallet bin/
-          archive="bin/rusty-kaspa-${{ github.event.release.tag_name }}-osx.zip"
-          zip -r "${archive}" ./bin/*
-          echo "archive=${archive}" >> $GITHUB_ENV
-
-      - name: Upload release asset
-        uses: softprops/action-gh-release@v2
-        with:
-          files: ./${{ env.archive }}
-        env:
-          GITHUB_TOKEN: ${{ secrets.GITHUB_TOKEN }}
-
-  build-wasm:
-    runs-on: ubuntu-latest
-    name: Building WASM32 SDK
-    steps:
-      - name: Checkout sources
-        uses: actions/checkout@v3
-
-      - name: Install Protoc
-        uses: arduino/setup-protoc@v3
-        with:
-          repo-token: ${{ secrets.GITHUB_TOKEN }}
-
-      - name: Install stable toolchain
-        uses: dtolnay/rust-toolchain@stable
-
-      - name: Install llvm
-        id: install_llvm
-        continue-on-error: true
-        run: |
-          wget -qO- https://apt.llvm.org/llvm-snapshot.gpg.key | sudo tee /etc/apt/trusted.gpg.d/apt.llvm.org.asc
-          sudo apt-get install -y clang-15 lldb-15 lld-15 clangd-15 clang-tidy-15 clang-format-15 clang-tools-15 llvm-15-dev lld-15 lldb-15 llvm-15-tools libomp-15-dev libc++-15-dev libc++abi-15-dev libclang-common-15-dev libclang-15-dev libclang-cpp15-dev libunwind-15-dev
-          # Make Clang 15 default
-          sudo update-alternatives --install /usr/bin/clang++ clang++ /usr/lib/llvm-15/bin/clang++ 100
-          sudo update-alternatives --install /usr/bin/clang clang /usr/lib/llvm-15/bin/clang 100
-          sudo update-alternatives --install /usr/bin/clang-format clang-format /usr/lib/llvm-15/bin/clang-format 100
-          sudo update-alternatives --install /usr/bin/clang-tidy clang-tidy /usr/lib/llvm-15/bin/clang-tidy 100
-          sudo update-alternatives --install /usr/bin/run-clang-tidy run-clang-tidy /usr/lib/llvm-15/bin/run-clang-tidy 100
-          # Alias cc to clang
-          sudo update-alternatives --install /usr/bin/cc cc /usr/lib/llvm-15/bin/clang 0
-          sudo update-alternatives --install /usr/bin/c++ c++ /usr/lib/llvm-15/bin/clang++ 0
-
-      - name: Install gcc-multilib
-        # gcc-multilib allows clang to find gnu libraries properly
-        run: sudo apt install -y gcc-multilib
-
-      - name: Install stable toolchain
-        if: steps.install_llvm.outcome == 'success' && steps.install_llvm.conclusion == 'success'
-        uses: dtolnay/rust-toolchain@stable
-
-      - name: Install wasm-pack
-        run: cargo install wasm-pack
-
-      - name: Add wasm32 target
-        run: rustup target add wasm32-unknown-unknown
-
-      - name: Install NodeJS
-        uses: actions/setup-node@v4
-        with:
-          node-version: '20'
-
-      - name: Install NodeJS dependencies
-        run: npm install --global typedoc typescript
-
-      - name: Cache
-        uses: actions/cache@v3
-        with:
-          path: |
-            ~/.cargo/bin/
-            ~/.cargo/registry/index/
-            ~/.cargo/registry/cache/
-            ~/.cargo/git/db/
-            target/
-          key: ${{ runner.os }}-cargo-${{ hashFiles('**/Cargo.lock') }}
-
-      - name: Build WASM32 SDK
-        run: |
-          cd wasm
-          bash build-release
-          cd release
-          zip -q -r kaspa-wasm32-sdk-${{ github.event.release.tag_name }}.zip kaspa-wasm32-sdk
-          archive="wasm/release/kaspa-wasm32-sdk-${{ github.event.release.tag_name }}.zip"
-          echo "archive=${archive}" >> $GITHUB_ENV
-
-      - name: Upload release asset
-        uses: softprops/action-gh-release@v2
-        with:
-<<<<<<< HEAD
-          upload_url: ${{ github.event.release.upload_url }}
-          asset_path: "./${{ env.archive }}"
-          asset_name: "${{ env.asset_name }}"
-          asset_content_type: application/zip
-  
-  build-python-sdk-wheels:
-    name: Building Python SDK Wheels
-    runs-on: ${{ matrix.platform.runner }}
-    strategy:
-      matrix:
-        platform:
-          - runner: ubuntu-latest
-            target: x86_64
-            manylinux: auto
-          - runner: ubuntu-latest
-            target: aarch64
-            # ring crate 0.17 fails to build for aarch64 using manylinux: auto, hence manylinux_2_28
-            manylinux: manylinux_2_28
-          - runner: macos-latest
-            target: x86_64
-          - runner: macos-latest
-            target: aarch64
-          - runner: windows-latest
-            target: x86_64
-          # - runner: windows-latest
-          #   target: x86
-    steps:
-      - name: Checkout sources
-        uses: actions/checkout@v4
-
-      - uses: actions/setup-python@v5
-        with:
-          python-version: '>=3.10 <=3.13'
-      
-      - name: Install cross-compilation tools (Linux only)
-        if: runner.os == 'Linux' && matrix.platform.target != 'x86_64'
-        run: |
-          sudo apt-get update
-          if [ "${{ matrix.platform.target }}" == "aarch64" ]; then
-            sudo apt-get install -y gcc-aarch64-linux-gnu libc6-dev-arm64-cross
-            echo "CC=aarch64-linux-gnu-gcc" >> $GITHUB_ENV
-          elif [ "${{ matrix.platform.target }}" == "armv7" ]; then
-            sudo apt-get install -y gcc-arm-linux-gnueabihf
-            echo "CC=arm-linux-gnueabihf-gcc" >> $GITHUB_ENV
-          fi
-      
-      - name: Build wheels
-        uses: PyO3/maturin-action@v1
-        with:
-          working-directory: python
-          target: ${{ matrix.platform.target }}
-          args: --release --strip --out target/dist --interpreter python3.10 python3.11 python3.12 python3.13
-          sccache: 'true'
-          manylinux: ${{ matrix.platform.manylinux || '' }}
-
-      - name: Upload artifacts
-        uses: actions/upload-artifact@v4
-        with:
-          name: ${{ runner.os }}-${{ matrix.platform.target }}
-          path: python/target/dist/
-
-  build-python-sdk-sdist:
-    name: Build Python SDK sdist
-    runs-on: ubuntu-latest
-    steps:
-      - name: Checkout sources
-        uses: actions/checkout@v4
-
-      - uses: actions/setup-python@v5
-        with:
-          python-version: '>=3.10 <=3.13'
-
-      - name: Build sdist
-        uses: PyO3/maturin-action@v1
-        with:
-          working-directory: python
-          command: sdist
-          args: --out target/dist
-          sccache: 'true'
-        
-      - name: Upload artifacts
-        uses: actions/upload-artifact@v4
-        with:
-          name: sdist
-          path: python/target/dist/kaspa-*.tar.gz
-
-  collect-python-sdk-artifacts:
-    name: Collect Python SDK Artifacts
-    needs:
-      - build-python-sdk-wheels
-      - build-python-sdk-sdist
-    runs-on: ubuntu-latest
-    steps:
-      - name: Download all artifacts
-        uses: actions/download-artifact@v4
-        with:
-          path: artifacts
-      
-      - name: Zip artifacts
-        run: |
-          cd artifacts
-          zip -r ../kaspa-python-sdk.zip .
-      
-      - name: Upload consolidated release asset
-        uses: actions/upload-release-asset@v1
-        env:
-          GITHUB_TOKEN: ${{ secrets.GITHUB_TOKEN }}
-        with:
-          upload_url: ${{ github.event.release.upload_url }}
-          asset_path: ./kaspa-python-sdk.zip
-          asset_name: "kaspa-python-sdk-${{ github.event.release.tag_name }}.zip"
-          asset_content_type: application/zip
-
-
-=======
-          files: ./${{ env.archive }}
-        env:
-          GITHUB_TOKEN: ${{ secrets.GITHUB_TOKEN }}
-
->>>>>>> bda7375e
+name: Build and upload assets
+on:
+  release:
+    types: [ published ]
+
+jobs:
+  build:
+    runs-on: ${{ matrix.os }}
+    strategy:
+      fail-fast: false
+      matrix:
+        # Build gnu-linux on ubuntu-18.04 and musl on ubuntu latest
+        # os: [ ubuntu-18.04, ubuntu-latest, windows-latest, macos-latest ]
+        os: [ ubuntu-latest, windows-latest, macos-latest ]
+    name: Building, ${{ matrix.os }}
+    steps:
+      - name: Fix CRLF on Windows
+        if: runner.os == 'Windows'
+        run: git config --global core.autocrlf false
+
+      - name: Checkout sources
+        uses: actions/checkout@v3
+
+      - name: Install Protoc
+        uses: arduino/setup-protoc@v3
+        with:
+          repo-token: ${{ secrets.GITHUB_TOKEN }}
+
+      - name: Install stable toolchain
+        uses: dtolnay/rust-toolchain@stable
+
+      - name: Cache Cargo Build Outputs
+        uses: actions/cache@v3
+        with:
+          path: |
+            ~/.cargo/bin/
+            ~/.cargo/registry/index/
+            ~/.cargo/registry/cache/
+            ~/.cargo/git/db/
+            target/
+          key: ${{ runner.os }}-cargo-${{ hashFiles('**/Cargo.lock') }}
+
+      - name: Cache Toolchain
+        uses: actions/cache@v4
+        with:
+          path: |
+            ~/x-tools
+          key: ${{ runner.os }}-musl-${{ hashFiles('**/musl-toolchain/preset.sh') }}
+          restore-keys: |
+            ${{ runner.os }}-musl-
+
+      - name: Build on Linux
+        if: runner.os == 'Linux'
+        # We're using musl to make the binaries statically linked and portable
+        run: |
+          # Run build script for musl toolchain
+          source musl-toolchain/build.sh
+          
+          # Go back to the workspace
+          cd $GITHUB_WORKSPACE
+          
+          # Build for musl
+          cargo --verbose build --bin kaspad --bin rothschild --bin kaspa-wallet --release --target x86_64-unknown-linux-musl
+          mkdir bin || true
+          cp target/x86_64-unknown-linux-musl/release/kaspad bin/
+          cp target/x86_64-unknown-linux-musl/release/rothschild bin/
+          cp target/x86_64-unknown-linux-musl/release/kaspa-wallet bin/
+          archive="bin/rusty-kaspa-${{ github.event.release.tag_name }}-linux-amd64.zip"
+          zip -r "${archive}" ./bin/*
+          echo "archive=${archive}" >> $GITHUB_ENV
+
+      - name: Build on Windows
+        if: runner.os == 'Windows'
+        shell: bash
+        run: |
+          cargo build --bin kaspad --release
+          cargo build --bin rothschild --release
+          cargo build --bin kaspa-wallet --release
+          mkdir bin || true
+          cp target/release/kaspad.exe bin/
+          cp target/release/rothschild.exe bin/
+          cp target/release/kaspa-wallet.exe bin/
+          archive="bin/rusty-kaspa-${{ github.event.release.tag_name }}-win64.zip"
+          powershell "Compress-Archive bin/* \"${archive}\""
+          echo "archive=${archive}" >> $GITHUB_ENV
+
+      - name: Build on MacOS
+        if: runner.os == 'macOS'
+        run: |
+          cargo build --bin kaspad --release
+          cargo build --bin rothschild --release
+          cargo build --bin kaspa-wallet --release
+          mkdir bin || true
+          cp target/release/kaspad bin/
+          cp target/release/rothschild bin/
+          cp target/release/kaspa-wallet bin/
+          archive="bin/rusty-kaspa-${{ github.event.release.tag_name }}-osx.zip"
+          zip -r "${archive}" ./bin/*
+          echo "archive=${archive}" >> $GITHUB_ENV
+
+      - name: Upload release asset
+        uses: softprops/action-gh-release@v2
+        with:
+          files: ./${{ env.archive }}
+        env:
+          GITHUB_TOKEN: ${{ secrets.GITHUB_TOKEN }}
+
+  build-wasm:
+    runs-on: ubuntu-latest
+    name: Building WASM32 SDK
+    steps:
+      - name: Checkout sources
+        uses: actions/checkout@v3
+
+      - name: Install Protoc
+        uses: arduino/setup-protoc@v3
+        with:
+          repo-token: ${{ secrets.GITHUB_TOKEN }}
+
+      - name: Install stable toolchain
+        uses: dtolnay/rust-toolchain@stable
+
+      - name: Install llvm
+        id: install_llvm
+        continue-on-error: true
+        run: |
+          wget -qO- https://apt.llvm.org/llvm-snapshot.gpg.key | sudo tee /etc/apt/trusted.gpg.d/apt.llvm.org.asc
+          sudo apt-get install -y clang-15 lldb-15 lld-15 clangd-15 clang-tidy-15 clang-format-15 clang-tools-15 llvm-15-dev lld-15 lldb-15 llvm-15-tools libomp-15-dev libc++-15-dev libc++abi-15-dev libclang-common-15-dev libclang-15-dev libclang-cpp15-dev libunwind-15-dev
+          # Make Clang 15 default
+          sudo update-alternatives --install /usr/bin/clang++ clang++ /usr/lib/llvm-15/bin/clang++ 100
+          sudo update-alternatives --install /usr/bin/clang clang /usr/lib/llvm-15/bin/clang 100
+          sudo update-alternatives --install /usr/bin/clang-format clang-format /usr/lib/llvm-15/bin/clang-format 100
+          sudo update-alternatives --install /usr/bin/clang-tidy clang-tidy /usr/lib/llvm-15/bin/clang-tidy 100
+          sudo update-alternatives --install /usr/bin/run-clang-tidy run-clang-tidy /usr/lib/llvm-15/bin/run-clang-tidy 100
+          # Alias cc to clang
+          sudo update-alternatives --install /usr/bin/cc cc /usr/lib/llvm-15/bin/clang 0
+          sudo update-alternatives --install /usr/bin/c++ c++ /usr/lib/llvm-15/bin/clang++ 0
+
+      - name: Install gcc-multilib
+        # gcc-multilib allows clang to find gnu libraries properly
+        run: sudo apt install -y gcc-multilib
+
+      - name: Install stable toolchain
+        if: steps.install_llvm.outcome == 'success' && steps.install_llvm.conclusion == 'success'
+        uses: dtolnay/rust-toolchain@stable
+
+      - name: Install wasm-pack
+        run: cargo install wasm-pack
+
+      - name: Add wasm32 target
+        run: rustup target add wasm32-unknown-unknown
+
+      - name: Install NodeJS
+        uses: actions/setup-node@v4
+        with:
+          node-version: '20'
+
+      - name: Install NodeJS dependencies
+        run: npm install --global typedoc typescript
+
+      - name: Cache
+        uses: actions/cache@v3
+        with:
+          path: |
+            ~/.cargo/bin/
+            ~/.cargo/registry/index/
+            ~/.cargo/registry/cache/
+            ~/.cargo/git/db/
+            target/
+          key: ${{ runner.os }}-cargo-${{ hashFiles('**/Cargo.lock') }}
+
+      - name: Build WASM32 SDK
+        run: |
+          cd wasm
+          bash build-release
+          cd release
+          zip -q -r kaspa-wasm32-sdk-${{ github.event.release.tag_name }}.zip kaspa-wasm32-sdk
+          archive="wasm/release/kaspa-wasm32-sdk-${{ github.event.release.tag_name }}.zip"
+          echo "archive=${archive}" >> $GITHUB_ENV
+
+      - name: Upload release asset
+        uses: softprops/action-gh-release@v2
+        with:
+          files: ./${{ env.archive }}
+        env:
+          GITHUB_TOKEN: ${{ secrets.GITHUB_TOKEN }}
+
+  build-python-sdk-wheels:
+    name: Building Python SDK Wheels
+    runs-on: ${{ matrix.platform.runner }}
+    strategy:
+      matrix:
+        platform:
+          - runner: ubuntu-latest
+            target: x86_64
+            manylinux: auto
+          - runner: ubuntu-latest
+            target: aarch64
+            # ring crate 0.17 fails to build for aarch64 using manylinux: auto, hence manylinux_2_28
+            manylinux: manylinux_2_28
+          - runner: macos-latest
+            target: x86_64
+          - runner: macos-latest
+            target: aarch64
+          - runner: windows-latest
+            target: x86_64
+          # - runner: windows-latest
+          #   target: x86
+    steps:
+      - name: Checkout sources
+        uses: actions/checkout@v4
+
+      - uses: actions/setup-python@v5
+        with:
+          python-version: '>=3.10 <=3.13'
+      
+      - name: Install cross-compilation tools (Linux only)
+        if: runner.os == 'Linux' && matrix.platform.target != 'x86_64'
+        run: |
+          sudo apt-get update
+          if [ "${{ matrix.platform.target }}" == "aarch64" ]; then
+            sudo apt-get install -y gcc-aarch64-linux-gnu libc6-dev-arm64-cross
+            echo "CC=aarch64-linux-gnu-gcc" >> $GITHUB_ENV
+          elif [ "${{ matrix.platform.target }}" == "armv7" ]; then
+            sudo apt-get install -y gcc-arm-linux-gnueabihf
+            echo "CC=arm-linux-gnueabihf-gcc" >> $GITHUB_ENV
+          fi
+      
+      - name: Build wheels
+        uses: PyO3/maturin-action@v1
+        with:
+          working-directory: python
+          target: ${{ matrix.platform.target }}
+          args: --release --strip --out target/dist --interpreter python3.10 python3.11 python3.12 python3.13
+          sccache: 'true'
+          manylinux: ${{ matrix.platform.manylinux || '' }}
+
+      - name: Upload artifacts
+        uses: actions/upload-artifact@v4
+        with:
+          name: ${{ runner.os }}-${{ matrix.platform.target }}
+          path: python/target/dist/
+
+  build-python-sdk-sdist:
+    name: Build Python SDK sdist
+    runs-on: ubuntu-latest
+    steps:
+      - name: Checkout sources
+        uses: actions/checkout@v4
+
+      - uses: actions/setup-python@v5
+        with:
+          python-version: '>=3.10 <=3.13'
+
+      - name: Build sdist
+        uses: PyO3/maturin-action@v1
+        with:
+          working-directory: python
+          command: sdist
+          args: --out target/dist
+          sccache: 'true'
+        
+      - name: Upload artifacts
+        uses: actions/upload-artifact@v4
+        with:
+          name: sdist
+          path: python/target/dist/kaspa-*.tar.gz
+
+  collect-python-sdk-artifacts:
+    name: Collect Python SDK Artifacts
+    needs:
+      - build-python-sdk-wheels
+      - build-python-sdk-sdist
+    runs-on: ubuntu-latest
+    steps:
+      - name: Download all artifacts
+        uses: actions/download-artifact@v4
+        with:
+          path: artifacts
+      
+      - name: Zip artifacts
+        run: |
+          cd artifacts
+          zip -r ../kaspa-python-sdk.zip .
+      
+      - name: Upload consolidated release asset
+        uses: actions/upload-release-asset@v1
+        env:
+          GITHUB_TOKEN: ${{ secrets.GITHUB_TOKEN }}
+        with:
+          upload_url: ${{ github.event.release.upload_url }}
+          asset_path: ./kaspa-python-sdk.zip
+          asset_name: "kaspa-python-sdk-${{ github.event.release.tag_name }}.zip"
+          asset_content_type: application/zip
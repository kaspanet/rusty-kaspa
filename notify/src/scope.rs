use super::events::EventType;
use borsh::{BorshDeserialize, BorshSerialize};
use derive_more::Display;
use kaspa_addresses::Address;
use serde::{Deserialize, Serialize};
use workflow_serializer::prelude::*;

macro_rules! scope_enum {
    ($(#[$meta:meta])* $vis:vis enum $name:ident {
    $($(#[$variant_meta:meta])* $variant_name:ident,)*
    }) => {
        paste::paste! {
            $(#[$meta])*
            $vis enum $name {
                $($(#[$variant_meta])* $variant_name([<$variant_name Scope>])),*
            }

            impl std::convert::From<EventType> for $name {
                fn from(value: EventType) -> Self {
                    match value {
                        $(EventType::$variant_name => $name::$variant_name(kaspa_notify::scope::[<$variant_name Scope>]::default())),*
                    }
                }
            }

            $(impl std::convert::From<[<$variant_name Scope>]> for Scope {
                fn from(value: [<$variant_name Scope>]) -> Self {
                    Scope::$variant_name(value)
                }
            })*
        }
    }
}

scope_enum! {
/// Subscription scope for every event type
#[derive(Clone, Display, Debug, PartialEq, Eq, Serialize, Deserialize, BorshSerialize, BorshDeserialize)]
pub enum Scope {
    BlockAdded,
    VirtualChainChanged,
    FinalityConflict,
    FinalityConflictResolved,
    UtxosChanged,
    SinkBlueScoreChanged,
    VirtualDaaScoreChanged,
    PruningPointUtxoSetOverride,
    NewBlockTemplate,
    PruningPointAdvancement,
}
}

impl Scope {
    pub fn event_type(&self) -> EventType {
        self.into()
    }
}

impl Serializer for Scope {
    fn serialize<W: std::io::Write>(&self, writer: &mut W) -> std::io::Result<()> {
        store!(u16, &1, writer)?;
        store!(Scope, self, writer)?;
        Ok(())
    }
}

impl Deserializer for Scope {
    fn deserialize<R: std::io::Read>(reader: &mut R) -> std::io::Result<Self> {
        let _version = load!(u16, reader)?;
        load!(Scope, reader)
    }
}

#[derive(Clone, Display, Debug, Default, PartialEq, Eq, Serialize, Deserialize, BorshSerialize, BorshDeserialize)]
pub struct BlockAddedScope {}

<<<<<<< HEAD
#[derive(Clone, Display, Debug, Default, PartialEq, Eq, Serialize, Deserialize, BorshSerialize, BorshDeserialize)]
pub struct PruningPointAdvancementScope {}
=======
impl Serializer for BlockAddedScope {
    fn serialize<W: std::io::Write>(&self, writer: &mut W) -> std::io::Result<()> {
        store!(u16, &1, writer)?;
        Ok(())
    }
}

impl Deserializer for BlockAddedScope {
    fn deserialize<R: std::io::Read>(reader: &mut R) -> std::io::Result<Self> {
        let _version = load!(u16, reader)?;
        Ok(Self {})
    }
}
>>>>>>> 4ab0017f

#[derive(Clone, Debug, Default, PartialEq, Eq, Serialize, Deserialize, BorshSerialize, BorshDeserialize)]
pub struct VirtualChainChangedScope {
    pub include_accepted_transaction_ids: bool,
}

impl VirtualChainChangedScope {
    pub fn new(include_accepted_transaction_ids: bool) -> Self {
        Self { include_accepted_transaction_ids }
    }
}

impl std::fmt::Display for VirtualChainChangedScope {
    fn fmt(&self, f: &mut std::fmt::Formatter<'_>) -> std::fmt::Result {
        write!(f, "VirtualChainChangedScope{}", if self.include_accepted_transaction_ids { " with accepted transactions" } else { "" })
    }
}

impl Serializer for VirtualChainChangedScope {
    fn serialize<W: std::io::Write>(&self, writer: &mut W) -> std::io::Result<()> {
        store!(u16, &1, writer)?;
        store!(bool, &self.include_accepted_transaction_ids, writer)?;
        Ok(())
    }
}

impl Deserializer for VirtualChainChangedScope {
    fn deserialize<R: std::io::Read>(reader: &mut R) -> std::io::Result<Self> {
        let _version = load!(u16, reader)?;
        let include_accepted_transaction_ids = load!(bool, reader)?;
        Ok(Self { include_accepted_transaction_ids })
    }
}

#[derive(Clone, Display, Debug, PartialEq, Eq, Default, Serialize, Deserialize, BorshSerialize, BorshDeserialize)]
pub struct FinalityConflictScope {}

impl Serializer for FinalityConflictScope {
    fn serialize<W: std::io::Write>(&self, writer: &mut W) -> std::io::Result<()> {
        store!(u16, &1, writer)?;
        Ok(())
    }
}

impl Deserializer for FinalityConflictScope {
    fn deserialize<R: std::io::Read>(reader: &mut R) -> std::io::Result<Self> {
        let _version = load!(u16, reader)?;
        Ok(Self {})
    }
}

#[derive(Clone, Display, Debug, PartialEq, Eq, Default, Serialize, Deserialize, BorshSerialize, BorshDeserialize)]
pub struct FinalityConflictResolvedScope {}

impl Serializer for FinalityConflictResolvedScope {
    fn serialize<W: std::io::Write>(&self, writer: &mut W) -> std::io::Result<()> {
        store!(u16, &1, writer)?;
        Ok(())
    }
}

impl Deserializer for FinalityConflictResolvedScope {
    fn deserialize<R: std::io::Read>(reader: &mut R) -> std::io::Result<Self> {
        let _version = load!(u16, reader)?;
        Ok(Self {})
    }
}

#[derive(Clone, Debug, Default, Serialize, Deserialize, BorshSerialize, BorshDeserialize)]
pub struct UtxosChangedScope {
    pub addresses: Vec<Address>,
}

impl std::fmt::Display for UtxosChangedScope {
    fn fmt(&self, f: &mut std::fmt::Formatter<'_>) -> std::fmt::Result {
        let addresses = match self.addresses.len() {
            0 => "all".to_string(),
            1 => format!("{}", self.addresses[0]),
            n => format!("{} addresses", n),
        };
        write!(f, "UtxosChangedScope ({})", addresses)
    }
}

impl PartialEq for UtxosChangedScope {
    fn eq(&self, other: &Self) -> bool {
        self.addresses.len() == other.addresses.len() && self.addresses.iter().all(|x| other.addresses.contains(x))
    }
}

impl Eq for UtxosChangedScope {}

impl UtxosChangedScope {
    pub fn new(addresses: Vec<Address>) -> Self {
        Self { addresses }
    }
}

impl Serializer for UtxosChangedScope {
    fn serialize<W: std::io::Write>(&self, writer: &mut W) -> std::io::Result<()> {
        store!(u16, &1, writer)?;
        store!(Vec<Address>, &self.addresses, writer)?;
        Ok(())
    }
}

impl Deserializer for UtxosChangedScope {
    fn deserialize<R: std::io::Read>(reader: &mut R) -> std::io::Result<Self> {
        let _version = load!(u16, reader)?;
        let addresses = load!(Vec<Address>, reader)?;
        Ok(Self { addresses })
    }
}

#[derive(Clone, Display, Debug, Default, PartialEq, Eq, Serialize, Deserialize, BorshSerialize, BorshDeserialize)]
pub struct SinkBlueScoreChangedScope {}

impl Serializer for SinkBlueScoreChangedScope {
    fn serialize<W: std::io::Write>(&self, writer: &mut W) -> std::io::Result<()> {
        store!(u16, &1, writer)?;
        Ok(())
    }
}

impl Deserializer for SinkBlueScoreChangedScope {
    fn deserialize<R: std::io::Read>(reader: &mut R) -> std::io::Result<Self> {
        let _version = load!(u16, reader)?;
        Ok(Self {})
    }
}

#[derive(Clone, Display, Debug, Default, PartialEq, Eq, Serialize, Deserialize, BorshSerialize, BorshDeserialize)]
pub struct VirtualDaaScoreChangedScope {}

impl Serializer for VirtualDaaScoreChangedScope {
    fn serialize<W: std::io::Write>(&self, writer: &mut W) -> std::io::Result<()> {
        store!(u16, &1, writer)?;
        Ok(())
    }
}

impl Deserializer for VirtualDaaScoreChangedScope {
    fn deserialize<R: std::io::Read>(reader: &mut R) -> std::io::Result<Self> {
        let _version = load!(u16, reader)?;
        Ok(Self {})
    }
}

#[derive(Clone, Display, Debug, Default, PartialEq, Eq, Serialize, Deserialize, BorshSerialize, BorshDeserialize)]
pub struct PruningPointUtxoSetOverrideScope {}

impl Serializer for PruningPointUtxoSetOverrideScope {
    fn serialize<W: std::io::Write>(&self, writer: &mut W) -> std::io::Result<()> {
        store!(u16, &1, writer)?;
        Ok(())
    }
}

impl Deserializer for PruningPointUtxoSetOverrideScope {
    fn deserialize<R: std::io::Read>(reader: &mut R) -> std::io::Result<Self> {
        let _version = load!(u16, reader)?;
        Ok(Self {})
    }
}

#[derive(Clone, Display, Debug, Default, PartialEq, Eq, Serialize, Deserialize, BorshSerialize, BorshDeserialize)]
pub struct NewBlockTemplateScope {}

impl Serializer for NewBlockTemplateScope {
    fn serialize<W: std::io::Write>(&self, writer: &mut W) -> std::io::Result<()> {
        store!(u16, &1, writer)?;
        Ok(())
    }
}

impl Deserializer for NewBlockTemplateScope {
    fn deserialize<R: std::io::Read>(reader: &mut R) -> std::io::Result<Self> {
        let _version = load!(u16, reader)?;
        Ok(Self {})
    }
}<|MERGE_RESOLUTION|>--- conflicted
+++ resolved
@@ -70,13 +70,28 @@
     }
 }
 
+
+#[derive(Clone, Display, Debug, Default, PartialEq, Eq, Serialize, Deserialize, BorshSerialize, BorshDeserialize)]
+pub struct PruningPointAdvancementScope {}
+
+impl Serializer for PruningPointAdvancementScope {
+    fn serialize<W: std::io::Write>(&self, writer: &mut W) -> std::io::Result<()> {
+        store!(u16, &1, writer)?;
+        Ok(())
+    }
+    
+}
+
+impl Deserializer for PruningPointAdvancementScope {
+    fn deserialize<R: std::io::Read>(reader: &mut R) -> std::io::Result<Self> {
+        let _version = load!(u16, reader)?;
+        Ok(Self {})
+    }
+}
+
 #[derive(Clone, Display, Debug, Default, PartialEq, Eq, Serialize, Deserialize, BorshSerialize, BorshDeserialize)]
 pub struct BlockAddedScope {}
 
-<<<<<<< HEAD
-#[derive(Clone, Display, Debug, Default, PartialEq, Eq, Serialize, Deserialize, BorshSerialize, BorshDeserialize)]
-pub struct PruningPointAdvancementScope {}
-=======
 impl Serializer for BlockAddedScope {
     fn serialize<W: std::io::Write>(&self, writer: &mut W) -> std::io::Result<()> {
         store!(u16, &1, writer)?;
@@ -90,7 +105,6 @@
         Ok(Self {})
     }
 }
->>>>>>> 4ab0017f
 
 #[derive(Clone, Debug, Default, PartialEq, Eq, Serialize, Deserialize, BorshSerialize, BorshDeserialize)]
 pub struct VirtualChainChangedScope {

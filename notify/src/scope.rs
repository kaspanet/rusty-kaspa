--- conflicted
+++ resolved
@@ -35,14 +35,7 @@
     VirtualDaaScoreChanged,
     PruningPointUtxoSetOverride,
     NewBlockTemplate,
-<<<<<<< HEAD
-    PrunedTransactionIds,
-    PruningStart,
-    PruningEnd,
-    ConsensusShutDown,
-=======
     ConsensusShutdown,
->>>>>>> 962e86c0
 }
 }
 
@@ -98,17 +91,4 @@
 pub struct NewBlockTemplateScope {}
 
 #[derive(Clone, Debug, Default, PartialEq, Eq, Serialize, Deserialize, BorshSerialize, BorshDeserialize, BorshSchema)]
-<<<<<<< HEAD
-pub struct PrunedTransactionIdsScope {}
-
-#[derive(Clone, Debug, Default, PartialEq, Eq, Serialize, Deserialize, BorshSerialize, BorshDeserialize, BorshSchema)]
-pub struct PruningStartScope {}
-
-#[derive(Clone, Debug, Default, PartialEq, Eq, Serialize, Deserialize, BorshSerialize, BorshDeserialize, BorshSchema)]
-pub struct PruningEndScope {}
-
-#[derive(Clone, Debug, Default, PartialEq, Eq, Serialize, Deserialize, BorshSerialize, BorshDeserialize, BorshSchema)]
-pub struct ConsensusShutDownScope {}
-=======
-pub struct ConsensusShutdownScope {}
->>>>>>> 962e86c0
+pub struct ConsensusShutdownScope {}
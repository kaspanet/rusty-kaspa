--- conflicted
+++ resolved
@@ -44,18 +44,6 @@
     const addressArg = values.address ?? positionals.find((positional) => addressRegex.test(positional)) ?? null;
     const address = addressArg === null ? null : new Address(addressArg);
 
-<<<<<<< HEAD
-=======
-    // by default, use testnet
-    let networkType = NetworkType = NetworkType.Testnet;
-    // if "mainnet" is specified or if address starts with "kaspa:" use mainnet
-    if (args.match(/mainnet/i)) {
-        networkType = NetworkType.Mainnet;
-    } else if (address && address.startsWith("kaspa:")) {
-        networkType = NetworkType.Mainnet;
-    }
->>>>>>> 767cd13d
-
     let networkType = addressArg?.startsWith('kaspa:') ? NetworkType.Mainnet : NetworkType.Testnet;
     const networkArg = values.network ?? positionals.find((positional) => positional === 'mainnet' || positional === 'testnet') ?? null;
     if (networkArg !== null) {

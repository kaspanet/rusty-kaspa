[package]
name = "kaspa-core"
description = "Kaspa core"
version.workspace = true
edition.workspace = true
authors.workspace = true
include.workspace = true
license.workspace = true

[dependencies]
cfg-if.workspace = true
futures-util.workspace = true
log.workspace = true
thiserror.workspace = true
triggered.workspace = true
wasm-bindgen.workspace = true
workflow-log.workspace = true

[target.'cfg(not(target_arch = "wasm32"))'.dependencies]
<<<<<<< HEAD
log4rs = { version = "1", features = ["all_components", "gzip", "background_rotation"] }
tokio = { workspace = true, features = ["rt", "macros", "rt-multi-thread", "time"] }
ctrlc = "3.2"
intertrait = "0.2"
num_cpus.workspace = true
=======
ctrlc = { workspace = true, features = ["termination"] }
intertrait.workspace = true
log4rs = { workspace = true, features = ["all_components", "gzip", "background_rotation"] }
num_cpus.workspace = true
tokio = { workspace = true, features = ["rt", "macros", "rt-multi-thread", "time"] }
>>>>>>> 418c35e7
<|MERGE_RESOLUTION|>--- conflicted
+++ resolved
@@ -17,16 +17,8 @@
 workflow-log.workspace = true
 
 [target.'cfg(not(target_arch = "wasm32"))'.dependencies]
-<<<<<<< HEAD
-log4rs = { version = "1", features = ["all_components", "gzip", "background_rotation"] }
-tokio = { workspace = true, features = ["rt", "macros", "rt-multi-thread", "time"] }
-ctrlc = "3.2"
-intertrait = "0.2"
-num_cpus.workspace = true
-=======
 ctrlc = { workspace = true, features = ["termination"] }
 intertrait.workspace = true
 log4rs = { workspace = true, features = ["all_components", "gzip", "background_rotation"] }
 num_cpus.workspace = true
-tokio = { workspace = true, features = ["rt", "macros", "rt-multi-thread", "time"] }
->>>>>>> 418c35e7
+tokio = { workspace = true, features = ["rt", "macros", "rt-multi-thread", "time"] }
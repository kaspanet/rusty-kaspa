[package]
name = "consensus"
description = "Kaspa consensus lib"
version.workspace = true
edition.workspace = true
authors.workspace = true
include.workspace = true
license.workspace = true

[dependencies]
pow.workspace = true
math.workspace = true
hashes.workspace = true
merkle.workspace = true
kaspa-core.workspace = true
consensus-core.workspace = true
faster-hex.workspace = true
thiserror.workspace = true
serde.workspace = true
itertools.workspace = true
futures-util.workspace = true
tokio.workspace = true
bincode.workspace = true
tempfile.workspace = true
rayon.workspace = true
rand.workspace = true
indexmap.workspace = true
smallvec.workspace = true
kaspa-utils.workspace = true
log.workspace = true
muhash.workspace = true
<<<<<<< HEAD
parking_lot.workspace = true
txscript.workspace = true

rocksdb = "0.19"
=======
rocksdb.workspace = true
database.workspace = true
parking_lot.workspace = true

>>>>>>> b0ba4f34
crossbeam-channel = "0.5"
secp256k1 = { version = "0.24", features = ["global-context", "rand-std"] }

[dev-dependencies]
criterion.workspace = true
rand.workspace = true
tokio = { workspace = true, features = ["rt", "macros"] }
serde_json = "1.0"
flate2 = "1"
rand_distr = "0.4"
txscript-errors.workspace = true

[[bench]]
name = "hash_benchmarks"
harness = false

[features]
html_reports = []<|MERGE_RESOLUTION|>--- conflicted
+++ resolved
@@ -29,17 +29,11 @@
 kaspa-utils.workspace = true
 log.workspace = true
 muhash.workspace = true
-<<<<<<< HEAD
 parking_lot.workspace = true
 txscript.workspace = true
-
-rocksdb = "0.19"
-=======
 rocksdb.workspace = true
 database.workspace = true
-parking_lot.workspace = true
 
->>>>>>> b0ba4f34
 crossbeam-channel = "0.5"
 secp256k1 = { version = "0.24", features = ["global-context", "rand-std"] }
 

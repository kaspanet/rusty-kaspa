[package]
name = "consensus"
version = "0.1.0"
description = "Kaspa consensus lib"
edition = "2021"
authors = ["Kaspa developers"]
include = [
"src/**/*.rs",
]

[dependencies]
faster-hex = "0.6"
thiserror = "1.0.31"
serde = { version = "1.0", features = ["derive", "rc"] }
rocksdb = "0.19.0"
moka = "0.9"
bincode = "1.3.3"
parking_lot = "0.12.1"
crossbeam-channel="0.5"
rayon = "1.5.3"
tokio = { version = "1.20.1", features = ["sync"] }
<<<<<<< HEAD
futures = "0.3.23"
tempfile = "3.3.0"
itertools = "0.10.3"

=======
>>>>>>> b81203ca

hashes = {path="../crypto/hashes"}
consensus-core = {path="./core"}
kaspa-core = {path="../core"}

[dev-dependencies]
criterion = "0.3.6"
serde_json = "1.0"
flate2 = "1.0.24"
rand = "0.8"
rand_distr = "0.4.3"
tokio = { version = "1.20.1", features = ["full"] }

[[bench]]
name = "hash_benchmarks"
harness = false

[features]
html_reports = []<|MERGE_RESOLUTION|>--- conflicted
+++ resolved
@@ -19,13 +19,9 @@
 crossbeam-channel="0.5"
 rayon = "1.5.3"
 tokio = { version = "1.20.1", features = ["sync"] }
-<<<<<<< HEAD
 futures = "0.3.23"
 tempfile = "3.3.0"
 itertools = "0.10.3"
-
-=======
->>>>>>> b81203ca
 
 hashes = {path="../crypto/hashes"}
 consensus-core = {path="./core"}

--- conflicted
+++ resolved
@@ -11,6 +11,7 @@
 math.workspace = true
 hashes.workspace = true
 merkle.workspace = true
+muhash.workspace = true
 kaspa-core.workspace = true
 consensus-core.workspace = true
 faster-hex.workspace = true
@@ -27,21 +28,6 @@
 moka = "0.9"
 parking_lot = "0.12"
 crossbeam-channel = "0.5"
-<<<<<<< HEAD
-rayon = "1.5.3"
-tokio = { version = "1.20.1", features = ["sync"] }
-tempfile = "3.3.0"
-itertools = "0.10.3"
-futures = "0.3.23"
-
-math = { path = "../math" }
-hashes = { path = "../crypto/hashes" }
-muhash = { path = "../crypto/muhash" }
-merkle = { path = "../crypto/merkle" }
-consensus-core = { path = "./core" }
-kaspa-core = { path = "../core" }
-=======
->>>>>>> eb10cd89
 
 [dev-dependencies]
 criterion.workspace = true

--- conflicted
+++ resolved
@@ -1,10 +1,7 @@
-<<<<<<< HEAD
+//! The [`Error`](enum@Error) enum used by this crate
+
 #[cfg(feature = "py-sdk")]
 use pyo3::{exceptions::PyException, prelude::PyErr};
-=======
-//! The [`Error`](enum@Error) enum used by this crate
-
->>>>>>> a0aeec30
 use thiserror::Error;
 use wasm_bindgen::{JsError, JsValue};
 use workflow_wasm::jserror::JsErrorData;

--- conflicted
+++ resolved
@@ -86,11 +86,7 @@
 
     /// Returns the default chain iterator, walking from `from` backward down the
     /// selected chain until `virtual genesis` (aka `blockhash::ORIGIN`; exclusive)
-<<<<<<< HEAD
-    pub fn default_backward_chain_iterator(&self, from: Hash) -> impl Iterator<Item = Result<Hash>> {
-=======
-    pub fn default_chain_iterator(&self, from: Hash) -> impl Iterator<Item = Hash> {
->>>>>>> bca138ca
+    pub fn default_backward_chain_iterator(&self, from: Hash) -> impl Iterator<Item = Hash> {
         BackwardChainIterator::new(self.store.clone(), from, blockhash::ORIGIN, false)
     }
 }

--- conflicted
+++ resolved
@@ -48,7 +48,6 @@
 impl MemSizeEstimator for CompactGhostdagData {}
 
 impl From<&GhostdagData> for CompactGhostdagData {
-    #[inline(always)]
     fn from(value: &GhostdagData) -> Self {
         Self { blue_score: value.blue_score, blue_work: value.blue_work, selected_parent: value.selected_parent }
     }
@@ -116,7 +115,7 @@
     pub fn ascending_mergeset_without_selected_parent<'a>(
         &'a self,
         store: &'a (impl GhostdagStoreReader + ?Sized),
-    ) -> impl Iterator<Item = SortableBlock> + 'a {
+    ) -> impl Iterator<Item = SortableBlock> + '_ {
         self.mergeset_blues
             .iter()
             .skip(1) // Skip the selected parent
@@ -139,7 +138,7 @@
     pub fn descending_mergeset_without_selected_parent<'a>(
         &'a self,
         store: &'a (impl GhostdagStoreReader + ?Sized),
-    ) -> impl Iterator<Item = SortableBlock> + 'a {
+    ) -> impl Iterator<Item = SortableBlock> + '_ {
         self.mergeset_blues
                 .iter()
                 .skip(1) // Skip the selected parent
@@ -175,7 +174,7 @@
     pub fn consensus_ordered_mergeset<'a>(
         &'a self,
         store: &'a (impl GhostdagStoreReader + ?Sized),
-    ) -> impl Iterator<Item = Hash> + 'a {
+    ) -> impl Iterator<Item = Hash> + '_ {
         once(self.selected_parent).chain(self.ascending_mergeset_without_selected_parent(store).map(|s| s.hash))
     }
 
@@ -183,7 +182,7 @@
     pub fn consensus_ordered_mergeset_without_selected_parent<'a>(
         &'a self,
         store: &'a (impl GhostdagStoreReader + ?Sized),
-    ) -> impl Iterator<Item = Hash> + 'a {
+    ) -> impl Iterator<Item = Hash> + '_ {
         self.ascending_mergeset_without_selected_parent(store).map(|s| s.hash)
     }
 
@@ -272,11 +271,7 @@
     }
 
     pub fn new_temp(
-<<<<<<< HEAD
-        db: Arc<DB>,
-=======
         db: Arc<RocksDB>,
->>>>>>> 38b3d432
         level: BlockLevel,
         cache_policy: CachePolicy,
         compact_cache_policy: CachePolicy,

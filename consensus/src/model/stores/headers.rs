--- conflicted
+++ resolved
@@ -41,8 +41,6 @@
     fn delete(&self, hash: Hash) -> Result<(), StoreError>;
 }
 
-<<<<<<< HEAD
-=======
 /// A temporary struct for backward compatibility. This struct is used to deserialize old header data with
 /// parents_by_level as Vec<Vec<Hash>>.
 #[derive(Clone, Debug, Deserialize)]
@@ -107,7 +105,6 @@
     }
 }
 
->>>>>>> 2ccc9e4c
 /// A DB + cache implementation of `HeaderStore` trait, with concurrency support.
 #[derive(Clone)]
 pub struct DbHeadersStore {

--- conflicted
+++ resolved
@@ -118,15 +118,11 @@
 
     fn seek_iterator(&self, from_outpoint: Option<TransactionOutpoint>, limit: usize, skip_first: bool) -> UtxoCollectionIterator {
         let seek_key = from_outpoint.map(UtxoKey::from);
-<<<<<<< HEAD
-        Box::new(self.access.seek_iterator::<TransactionOutpoint, UtxoEntry>(None, seek_key, limit, skip_first))
-=======
         Box::new(self.access.seek_iterator(None, seek_key, limit, skip_first).map(|res| {
             let (key, entry) = res?;
             let outpoint: TransactionOutpoint = UtxoKey(<[u8; UTXO_KEY_SIZE]>::try_from(&key[..]).unwrap()).into();
             Ok((outpoint, UtxoEntry::clone(&entry)))
         }))
->>>>>>> ba338779
     }
 }
 

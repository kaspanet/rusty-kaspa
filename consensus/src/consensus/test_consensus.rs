use std::{
    env, fs,
    sync::{Arc, Weak},
    thread::JoinHandle,
};

use consensus_core::{
    block::Block, header::Header, merkle::calc_hash_merkle_root, subnets::SUBNETWORK_ID_COINBASE, tx::Transaction,
};
use futures::Future;
use hashes::Hash;
use kaspa_core::{core::Core, service::Service};
use parking_lot::RwLock;

use crate::{
    constants::TX_VERSION,
    errors::BlockProcessResult,
    model::stores::{
<<<<<<< HEAD
        block_window_cache::BlockWindowCacheStore, ghostdag::DbGhostdagStore, reachability::DbReachabilityStore,
        statuses::BlockStatus, DB,
    },
    params::Params,
    pipeline::ProcessingCounters,
    processes::dagtraversalmanager::DagTraversalManager,
=======
        block_window_cache::BlockWindowCacheStore, ghostdag::DbGhostdagStore, headers::DbHeadersStore,
        pruning::PruningStoreReader, reachability::DbReachabilityStore, statuses::BlockStatus, DB,
    },
    params::Params,
    pipeline::{body_processor::BlockBodyProcessor, header_processor::HeaderProcessingContext, ProcessingCounters},
    processes::{dagtraversalmanager::DagTraversalManager, pastmediantime::PastMedianTimeManager},
>>>>>>> 6c732ad7
    test_helpers::header_from_precomputed_hash,
};

use super::Consensus;

pub struct TestConsensus {
    consensus: Consensus,
    params: Params,
    temp_db_lifetime: TempDbLifetime,
}

impl TestConsensus {
    pub fn new(db: Arc<DB>, params: &Params) -> Self {
        Self { consensus: Consensus::new(db, params), params: params.clone(), temp_db_lifetime: Default::default() }
    }

    pub fn create_from_temp_db(params: &Params) -> Self {
        let (temp_db_lifetime, db) = create_temp_db();
        Self { consensus: Consensus::new(db, params), params: params.clone(), temp_db_lifetime }
    }

    pub fn build_header_with_parents(&self, hash: Hash, parents: Vec<Hash>) -> Header {
        let mut header = header_from_precomputed_hash(hash, parents);
        let ghostdag_data = self
            .consensus
            .ghostdag_manager
            .ghostdag(header.direct_parents());

        let window = self
            .consensus
            .dag_traversal_manager
            .block_window(ghostdag_data.clone(), self.params.difficulty_window_size);

        let mut window_hashes = window.iter().map(|item| item.0.hash);

        let (daa_score, _) = self
            .consensus
            .difficulty_manager
            .calc_daa_score_and_added_blocks(&mut window_hashes, &ghostdag_data);

        header.bits = self
            .consensus
            .difficulty_manager
            .calculate_difficulty_bits(&window);

        header.daa_score = daa_score;

        header.timestamp = self
            .consensus
            .past_median_time_manager
            .calc_past_median_time(ghostdag_data.clone())
            .0
            + 1;
        header.blue_score = ghostdag_data.blue_score;
        header.blue_work = ghostdag_data.blue_work;

        header
    }

    pub fn add_block_with_parents(
        &self, hash: Hash, parents: Vec<Hash>,
    ) -> impl Future<Output = BlockProcessResult<BlockStatus>> {
        self.validate_and_insert_block(Arc::new(self.build_block_with_parents(hash, parents)))
    }

    pub fn build_block_with_parents_and_transactions(
        &self, hash: Hash, parents: Vec<Hash>, txs: Vec<Transaction>,
    ) -> Block {
        let mut header = self.build_header_with_parents(hash, parents);
        let mut cb_payload: Vec<u8> = vec![];
        cb_payload.append(&mut header.blue_score.to_le_bytes().to_vec());
        cb_payload.append(
            &mut (self
                .consensus
                .coinbase_manager
                .calc_block_subsidy(header.daa_score))
            .to_le_bytes()
            .to_vec(),
        ); // Subsidy
        cb_payload.append(&mut (0_u16).to_le_bytes().to_vec()); // Script public key version
        cb_payload.append(&mut (0_u8).to_le_bytes().to_vec()); // Script public key length
        cb_payload.append(&mut vec![]); // Script public key

        let cb = Transaction::new(TX_VERSION, vec![], vec![], 0, SUBNETWORK_ID_COINBASE, 0, cb_payload, 0);
        let final_txs = vec![vec![cb], txs].concat();
        header.hash_merkle_root = calc_hash_merkle_root(final_txs.iter());
        Block { header, transactions: Arc::new(final_txs) }
    }

    pub fn build_block_with_parents(&self, hash: Hash, parents: Vec<Hash>) -> Block {
        Block::from_header(self.build_header_with_parents(hash, parents))
    }

    pub fn validate_and_insert_block(
        &self, block: Arc<Block>,
    ) -> impl Future<Output = BlockProcessResult<BlockStatus>> {
        self.consensus.validate_and_insert_block(block)
    }

    pub fn init(&self) -> Vec<JoinHandle<()>> {
        self.consensus.init()
    }

    pub fn shutdown(&self, wait_handles: Vec<JoinHandle<()>>) {
        self.consensus.shutdown(wait_handles)
    }

    pub fn dag_traversal_manager(&self) -> &DagTraversalManager<DbGhostdagStore, BlockWindowCacheStore> {
        &self.consensus.dag_traversal_manager
    }

    pub fn ghostdag_store(&self) -> &Arc<DbGhostdagStore> {
        &self.consensus.ghostdag_store
    }

    pub fn reachability_store(&self) -> &Arc<RwLock<DbReachabilityStore>> {
        &self.consensus.reachability_store
    }

    pub fn processing_counters(&self) -> &Arc<ProcessingCounters> {
        &self.consensus.counters
    }

    pub fn block_body_processor(&self) -> &Arc<BlockBodyProcessor> {
        &self.consensus.body_processor
    }

    pub fn past_median_time_manager(
        &self,
    ) -> &PastMedianTimeManager<DbHeadersStore, DbGhostdagStore, BlockWindowCacheStore> {
        &self.consensus.past_median_time_manager
    }
}

impl Service for TestConsensus {
    fn ident(self: Arc<TestConsensus>) -> &'static str {
        "test-consensus"
    }

    fn start(self: Arc<TestConsensus>, core: Arc<Core>) -> Vec<JoinHandle<()>> {
        self.init()
    }

    fn stop(self: Arc<TestConsensus>) {
        self.consensus.signal_exit()
    }
}

#[derive(Default)]
pub struct TempDbLifetime {
    weak_db_ref: Weak<DB>,
    tempdir: Option<tempfile::TempDir>,
}

impl TempDbLifetime {
    pub fn new(tempdir: tempfile::TempDir, weak_db_ref: Weak<DB>) -> Self {
        Self { tempdir: Some(tempdir), weak_db_ref }
    }
}

impl Drop for TempDbLifetime {
    fn drop(&mut self) {
        for _ in 0..16 {
            if self.weak_db_ref.strong_count() > 0 {
                // Sometimes another thread is shuting-down and cleaning resources
                std::thread::sleep(std::time::Duration::from_millis(1000));
            } else {
                break;
            }
        }
        assert_eq!(
            self.weak_db_ref.strong_count(),
            0,
            "DB is expected to have no strong references when lifetime is dropped"
        );
        if let Some(dir) = self.tempdir.take() {
            let options = rocksdb::Options::default();
            let path_buf = dir.path().to_owned();
            let path = path_buf.to_str().unwrap();
            DB::destroy(&options, path).expect("DB is expected to be deletable since there are no references to it");
        }
    }
}

/// Creates a DB within a temp directory under `<OS SPECIFIC TEMP DIR>/kaspa-rust`
/// Callers must keep the `TempDbLifetime` guard for as long as they wish the DB to exist.
pub fn create_temp_db() -> (TempDbLifetime, Arc<DB>) {
    let global_tempdir = env::temp_dir();
    let kaspa_tempdir = global_tempdir.join("kaspa-rust");
    fs::create_dir_all(kaspa_tempdir.as_path()).unwrap();

    let db_tempdir = tempfile::tempdir_in(kaspa_tempdir.as_path()).unwrap();
    let db_path = db_tempdir.path().to_owned();

    let db = Arc::new(DB::open_default(db_path.to_str().unwrap()).unwrap());
    (TempDbLifetime::new(db_tempdir, Arc::downgrade(&db)), db)
}<|MERGE_RESOLUTION|>--- conflicted
+++ resolved
@@ -16,21 +16,12 @@
     constants::TX_VERSION,
     errors::BlockProcessResult,
     model::stores::{
-<<<<<<< HEAD
-        block_window_cache::BlockWindowCacheStore, ghostdag::DbGhostdagStore, reachability::DbReachabilityStore,
-        statuses::BlockStatus, DB,
+        block_window_cache::BlockWindowCacheStore, ghostdag::DbGhostdagStore, headers::DbHeadersStore,
+        reachability::DbReachabilityStore, statuses::BlockStatus, DB,
     },
     params::Params,
-    pipeline::ProcessingCounters,
-    processes::dagtraversalmanager::DagTraversalManager,
-=======
-        block_window_cache::BlockWindowCacheStore, ghostdag::DbGhostdagStore, headers::DbHeadersStore,
-        pruning::PruningStoreReader, reachability::DbReachabilityStore, statuses::BlockStatus, DB,
-    },
-    params::Params,
-    pipeline::{body_processor::BlockBodyProcessor, header_processor::HeaderProcessingContext, ProcessingCounters},
+    pipeline::{body_processor::BlockBodyProcessor, ProcessingCounters},
     processes::{dagtraversalmanager::DagTraversalManager, pastmediantime::PastMedianTimeManager},
->>>>>>> 6c732ad7
     test_helpers::header_from_precomputed_hash,
 };
 

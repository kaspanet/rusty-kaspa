use std::{
    env, fs,
    path::PathBuf,
    sync::{Arc, Weak},
    thread::JoinHandle,
};

use async_channel::Sender;
use consensus_core::{
    api::ConsensusApi,
    block::{Block, BlockTemplate, MutableBlock},
    blockstatus::BlockStatus,
    coinbase::MinerData,
<<<<<<< HEAD
    errors::{block::RuleError, coinbase::CoinbaseResult, pruning::PruningError, tx::TxResult},
=======
    errors::{block::RuleError, coinbase::CoinbaseResult, tx::TxResult},
    events::ConsensusEvent,
>>>>>>> ba338779
    header::Header,
    merkle::calc_hash_merkle_root,
    pruning::PruningPointProof,
    subnets::SUBNETWORK_ID_COINBASE,
<<<<<<< HEAD
    trusted::TrustedBlock,
    tx::{MutableTransaction, Transaction},
=======
    tx::{MutableTransaction, Transaction, TransactionOutpoint, UtxoEntry},
>>>>>>> ba338779
    BlockHashSet,
};
use futures_util::future::BoxFuture;
use hashes::Hash;
use kaspa_core::{core::Core, service::Service};
use parking_lot::RwLock;
use std::future::Future;

use crate::{
    config::Config,
    constants::TX_VERSION,
    errors::BlockProcessResult,
    model::stores::{
        block_window_cache::BlockWindowCacheStore,
        ghostdag::DbGhostdagStore,
        headers::{DbHeadersStore, HeaderStoreReader},
        pruning::PruningStoreReader,
        reachability::DbReachabilityStore,
        DB,
    },
    params::Params,
    pipeline::{body_processor::BlockBodyProcessor, ProcessingCounters},
    processes::{past_median_time::PastMedianTimeManager, traversal_manager::DagTraversalManager},
    test_helpers::header_from_precomputed_hash,
};

use super::{Consensus, DbGhostdagManager, VirtualStores};

pub struct TestConsensus {
    pub consensus: Arc<Consensus>,
    pub params: Params,
    temp_db_lifetime: TempDbLifetime,
}

impl TestConsensus {
    pub fn new(db: Arc<DB>, config: &Config, consensus_sender: Sender<ConsensusEvent>) -> Self {
        Self {
            consensus: Arc::new(Consensus::new(db, config, consensus_sender)),
            params: config.params.clone(),
            temp_db_lifetime: Default::default(),
        }
    }

    pub fn consensus(&self) -> Arc<Consensus> {
        self.consensus.clone()
    }

    pub fn create_from_temp_db(config: &Config, consensus_sender: Sender<ConsensusEvent>) -> Self {
        let (temp_db_lifetime, db) = create_temp_db();
        Self { consensus: Arc::new(Consensus::new(db, config, consensus_sender)), params: config.params.clone(), temp_db_lifetime }
    }

    pub fn create_from_temp_db_and_dummy_sender(config: &Config) -> Self {
        let (temp_db_lifetime, db) = create_temp_db();
        let (dummy_consenus_sender, _) = async_channel::unbounded::<ConsensusEvent>();
        Self {
            consensus: Arc::new(Consensus::new(db, config, dummy_consenus_sender)),
            params: config.params.clone(),
            temp_db_lifetime,
        }
    }

    pub fn build_header_with_parents(&self, hash: Hash, parents: Vec<Hash>) -> Header {
        let mut header = header_from_precomputed_hash(hash, parents);
        let ghostdag_data = self.consensus.ghostdag_manager.ghostdag(header.direct_parents());
        header.pruning_point = self
            .consensus
            .pruning_manager
            .expected_header_pruning_point(ghostdag_data.to_compact(), self.consensus.pruning_store.read().get().unwrap());
        let window = self.consensus.dag_traversal_manager.block_window(&ghostdag_data, self.params.difficulty_window_size);
        let (daa_score, _) = self
            .consensus
            .difficulty_manager
            .calc_daa_score_and_non_daa_mergeset_blocks(&mut window.iter().map(|item| item.0.hash), &ghostdag_data);
        header.bits = self.consensus.difficulty_manager.calculate_difficulty_bits(&window);
        header.daa_score = daa_score;
        header.timestamp = self.consensus.past_median_time_manager.calc_past_median_time(&ghostdag_data).0 + 1;
        header.blue_score = ghostdag_data.blue_score;
        header.blue_work = ghostdag_data.blue_work;

        header
    }

    pub fn add_block_with_parents(&self, hash: Hash, parents: Vec<Hash>) -> impl Future<Output = BlockProcessResult<BlockStatus>> {
        self.validate_and_insert_block(self.build_block_with_parents(hash, parents).to_immutable())
    }

    pub fn build_block_with_parents_and_transactions(
        &self,
        hash: Hash,
        parents: Vec<Hash>,
        mut txs: Vec<Transaction>,
    ) -> MutableBlock {
        let mut header = self.build_header_with_parents(hash, parents);
        let cb_payload: Vec<u8> = header.blue_score.to_le_bytes().iter().copied() // Blue score
            .chain(self.consensus.coinbase_manager.calc_block_subsidy(header.daa_score).to_le_bytes().iter().copied()) // Subsidy
            .chain((0_u16).to_le_bytes().iter().copied()) // Script public key version
            .chain((0_u8).to_le_bytes().iter().copied()) // Script public key length
            .collect();

        let cb = Transaction::new(TX_VERSION, vec![], vec![], 0, SUBNETWORK_ID_COINBASE, 0, cb_payload);
        txs.insert(0, cb);
        header.hash_merkle_root = calc_hash_merkle_root(txs.iter());
        MutableBlock::new(header, txs)
    }

    pub fn build_block_with_parents(&self, hash: Hash, parents: Vec<Hash>) -> MutableBlock {
        MutableBlock::from_header(self.build_header_with_parents(hash, parents))
    }

    pub fn validate_and_insert_block(&self, block: Block) -> impl Future<Output = BlockProcessResult<BlockStatus>> {
        self.consensus.as_ref().validate_and_insert_block(block, true)
    }

    pub fn init(&self) -> Vec<JoinHandle<()>> {
        self.consensus.init()
    }

    pub fn shutdown(&self, wait_handles: Vec<JoinHandle<()>>) {
        self.consensus.shutdown(wait_handles)
    }

    pub fn dag_traversal_manager(&self) -> &DagTraversalManager<DbGhostdagStore, BlockWindowCacheStore> {
        &self.consensus.dag_traversal_manager
    }

    pub fn ghostdag_store(&self) -> &Arc<DbGhostdagStore> {
        &self.consensus.ghostdag_store
    }

    pub fn reachability_store(&self) -> &Arc<RwLock<DbReachabilityStore>> {
        &self.consensus.reachability_store
    }

    pub fn headers_store(&self) -> Arc<impl HeaderStoreReader> {
        self.consensus.headers_store.clone()
    }

    pub fn virtual_stores(&self) -> Arc<RwLock<VirtualStores>> {
        self.consensus.virtual_stores.clone()
    }

    pub fn processing_counters(&self) -> &Arc<ProcessingCounters> {
        &self.consensus.counters
    }

    pub fn block_body_processor(&self) -> &Arc<BlockBodyProcessor> {
        &self.consensus.body_processor
    }

    pub fn past_median_time_manager(&self) -> &PastMedianTimeManager<DbHeadersStore, DbGhostdagStore, BlockWindowCacheStore> {
        &self.consensus.past_median_time_manager
    }

    pub fn body_tips(&self) -> Arc<BlockHashSet> {
        self.consensus.body_tips()
    }

    pub fn block_status(&self, hash: Hash) -> BlockStatus {
        self.consensus.block_status(hash)
    }

    pub fn ghostdag_manager(&self) -> &DbGhostdagManager {
        &self.consensus.ghostdag_manager
    }
}

impl ConsensusApi for TestConsensus {
    fn build_block_template(self: Arc<Self>, miner_data: MinerData, txs: Vec<Transaction>) -> Result<BlockTemplate, RuleError> {
        self.consensus().build_block_template(miner_data, txs)
    }

    fn validate_and_insert_block(
        self: Arc<Self>,
        block: Block,
        update_virtual: bool,
    ) -> BoxFuture<'static, BlockProcessResult<BlockStatus>> {
        self.consensus().validate_and_insert_block(block, update_virtual)
    }

    fn validate_and_insert_trusted_block(self: Arc<Self>, tb: TrustedBlock) -> BoxFuture<'static, BlockProcessResult<BlockStatus>> {
        self.consensus().validate_and_insert_trusted_block(tb)
    }

    fn validate_mempool_transaction_and_populate(self: Arc<Self>, transaction: &mut MutableTransaction) -> TxResult<()> {
        self.consensus().validate_mempool_transaction_and_populate(transaction)
    }

    fn calculate_transaction_mass(self: Arc<Self>, transaction: &Transaction) -> u64 {
        self.consensus().calculate_transaction_mass(transaction)
    }

    fn get_virtual_daa_score(self: Arc<Self>) -> u64 {
        self.consensus().get_virtual_daa_score()
    }

    fn modify_coinbase_payload(self: Arc<Self>, payload: Vec<u8>, miner_data: &MinerData) -> CoinbaseResult<Vec<u8>> {
        self.consensus().modify_coinbase_payload(payload, miner_data)
    }

<<<<<<< HEAD
    fn validate_pruning_proof(self: Arc<Self>, proof: &PruningPointProof) -> Result<(), PruningError> {
        self.consensus().validate_pruning_proof(proof)
    }

    fn apply_pruning_proof(self: Arc<Self>, proof: PruningPointProof, trusted_set: &[TrustedBlock]) {
        self.consensus().apply_pruning_proof(proof, trusted_set)
    }

    fn import_pruning_points(self: Arc<Self>, pruning_points: consensus_core::pruning::PruningPointsList) {
        self.consensus().import_pruning_points(pruning_points)
=======
    fn get_virtual_state_tips(self: Arc<Self>) -> Vec<Hash> {
        self.consensus.clone().get_virtual_state_tips()
    }

    fn get_virtual_utxos(
        self: Arc<Self>,
        from_outpoint: Option<TransactionOutpoint>,
        chunk_size: usize,
        skip_first: bool,
    ) -> Vec<(TransactionOutpoint, UtxoEntry)> {
        self.consensus.clone().get_virtual_utxos(from_outpoint, chunk_size, skip_first)
>>>>>>> ba338779
    }
}

impl Service for TestConsensus {
    fn ident(self: Arc<TestConsensus>) -> &'static str {
        "test-consensus"
    }

    fn start(self: Arc<TestConsensus>, _core: Arc<Core>) -> Vec<JoinHandle<()>> {
        self.init()
    }

    fn stop(self: Arc<TestConsensus>) {
        self.consensus.signal_exit()
    }
}

#[derive(Default)]
pub struct TempDbLifetime {
    weak_db_ref: Weak<DB>,
    tempdir: Option<tempfile::TempDir>,
}

impl TempDbLifetime {
    pub fn new(tempdir: tempfile::TempDir, weak_db_ref: Weak<DB>) -> Self {
        Self { tempdir: Some(tempdir), weak_db_ref }
    }

    /// Tracks the DB reference and makes sure all strong refs are cleaned up
    /// but does not remove the DB from disk when dropped.
    pub fn without_destroy(weak_db_ref: Weak<DB>) -> Self {
        Self { tempdir: None, weak_db_ref }
    }
}

impl Drop for TempDbLifetime {
    fn drop(&mut self) {
        for _ in 0..16 {
            if self.weak_db_ref.strong_count() > 0 {
                // Sometimes another thread is shuting-down and cleaning resources
                std::thread::sleep(std::time::Duration::from_millis(1000));
            } else {
                break;
            }
        }
        assert_eq!(self.weak_db_ref.strong_count(), 0, "DB is expected to have no strong references when lifetime is dropped");
        if let Some(dir) = self.tempdir.take() {
            let options = rocksdb::Options::default();
            let path_buf = dir.path().to_owned();
            let path = path_buf.to_str().unwrap();
            DB::destroy(&options, path).expect("DB is expected to be deletable since there are no references to it");
        }
    }
}

fn create_db_with_custom_options(db_path: PathBuf, create_if_missing: bool) -> Arc<DB> {
    let mut opts = rocksdb::Options::default();
    // Set parallelism to 3 as an heuristic for header/block/virtual processing
    opts.increase_parallelism(3);
    opts.create_if_missing(create_if_missing);
    let db = Arc::new(DB::open(&opts, db_path.to_str().unwrap()).unwrap());
    db
}

/// Creates a DB within a temp directory under `<OS SPECIFIC TEMP DIR>/kaspa-rust`
/// Callers must keep the `TempDbLifetime` guard for as long as they wish the DB to exist.
pub fn create_temp_db() -> (TempDbLifetime, Arc<DB>) {
    let global_tempdir = env::temp_dir();
    let kaspa_tempdir = global_tempdir.join("kaspa-rust");
    fs::create_dir_all(kaspa_tempdir.as_path()).unwrap();
    let db_tempdir = tempfile::tempdir_in(kaspa_tempdir.as_path()).unwrap();
    let db_path = db_tempdir.path().to_owned();
    let db = create_db_with_custom_options(db_path, true);
    (TempDbLifetime::new(db_tempdir, Arc::downgrade(&db)), db)
}

/// Creates a DB within the provided directory path.
/// Callers must keep the `TempDbLifetime` guard for as long as they wish the DB instance to exist.
pub fn create_permanent_db(db_path: String) -> (TempDbLifetime, Arc<DB>) {
    let db_dir = PathBuf::from(db_path);
    if let Err(e) = fs::create_dir(db_dir.as_path()) {
        match e.kind() {
            std::io::ErrorKind::AlreadyExists => panic!("The directory {db_dir:?} already exists"),
            _ => panic!("{e}"),
        }
    }
    let db = create_db_with_custom_options(db_dir, true);
    (TempDbLifetime::without_destroy(Arc::downgrade(&db)), db)
}

/// Loads an existing DB from the provided directory path.
/// Callers must keep the `TempDbLifetime` guard for as long as they wish the DB instance to exist.
pub fn load_existing_db(db_path: String) -> (TempDbLifetime, Arc<DB>) {
    let db_dir = PathBuf::from(db_path);
    let db = create_db_with_custom_options(db_dir, false);
    (TempDbLifetime::without_destroy(Arc::downgrade(&db)), db)
}

/// Creates or loads an existing DB from the provided directory path.
pub fn create_or_load_existing_db(db_dir: PathBuf) -> Arc<DB> {
    create_db_with_custom_options(db_dir, true)
}

pub fn delete_db(db_dir: PathBuf) {
    if !db_dir.exists() {
        return;
    }
    let options = rocksdb::Options::default();
    let path = db_dir.to_str().unwrap();
    DB::destroy(&options, path).expect("DB is expected to be deletable");
}<|MERGE_RESOLUTION|>--- conflicted
+++ resolved
@@ -11,22 +11,14 @@
     block::{Block, BlockTemplate, MutableBlock},
     blockstatus::BlockStatus,
     coinbase::MinerData,
-<<<<<<< HEAD
     errors::{block::RuleError, coinbase::CoinbaseResult, pruning::PruningError, tx::TxResult},
-=======
-    errors::{block::RuleError, coinbase::CoinbaseResult, tx::TxResult},
     events::ConsensusEvent,
->>>>>>> ba338779
     header::Header,
     merkle::calc_hash_merkle_root,
     pruning::PruningPointProof,
     subnets::SUBNETWORK_ID_COINBASE,
-<<<<<<< HEAD
     trusted::TrustedBlock,
-    tx::{MutableTransaction, Transaction},
-=======
     tx::{MutableTransaction, Transaction, TransactionOutpoint, UtxoEntry},
->>>>>>> ba338779
     BlockHashSet,
 };
 use futures_util::future::BoxFuture;
@@ -227,18 +219,6 @@
         self.consensus().modify_coinbase_payload(payload, miner_data)
     }
 
-<<<<<<< HEAD
-    fn validate_pruning_proof(self: Arc<Self>, proof: &PruningPointProof) -> Result<(), PruningError> {
-        self.consensus().validate_pruning_proof(proof)
-    }
-
-    fn apply_pruning_proof(self: Arc<Self>, proof: PruningPointProof, trusted_set: &[TrustedBlock]) {
-        self.consensus().apply_pruning_proof(proof, trusted_set)
-    }
-
-    fn import_pruning_points(self: Arc<Self>, pruning_points: consensus_core::pruning::PruningPointsList) {
-        self.consensus().import_pruning_points(pruning_points)
-=======
     fn get_virtual_state_tips(self: Arc<Self>) -> Vec<Hash> {
         self.consensus.clone().get_virtual_state_tips()
     }
@@ -250,7 +230,18 @@
         skip_first: bool,
     ) -> Vec<(TransactionOutpoint, UtxoEntry)> {
         self.consensus.clone().get_virtual_utxos(from_outpoint, chunk_size, skip_first)
->>>>>>> ba338779
+    }
+
+    fn validate_pruning_proof(self: Arc<Self>, proof: &PruningPointProof) -> Result<(), PruningError> {
+        self.consensus().validate_pruning_proof(proof)
+    }
+
+    fn apply_pruning_proof(self: Arc<Self>, proof: PruningPointProof, trusted_set: &[TrustedBlock]) {
+        self.consensus().apply_pruning_proof(proof, trusted_set)
+    }
+
+    fn import_pruning_points(self: Arc<Self>, pruning_points: consensus_core::pruning::PruningPointsList) {
+        self.consensus().import_pruning_points(pruning_points)
     }
 }
 

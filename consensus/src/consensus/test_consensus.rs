--- conflicted
+++ resolved
@@ -14,7 +14,7 @@
     constants::TX_VERSION,
     errors::BlockProcessResult,
     model::stores::{
-        block_window_cache::BlockWindowCacheStore, ghostdag::DbGhostdagStore, headers::DbHeadersStore,
+        block_window_cache::BlockWindowCacheStore, ghostdag::DbGhostdagStore, headers::DbHeadersStore, pruning::PruningStoreReader,
         reachability::DbReachabilityStore, statuses::BlockStatus, DB,
     },
     params::Params,
@@ -43,27 +43,16 @@
 
     pub fn build_header_with_parents(&self, hash: Hash, parents: Vec<Hash>) -> Header {
         let mut header = header_from_precomputed_hash(hash, parents);
-<<<<<<< HEAD
         let ghostdag_data = self.consensus.ghostdag_manager.ghostdag(header.direct_parents());
-
+        header.pruning_point = self
+            .consensus
+            .pruning_manager
+            .expected_header_pruning_point(ghostdag_data.to_compact(), self.consensus.pruning_store.read().get().unwrap());
         let window = self.consensus.dag_traversal_manager.block_window(ghostdag_data.clone(), self.params.difficulty_window_size);
         let (daa_score, _) = self
             .consensus
             .difficulty_manager
             .calc_daa_score_and_added_blocks(&mut window.iter().map(|item| item.0.hash), &ghostdag_data);
-
-=======
-        let mut ctx = HeaderProcessingContext::new(hash, &header, self.consensus.pruning_store.read().get().unwrap());
-        self.consensus.ghostdag_manager.add_block(&mut ctx, hash);
-
-        let ghostdag_data = ctx.ghostdag_data.unwrap();
-        header.pruning_point =
-            self.consensus.pruning_manager.expected_header_pruning_point(ghostdag_data.to_compact(), ctx.pruning_info);
-
-        let window = self.consensus.dag_traversal_manager.block_window(ghostdag_data.clone(), self.params.difficulty_window_size);
-        let mut window_hashes = window.iter().map(|item| item.0.hash);
-        let (daa_score, _) = self.consensus.difficulty_manager.calc_daa_score_and_added_blocks(&mut window_hashes, &ghostdag_data);
->>>>>>> bca138ca
         header.bits = self.consensus.difficulty_manager.calculate_difficulty_bits(&window);
         header.daa_score = daa_score;
         header.timestamp = self.consensus.past_median_time_manager.calc_past_median_time(ghostdag_data.clone()).0 + 1;

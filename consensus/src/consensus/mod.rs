--- conflicted
+++ resolved
@@ -250,29 +250,21 @@
 
         let virtual_processor = Arc::new(VirtualStateProcessor::new(
             virtual_receiver,
-<<<<<<< HEAD
             virtual_pool,
+            db.clone(),
             params,
-            db.clone(),
             statuses_store.clone(),
             ghostdag_store.clone(),
             headers_store,
             block_transactions_store,
+            pruning_store.clone(),
+            past_pruning_points_store,
             ghostdag_manager.clone(),
             reachability_service.clone(),
             dag_traversal_manager.clone(),
             difficulty_manager.clone(),
             transaction_validator,
-=======
-            db.clone(),
-            params.genesis_hash,
-            statuses_store.clone(),
-            pruning_store.clone(),
-            ghostdag_store.clone(),
-            past_pruning_points_store,
-            reachability_service.clone(),
             pruning_manager.clone(),
->>>>>>> bca138ca
         ));
 
         Self {
@@ -307,10 +299,7 @@
 
         // Ensure that genesis was processed
         self.header_processor.process_genesis_if_needed();
-<<<<<<< HEAD
         self.body_processor.process_genesis_if_needed();
-=======
->>>>>>> bca138ca
         self.virtual_processor.process_genesis_if_needed();
 
         // Spawn the asynchronous processors.

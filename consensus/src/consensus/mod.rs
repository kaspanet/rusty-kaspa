pub mod cache_policy_builder;
pub mod ctl;
pub mod factory;
pub mod services;
pub mod storage;
pub mod test_consensus;

#[cfg(feature = "devnet-prealloc")]
mod utxo_set_override;

use crate::{
    config::Config,
    errors::{BlockProcessResult, RuleError},
    model::{
        services::reachability::ReachabilityService,
        stores::{
            acceptance_data::AcceptanceDataStoreReader,
            block_transactions::BlockTransactionsStoreReader,
            ghostdag::{GhostdagData, GhostdagStoreReader},
            headers::HeaderStoreReader,
            headers_selected_tip::HeadersSelectedTipStoreReader,
            past_pruning_points::PastPruningPointsStoreReader,
            pruning::PruningStoreReader,
            relations::RelationsStoreReader,
            statuses::StatusesStoreReader,
            tips::TipsStoreReader,
            utxo_set::{UtxoSetStore, UtxoSetStoreReader},
            RocksDB,
        },
    },
    pipeline::{
        body_processor::BlockBodyProcessor,
        deps_manager::{BlockProcessingMessage, BlockResultSender, BlockTask, VirtualStateProcessingMessage},
        header_processor::HeaderProcessor,
        pruning_processor::processor::{PruningProcessingMessage, PruningProcessor},
        virtual_processor::{errors::PruningImportResult, VirtualStateProcessor},
        ProcessingCounters,
    },
    processes::{
        ghostdag::ordering::SortableBlock,
        window::{WindowManager, WindowType},
    },
};
use kaspa_consensus_core::{
    acceptance_data::AcceptanceData,
    api::{
        args::{TransactionValidationArgs, TransactionValidationBatchArgs},
        stats::BlockCount,
        BlockValidationFutures, ConsensusApi, ConsensusStats,
    },
    block::{Block, BlockTemplate, TemplateBuildMode, TemplateTransactionSelector, VirtualStateApproxId},
    blockhash::BlockHashExtensions,
    blockstatus::BlockStatus,
    coinbase::MinerData,
    daa_score_timestamp::DaaScoreTimestamp,
    errors::{
        coinbase::CoinbaseResult,
        consensus::{ConsensusError, ConsensusResult},
        difficulty::DifficultyError,
        pruning::PruningImportError,
        tx::TxResult,
    },
    header::{CompactHeaderData, Header},
    merkle::calc_hash_merkle_root,
    muhash::MuHashExtensions,
    network::NetworkType,
    pruning::{PruningPointProof, PruningPointTrustedData, PruningPointsList, PruningProofMetadata},
    trusted::{ExternalGhostdagData, TrustedBlock},
    tx::{MutableTransaction, Transaction, TransactionOutpoint, UtxoEntry},
    BlockHashSet, BlueWorkType, ChainPath, HashMapCustomHasher,
};
use kaspa_consensus_notify::root::ConsensusNotificationRoot;

use crossbeam_channel::{
    bounded as bounded_crossbeam, unbounded as unbounded_crossbeam, Receiver as CrossbeamReceiver, Sender as CrossbeamSender,
};
use itertools::Itertools;
use kaspa_consensusmanager::{SessionLock, SessionReadGuard};

use kaspa_database::prelude::StoreResultExtensions;
use kaspa_hashes::Hash;
use kaspa_muhash::MuHash;
use kaspa_txscript::caches::TxScriptCacheCounters;
use rayon::iter::{IntoParallelRefIterator, ParallelIterator};

use std::{
    cmp::Reverse,
    collections::BinaryHeap,
    future::Future,
    iter::once,
    ops::Deref,
    sync::{atomic::Ordering, Arc},
};
use std::{
    sync::atomic::AtomicBool,
    thread::{self, JoinHandle},
};
use tokio::sync::oneshot;

use self::{services::ConsensusServices, storage::ConsensusStorage};

use crate::model::stores::selected_chain::SelectedChainStoreReader;

use std::cmp;

pub struct Consensus {
    // DB
    db: Arc<RocksDB>,

    // Channels
    block_sender: CrossbeamSender<BlockProcessingMessage>,

    // Processors
    pub(super) header_processor: Arc<HeaderProcessor>,
    pub(super) body_processor: Arc<BlockBodyProcessor>,
    pub(super) virtual_processor: Arc<VirtualStateProcessor>,
    pub(super) pruning_processor: Arc<PruningProcessor>,

    // Storage
    pub(super) storage: Arc<ConsensusStorage>,

    // Services and managers
    pub(super) services: Arc<ConsensusServices>,

    // Pruning lock
    pruning_lock: SessionLock,

    // Notification management
    notification_root: Arc<ConsensusNotificationRoot>,

    // Counters
    counters: Arc<ProcessingCounters>,

    // Config
    config: Arc<Config>,

    // Other
    creation_timestamp: u64,

    // Signals
    is_consensus_exiting: Arc<AtomicBool>,
}

impl Deref for Consensus {
    type Target = ConsensusStorage;

    fn deref(&self) -> &Self::Target {
        &self.storage
    }
}

impl Consensus {
    pub fn new(
        db: Arc<RocksDB>,
        config: Arc<Config>,
        pruning_lock: SessionLock,
        notification_root: Arc<ConsensusNotificationRoot>,
        counters: Arc<ProcessingCounters>,
        tx_script_cache_counters: Arc<TxScriptCacheCounters>,
        creation_timestamp: u64,
    ) -> Self {
        let params = &config.params;
        let perf_params = &config.perf;
        let is_consensus_exiting: Arc<AtomicBool> = Arc::new(AtomicBool::new(false));

        //
        // Storage layer
        //

        let storage = ConsensusStorage::new(db.clone(), config.clone());

        //
        // Services and managers
        //

        let services = ConsensusServices::new(
            db.clone(),
            storage.clone(),
            config.clone(),
            tx_script_cache_counters,
            is_consensus_exiting.clone(),
        );

        //
        // Processor channels
        //

        let (sender, receiver): (CrossbeamSender<BlockProcessingMessage>, CrossbeamReceiver<BlockProcessingMessage>) =
            unbounded_crossbeam();
        let (body_sender, body_receiver): (CrossbeamSender<BlockProcessingMessage>, CrossbeamReceiver<BlockProcessingMessage>) =
            unbounded_crossbeam();
        let (virtual_sender, virtual_receiver): (
            CrossbeamSender<VirtualStateProcessingMessage>,
            CrossbeamReceiver<VirtualStateProcessingMessage>,
        ) = unbounded_crossbeam();
        let (pruning_sender, pruning_receiver): (
            CrossbeamSender<PruningProcessingMessage>,
            CrossbeamReceiver<PruningProcessingMessage>,
        ) = bounded_crossbeam(2);

        //
        // Thread-pools
        //

        // Pool for header and body processors
        let block_processors_pool = Arc::new(
            rayon::ThreadPoolBuilder::new()
                .num_threads(perf_params.block_processors_num_threads)
                .thread_name(|i| format!("block-pool-{i}"))
                .build()
                .unwrap(),
        );
        // We need a dedicated thread-pool for the virtual processor to avoid possible deadlocks probably caused by the
        // combined usage of `par_iter` (in virtual processor) and `rayon::spawn` (in header/body processors).
        // See for instance https://github.com/rayon-rs/rayon/issues/690
        let virtual_pool = Arc::new(
            rayon::ThreadPoolBuilder::new()
                .num_threads(perf_params.virtual_processor_num_threads)
                .thread_name(|i| format!("virtual-pool-{i}"))
                .build()
                .unwrap(),
        );

        //
        // Pipeline processors
        //

        let header_processor = Arc::new(HeaderProcessor::new(
            receiver,
            body_sender,
            block_processors_pool.clone(),
            params,
            db.clone(),
            &storage,
            &services,
            pruning_lock.clone(),
            counters.clone(),
        ));

        let body_processor = Arc::new(BlockBodyProcessor::new(
            body_receiver,
            virtual_sender,
            block_processors_pool,
            params,
            db.clone(),
<<<<<<< HEAD
            &storage,
            &services,
=======
            storage.statuses_store.clone(),
            storage.ghostdag_store.clone(),
            storage.headers_store.clone(),
            storage.block_transactions_store.clone(),
            storage.body_tips_store.clone(),
            services.reachability_service.clone(),
            services.coinbase_manager.clone(),
            services.mass_calculator.clone(),
            services.transaction_validator.clone(),
            services.window_manager.clone(),
            params.max_block_mass,
            params.genesis.clone(),
>>>>>>> 38b3d432
            pruning_lock.clone(),
            notification_root.clone(),
            counters.clone(),
        ));

        let virtual_processor = Arc::new(VirtualStateProcessor::new(
            virtual_receiver,
            pruning_sender,
            pruning_receiver.clone(),
            virtual_pool,
            params,
            db.clone(),
            &storage,
            &services,
            pruning_lock.clone(),
            notification_root.clone(),
            counters.clone(),
        ));

        let pruning_processor = Arc::new(PruningProcessor::new(
            pruning_receiver,
            db.clone(),
            &storage,
            &services,
            pruning_lock.clone(),
            config.clone(),
            is_consensus_exiting.clone(),
        ));

        // Ensure the relations stores are initialized
        header_processor.init();
        // Ensure that some pruning point is registered
        virtual_processor.init();

        // Ensure that genesis was processed
        if config.process_genesis {
            header_processor.process_genesis();
            body_processor.process_genesis();
            virtual_processor.process_genesis();
        }

        Self {
            db,
            block_sender: sender,
            header_processor,
            body_processor,
            virtual_processor,
            pruning_processor,
            storage,
            services,
            pruning_lock,
            notification_root,
            counters,
            config,
            creation_timestamp,
            is_consensus_exiting,
        }
    }

    pub fn run_processors(&self) -> Vec<JoinHandle<()>> {
        // Spawn the asynchronous processors.
        let header_processor = self.header_processor.clone();
        let body_processor = self.body_processor.clone();
        let virtual_processor = self.virtual_processor.clone();
        let pruning_processor = self.pruning_processor.clone();

        vec![
            thread::Builder::new().name("header-processor".to_string()).spawn(move || header_processor.worker()).unwrap(),
            thread::Builder::new().name("body-processor".to_string()).spawn(move || body_processor.worker()).unwrap(),
            thread::Builder::new().name("virtual-processor".to_string()).spawn(move || virtual_processor.worker()).unwrap(),
            thread::Builder::new().name("pruning-processor".to_string()).spawn(move || pruning_processor.worker()).unwrap(),
        ]
    }

    /// Acquires a consensus session, blocking data-pruning from occurring until released
    pub fn acquire_session(&self) -> SessionReadGuard {
        self.pruning_lock.blocking_read()
    }

    fn validate_and_insert_block_impl(
        &self,
        task: BlockTask,
    ) -> (impl Future<Output = BlockProcessResult<BlockStatus>>, impl Future<Output = BlockProcessResult<BlockStatus>>) {
        let (btx, brx): (BlockResultSender, _) = oneshot::channel();
        let (vtx, vrx): (BlockResultSender, _) = oneshot::channel();
        self.block_sender.send(BlockProcessingMessage::Process(task, btx, vtx)).unwrap();
        self.counters.blocks_submitted.fetch_add(1, Ordering::Relaxed);
        (async { brx.await.unwrap() }, async { vrx.await.unwrap() })
    }

    pub fn body_tips(&self) -> BlockHashSet {
        self.body_tips_store.read().get().unwrap().read().clone()
    }

    pub fn block_status(&self, hash: Hash) -> BlockStatus {
        self.statuses_store.read().get(hash).unwrap()
    }

    pub fn session_lock(&self) -> SessionLock {
        self.pruning_lock.clone()
    }

    pub fn notification_root(&self) -> Arc<ConsensusNotificationRoot> {
        self.notification_root.clone()
    }

    pub fn processing_counters(&self) -> &Arc<ProcessingCounters> {
        &self.counters
    }

    pub fn signal_exit(&self) {
        self.is_consensus_exiting.store(true, Ordering::Relaxed);
        self.block_sender.send(BlockProcessingMessage::Exit).unwrap();
    }

    pub fn shutdown(&self, wait_handles: Vec<JoinHandle<()>>) {
        self.signal_exit();
        // Wait for async consensus processors to exit
        for handle in wait_handles {
            handle.join().unwrap();
        }
    }

    /// Validates that a valid block *header* exists for `hash`
    fn validate_block_exists(&self, hash: Hash) -> Result<(), ConsensusError> {
        if match self.statuses_store.read().get(hash).unwrap_option() {
            Some(status) => status.is_valid(),
            None => false,
        } {
            Ok(())
        } else {
            Err(ConsensusError::HeaderNotFound(hash))
        }
    }

    fn estimate_network_hashes_per_second_impl(&self, ghostdag_data: &GhostdagData, window_size: usize) -> ConsensusResult<u64> {
        let window = match self.services.window_manager.block_window(ghostdag_data, WindowType::VaryingWindow(window_size)) {
            Ok(w) => w,
            Err(RuleError::InsufficientDaaWindowSize(s)) => return Err(DifficultyError::InsufficientWindowData(s).into()),
            Err(e) => panic!("unexpected error: {e}"),
        };
        Ok(self.services.window_manager.estimate_network_hashes_per_second(window)?)
    }

    fn pruning_point_compact_headers(&self) -> Vec<(Hash, CompactHeaderData)> {
        // PRUNE SAFETY: index is monotonic and past pruning point headers are expected permanently
        let current_pp_info = self.pruning_point_store.read().get().unwrap();
        (0..current_pp_info.index)
            .map(|index| self.past_pruning_points_store.get(index).unwrap())
            .chain(once(current_pp_info.pruning_point))
            .map(|hash| (hash, self.headers_store.get_compact_header_data(hash).unwrap()))
            .collect_vec()
    }
}

impl ConsensusApi for Consensus {
    fn build_block_template(
        &self,
        miner_data: MinerData,
        tx_selector: Box<dyn TemplateTransactionSelector>,
        build_mode: TemplateBuildMode,
    ) -> Result<BlockTemplate, RuleError> {
        self.virtual_processor.build_block_template(miner_data, tx_selector, build_mode)
    }

    fn validate_and_insert_block(&self, block: Block) -> BlockValidationFutures {
        let (block_task, virtual_state_task) = self.validate_and_insert_block_impl(BlockTask::Ordinary { block });
        BlockValidationFutures { block_task: Box::pin(block_task), virtual_state_task: Box::pin(virtual_state_task) }
    }

    fn validate_and_insert_trusted_block(&self, tb: TrustedBlock) -> BlockValidationFutures {
        let (block_task, virtual_state_task) = self.validate_and_insert_block_impl(BlockTask::Trusted { block: tb.block });
        BlockValidationFutures { block_task: Box::pin(block_task), virtual_state_task: Box::pin(virtual_state_task) }
    }

    fn validate_mempool_transaction(&self, transaction: &mut MutableTransaction, args: &TransactionValidationArgs) -> TxResult<()> {
        self.virtual_processor.validate_mempool_transaction(transaction, args)?;
        Ok(())
    }

    fn validate_mempool_transactions_in_parallel(
        &self,
        transactions: &mut [MutableTransaction],
        args: &TransactionValidationBatchArgs,
    ) -> Vec<TxResult<()>> {
        self.virtual_processor.validate_mempool_transactions_in_parallel(transactions, args)
    }

    fn populate_mempool_transaction(&self, transaction: &mut MutableTransaction) -> TxResult<()> {
        self.virtual_processor.populate_mempool_transaction(transaction)?;
        Ok(())
    }

    fn populate_mempool_transactions_in_parallel(&self, transactions: &mut [MutableTransaction]) -> Vec<TxResult<()>> {
        self.virtual_processor.populate_mempool_transactions_in_parallel(transactions)
    }

    fn calculate_transaction_compute_mass(&self, transaction: &Transaction) -> u64 {
        self.services.mass_calculator.calc_tx_compute_mass(transaction)
    }

    fn calculate_transaction_storage_mass(&self, _transaction: &MutableTransaction) -> Option<u64> {
        // self.services.mass_calculator.calc_tx_storage_mass(&transaction.as_verifiable())
        unimplemented!("unsupported at the API level until KIP9 is finalized")
    }

    fn get_stats(&self) -> ConsensusStats {
        // This method is designed to return stats asap and not depend on locks which
        // might take time to acquire
        ConsensusStats {
            block_counts: self.estimate_block_count(),
            // This call acquires the tips store read lock which is expected to be fast. If this
            // turns out to be not fast enough then we should maintain an atomic integer holding this value
            num_tips: self.get_tips_len() as u64,
            virtual_stats: self.lkg_virtual_state.load().as_ref().into(),
        }
    }

    fn get_virtual_daa_score(&self) -> u64 {
        self.lkg_virtual_state.load().daa_score
    }

    fn get_virtual_bits(&self) -> u32 {
        self.lkg_virtual_state.load().bits
    }

    fn get_virtual_past_median_time(&self) -> u64 {
        self.lkg_virtual_state.load().past_median_time
    }

    fn get_virtual_merge_depth_root(&self) -> Option<Hash> {
        // TODO: consider saving the merge depth root as part of virtual state
        let pruning_point = self.pruning_point_store.read().pruning_point().unwrap();
        let virtual_state = self.lkg_virtual_state.load();
        let virtual_ghostdag_data = &virtual_state.ghostdag_data;
        let root = self.services.depth_manager.calc_merge_depth_root(virtual_ghostdag_data, pruning_point);
        if root.is_origin() {
            None
        } else {
            Some(root)
        }
    }

    fn get_virtual_merge_depth_blue_work_threshold(&self) -> BlueWorkType {
        // PRUNE SAFETY: merge depth root is never close to being pruned (in terms of block depth)
        self.get_virtual_merge_depth_root().map_or(BlueWorkType::ZERO, |root| self.ghostdag_store.get_blue_work(root).unwrap())
    }

    fn get_sink(&self) -> Hash {
        self.lkg_virtual_state.load().ghostdag_data.selected_parent
    }

    fn get_sink_timestamp(&self) -> u64 {
        self.headers_store.get_timestamp(self.get_sink()).unwrap()
    }

    fn get_current_block_color(&self, hash: Hash) -> Option<bool> {
        let _guard = self.pruning_lock.blocking_read();

        // Verify the block exists and can be assumed to have relations and reachability data
        self.validate_block_exists(hash).ok()?;

        // Verify that the block is in future(source), where Ghostdag data is complete
        self.services.reachability_service.is_dag_ancestor_of(self.get_source(), hash).then_some(())?;

        let sink = self.get_sink();

        // Optimization: verify that the block is in past(sink), otherwise the search will fail anyway
        // (means the block was not merged yet by a virtual chain block)
        self.services.reachability_service.is_dag_ancestor_of(hash, sink).then_some(())?;

        let mut heap: BinaryHeap<Reverse<SortableBlock>> = BinaryHeap::new();
        let mut visited = BlockHashSet::new();

        let initial_children = self.get_block_children(hash).unwrap();

        for child in initial_children {
            if visited.insert(child) {
                let blue_work = self.ghostdag_store.get_blue_work(child).unwrap();
                heap.push(Reverse(SortableBlock::new(child, blue_work)));
            }
        }

        while let Some(Reverse(SortableBlock { hash: decedent, .. })) = heap.pop() {
            if self.services.reachability_service.is_chain_ancestor_of(decedent, sink) {
                let decedent_data = self.get_ghostdag_data(decedent).unwrap();

                if decedent_data.mergeset_blues.contains(&hash) {
                    return Some(true);
                } else if decedent_data.mergeset_reds.contains(&hash) {
                    return Some(false);
                }

                // Note: because we are doing a topological BFS up (from `hash` towards virtual), the first chain block
                // found must also be our merging block, so hash will be either in blues or in reds, rendering this line
                // unreachable.
                kaspa_core::warn!("DAG topology inconsistency: {decedent} is expected to be a merging block of {hash}");
                // TODO: we should consider the option of returning Result<Option<bool>> from this method
                return None;
            }

            let children = self.get_block_children(decedent).unwrap();

            for child in children {
                if visited.insert(child) {
                    let blue_work = self.ghostdag_store.get_blue_work(child).unwrap();
                    heap.push(Reverse(SortableBlock::new(child, blue_work)));
                }
            }
        }

        None
    }

    fn get_virtual_state_approx_id(&self) -> VirtualStateApproxId {
        self.lkg_virtual_state.load().to_virtual_state_approx_id()
    }

    fn get_source(&self) -> Hash {
        if self.config.is_archival {
            // we use the history root in archival cases.
            return self.pruning_point_store.read().history_root().unwrap();
        }
        self.pruning_point_store.read().pruning_point().unwrap()
    }

    /// Estimates number of blocks and headers stored in the node
    ///
    /// This is an estimation based on the daa score difference between the node's `source` and `sink`'s daa score,
    /// as such, it does not include non-daa blocks, and does not include headers stored as part of the pruning proof.  
    fn estimate_block_count(&self) -> BlockCount {
        // PRUNE SAFETY: node is either archival or source is the pruning point which its header is kept permanently
        let source_score = self.headers_store.get_compact_header_data(self.get_source()).unwrap().daa_score;
        let virtual_score = self.get_virtual_daa_score();
        let header_count = self
            .headers_store
            .get_compact_header_data(self.get_headers_selected_tip())
            .unwrap_option()
            .map(|h| h.daa_score)
            .unwrap_or(virtual_score)
            .max(virtual_score)
            - source_score;
        let block_count = virtual_score - source_score;
        BlockCount { header_count, block_count }
    }

    fn is_nearly_synced(&self) -> bool {
        // See comment within `config.is_nearly_synced`
        let sink = self.get_sink();
        let compact = self.headers_store.get_compact_header_data(sink).unwrap();
        self.config.is_nearly_synced(compact.timestamp, compact.daa_score)
    }

    fn get_virtual_chain_from_block(&self, low: Hash, chain_path_added_limit: Option<usize>) -> ConsensusResult<ChainPath> {
        // Calculate chain changes between the given `low` and the current sink hash (up to `limit` amount of block hashes).
        // Note:
        // 1) that we explicitly don't
        // do the calculation against the virtual itself so that we
        // won't later need to remove it from the result.
        // 2) supplying `None` as `chain_path_added_limit` will result in the full chain path, with optimized performance.
        let _guard = self.pruning_lock.blocking_read();

        // Verify that the block exists
        self.validate_block_exists(low)?;

        // Verify that source is on chain(block)
        self.services
            .reachability_service
            .is_chain_ancestor_of(self.get_source(), low)
            .then_some(())
            .ok_or(ConsensusError::General("the queried hash does not have source on its chain"))?;

        Ok(self.services.dag_traversal_manager.calculate_chain_path(low, self.get_sink(), chain_path_added_limit))
    }

    /// Returns a Vec of header samples since genesis
    /// ordered by ascending daa_score, first entry is genesis
    fn get_chain_block_samples(&self) -> Vec<DaaScoreTimestamp> {
        // We need consistency between the past pruning points, selected chain and header store reads
        let _guard = self.pruning_lock.blocking_read();

        // Sorted from genesis to latest pruning_point_headers
        let pp_headers = self.pruning_point_compact_headers();
        let step_divisor: usize = 3; // The number of extra samples we'll get from blocks after last pp header
        let prealloc_len = pp_headers.len() + step_divisor + 1;

        let mut sample_headers;

        // Part 1: Add samples from pruning point headers:
        if self.config.net.network_type == NetworkType::Mainnet {
            // For mainnet, we add extra data (16 pp headers) from before checkpoint genesis.
            // Source: https://github.com/kaspagang/kaspad-py-explorer/blob/main/src/tx_timestamp_estimation.ipynb
            // For context see also: https://github.com/kaspagang/kaspad-py-explorer/blob/main/src/genesis_proof.ipynb
            const POINTS: &[DaaScoreTimestamp] = &[
                DaaScoreTimestamp { daa_score: 0, timestamp: 1636298787842 },
                DaaScoreTimestamp { daa_score: 87133, timestamp: 1636386662010 },
                DaaScoreTimestamp { daa_score: 176797, timestamp: 1636473700804 },
                DaaScoreTimestamp { daa_score: 264837, timestamp: 1636560706885 },
                DaaScoreTimestamp { daa_score: 355974, timestamp: 1636650005662 },
                DaaScoreTimestamp { daa_score: 445152, timestamp: 1636737841327 },
                DaaScoreTimestamp { daa_score: 536709, timestamp: 1636828600930 },
                DaaScoreTimestamp { daa_score: 624635, timestamp: 1636912614350 },
                DaaScoreTimestamp { daa_score: 712234, timestamp: 1636999362832 },
                DaaScoreTimestamp { daa_score: 801831, timestamp: 1637088292662 },
                DaaScoreTimestamp { daa_score: 890716, timestamp: 1637174890675 },
                DaaScoreTimestamp { daa_score: 978396, timestamp: 1637260956454 },
                DaaScoreTimestamp { daa_score: 1068387, timestamp: 1637349078269 },
                DaaScoreTimestamp { daa_score: 1139626, timestamp: 1637418723538 },
                DaaScoreTimestamp { daa_score: 1218320, timestamp: 1637495941516 },
                DaaScoreTimestamp { daa_score: 1312860, timestamp: 1637609671037 },
            ];
            sample_headers = Vec::<DaaScoreTimestamp>::with_capacity(prealloc_len + POINTS.len());
            sample_headers.extend_from_slice(POINTS);
        } else {
            sample_headers = Vec::<DaaScoreTimestamp>::with_capacity(prealloc_len);
        }

        for header in pp_headers.iter() {
            sample_headers.push(DaaScoreTimestamp { daa_score: header.1.daa_score, timestamp: header.1.timestamp });
        }

        // Part 2: Add samples from recent chain blocks
        let sc_read = self.storage.selected_chain_store.read();
        let high_index = sc_read.get_tip().unwrap().0;
        // The last pruning point is always expected in the selected chain store. However if due to some reason
        // this is not the case, we prefer not crashing but rather avoid sampling (hence set low index to high index)
        let low_index = sc_read.get_by_hash(pp_headers.last().unwrap().0).unwrap_option().unwrap_or(high_index);
        let step_size = cmp::max((high_index - low_index) / (step_divisor as u64), 1);

        // We chain `high_index` to make sure we sample sink, and dedup to avoid sampling it twice
        for index in (low_index + step_size..=high_index).step_by(step_size as usize).chain(once(high_index)).dedup() {
            let compact = self
                .storage
                .headers_store
                .get_compact_header_data(sc_read.get_by_index(index).expect("store lock is acquired"))
                .unwrap();
            sample_headers.push(DaaScoreTimestamp { daa_score: compact.daa_score, timestamp: compact.timestamp });
        }

        sample_headers
    }

    fn get_virtual_parents(&self) -> BlockHashSet {
        self.lkg_virtual_state.load().parents.iter().copied().collect()
    }

    fn get_virtual_parents_len(&self) -> usize {
        self.lkg_virtual_state.load().parents.len()
    }

    fn get_virtual_utxos(
        &self,
        from_outpoint: Option<TransactionOutpoint>,
        chunk_size: usize,
        skip_first: bool,
    ) -> Vec<(TransactionOutpoint, UtxoEntry)> {
        let virtual_stores = self.virtual_stores.read();
        let iter = virtual_stores.utxo_set.seek_iterator(from_outpoint, chunk_size, skip_first);
        iter.map(|item| item.unwrap()).collect()
    }

    fn get_tips(&self) -> Vec<Hash> {
        self.body_tips_store.read().get().unwrap().read().iter().copied().collect_vec()
    }

    fn get_tips_len(&self) -> usize {
        self.body_tips_store.read().get().unwrap().read().len()
    }

    fn get_pruning_point_utxos(
        &self,
        expected_pruning_point: Hash,
        from_outpoint: Option<TransactionOutpoint>,
        chunk_size: usize,
        skip_first: bool,
    ) -> ConsensusResult<Vec<(TransactionOutpoint, UtxoEntry)>> {
        if self.pruning_point_store.read().pruning_point().unwrap() != expected_pruning_point {
            return Err(ConsensusError::UnexpectedPruningPoint);
        }
        let pruning_utxoset_read = self.pruning_utxoset_stores.read();
        let iter = pruning_utxoset_read.utxo_set.seek_iterator(from_outpoint, chunk_size, skip_first);
        let utxos = iter.map(|item| item.unwrap()).collect();
        drop(pruning_utxoset_read);

        // We recheck the expected pruning point in case it was switched just before the utxo set read.
        // NOTE: we rely on order of operations by pruning processor. See extended comment therein.
        if self.pruning_point_store.read().pruning_point().unwrap() != expected_pruning_point {
            return Err(ConsensusError::UnexpectedPruningPoint);
        }

        Ok(utxos)
    }

    fn modify_coinbase_payload(&self, payload: Vec<u8>, miner_data: &MinerData) -> CoinbaseResult<Vec<u8>> {
        self.services.coinbase_manager.modify_coinbase_payload(payload, miner_data)
    }

    fn calc_transaction_hash_merkle_root(&self, txs: &[Transaction], pov_daa_score: u64) -> Hash {
        let storage_mass_activated = self.config.storage_mass_activation.is_active(pov_daa_score);
        calc_hash_merkle_root(txs.iter(), storage_mass_activated)
    }

    fn validate_pruning_proof(
        &self,
        proof: &PruningPointProof,
        proof_metadata: &PruningProofMetadata,
    ) -> Result<(), PruningImportError> {
        self.services.pruning_proof_manager.validate_pruning_point_proof(proof, proof_metadata)
    }

    fn apply_pruning_proof(&self, proof: PruningPointProof, trusted_set: &[TrustedBlock]) -> PruningImportResult<()> {
        self.services.pruning_proof_manager.apply_proof(proof, trusted_set)
    }

    fn import_pruning_points(&self, pruning_points: PruningPointsList) {
        self.services.pruning_proof_manager.import_pruning_points(&pruning_points)
    }

    fn append_imported_pruning_point_utxos(&self, utxoset_chunk: &[(TransactionOutpoint, UtxoEntry)], current_multiset: &mut MuHash) {
        let mut pruning_utxoset_write = self.pruning_utxoset_stores.write();
        pruning_utxoset_write.utxo_set.write_many(utxoset_chunk).unwrap();

        // Parallelize processing using the context of an existing thread pool.
        let inner_multiset = self.virtual_processor.install(|| {
            utxoset_chunk.par_iter().map(|(outpoint, entry)| MuHash::from_utxo(outpoint, entry)).reduce(MuHash::new, |mut a, b| {
                a.combine(&b);
                a
            })
        });

        current_multiset.combine(&inner_multiset);
    }

    fn import_pruning_point_utxo_set(&self, new_pruning_point: Hash, imported_utxo_multiset: MuHash) -> PruningImportResult<()> {
        self.virtual_processor.import_pruning_point_utxo_set(new_pruning_point, imported_utxo_multiset)
    }

    fn validate_pruning_points(&self) -> ConsensusResult<()> {
        let hst = self.storage.headers_selected_tip_store.read().get().unwrap().hash;
        let pp_info = self.pruning_point_store.read().get().unwrap();
        if !self.services.pruning_point_manager.is_valid_pruning_point(pp_info.pruning_point, hst) {
            return Err(ConsensusError::General("invalid pruning point candidate"));
        }

        if !self.services.pruning_point_manager.are_pruning_points_in_valid_chain(pp_info, hst) {
            return Err(ConsensusError::General("past pruning points do not form a valid chain"));
        }

        Ok(())
    }

    fn is_chain_ancestor_of(&self, low: Hash, high: Hash) -> ConsensusResult<bool> {
        let _guard = self.pruning_lock.blocking_read();
        self.validate_block_exists(low)?;
        self.validate_block_exists(high)?;
        Ok(self.services.reachability_service.is_chain_ancestor_of(low, high))
    }

    // max_blocks has to be greater than the merge set size limit
    fn get_hashes_between(&self, low: Hash, high: Hash, max_blocks: usize) -> ConsensusResult<(Vec<Hash>, Hash)> {
        let _guard = self.pruning_lock.blocking_read();
        assert!(max_blocks as u64 > self.config.mergeset_size_limit);
        self.validate_block_exists(low)?;
        self.validate_block_exists(high)?;

        Ok(self.services.sync_manager.antipast_hashes_between(low, high, Some(max_blocks)))
    }

    fn get_header(&self, hash: Hash) -> ConsensusResult<Arc<Header>> {
        self.headers_store.get_header(hash).unwrap_option().ok_or(ConsensusError::HeaderNotFound(hash))
    }

    fn get_headers_selected_tip(&self) -> Hash {
        self.headers_selected_tip_store.read().get().unwrap().hash
    }

    fn get_antipast_from_pov(&self, hash: Hash, context: Hash, max_traversal_allowed: Option<u64>) -> ConsensusResult<Vec<Hash>> {
        let _guard = self.pruning_lock.blocking_read();
        self.validate_block_exists(hash)?;
        self.validate_block_exists(context)?;
        Ok(self.services.dag_traversal_manager.antipast(hash, std::iter::once(context), max_traversal_allowed)?)
    }

    fn get_anticone(&self, hash: Hash) -> ConsensusResult<Vec<Hash>> {
        let _guard = self.pruning_lock.blocking_read();
        self.validate_block_exists(hash)?;
        let virtual_state = self.lkg_virtual_state.load();
        Ok(self.services.dag_traversal_manager.anticone(hash, virtual_state.parents.iter().copied(), None)?)
    }

    fn get_pruning_point_proof(&self) -> Arc<PruningPointProof> {
        // PRUNE SAFETY: proof is cached before the prune op begins and the
        // pruning point cannot move during the prune so the cache remains valid
        self.services.pruning_proof_manager.get_pruning_point_proof()
    }

    fn create_virtual_selected_chain_block_locator(&self, low: Option<Hash>, high: Option<Hash>) -> ConsensusResult<Vec<Hash>> {
        let _guard = self.pruning_lock.blocking_read();
        if let Some(low) = low {
            self.validate_block_exists(low)?;
        }

        if let Some(high) = high {
            self.validate_block_exists(high)?;
        }

        Ok(self.services.sync_manager.create_virtual_selected_chain_block_locator(low, high)?)
    }

    fn pruning_point_headers(&self) -> Vec<Arc<Header>> {
        // PRUNE SAFETY: index is monotonic and past pruning point headers are expected permanently
        let current_pp_info = self.pruning_point_store.read().get().unwrap();
        (0..current_pp_info.index)
            .map(|index| self.past_pruning_points_store.get(index).unwrap())
            .chain(once(current_pp_info.pruning_point))
            .map(|hash| self.headers_store.get_header(hash).unwrap())
            .collect_vec()
    }

    fn get_pruning_point_anticone_and_trusted_data(&self) -> ConsensusResult<Arc<PruningPointTrustedData>> {
        // PRUNE SAFETY: anticone and trusted data are cached before the prune op begins and the
        // pruning point cannot move during the prune so the cache remains valid
        self.services.pruning_proof_manager.get_pruning_point_anticone_and_trusted_data()
    }

    fn get_block(&self, hash: Hash) -> ConsensusResult<Block> {
        if match self.statuses_store.read().get(hash).unwrap_option() {
            Some(status) => !status.has_block_body(),
            None => true,
        } {
            return Err(ConsensusError::BlockNotFound(hash));
        }

        Ok(Block {
            header: self.headers_store.get_header(hash).unwrap_option().ok_or(ConsensusError::BlockNotFound(hash))?,
            transactions: self.block_transactions_store.get(hash).unwrap_option().ok_or(ConsensusError::BlockNotFound(hash))?,
        })
    }

    fn get_compact_header_data(&self, hash: Hash) -> ConsensusResult<CompactHeaderData> {
        self.headers_store.get_compact_header_data(hash).unwrap_option().ok_or(ConsensusError::BlockNotFound(hash))
    }

    fn get_block_even_if_header_only(&self, hash: Hash) -> ConsensusResult<Block> {
        let Some(status) = self.statuses_store.read().get(hash).unwrap_option().filter(|&status| status.has_block_header()) else {
            return Err(ConsensusError::HeaderNotFound(hash));
        };
        Ok(Block {
            header: self.headers_store.get_header(hash).unwrap_option().ok_or(ConsensusError::HeaderNotFound(hash))?,
            transactions: if status.is_header_only() {
                Default::default()
            } else {
                self.block_transactions_store.get(hash).unwrap_option().unwrap_or_default()
            },
        })
    }

    fn get_ghostdag_data(&self, hash: Hash) -> ConsensusResult<ExternalGhostdagData> {
        match self.get_block_status(hash) {
            None => return Err(ConsensusError::HeaderNotFound(hash)),
            Some(BlockStatus::StatusInvalid) => return Err(ConsensusError::InvalidBlock(hash)),
            _ => {}
        };
        let ghostdag = self.ghostdag_store.get_data(hash).unwrap_option().ok_or(ConsensusError::MissingData(hash))?;
        Ok((&*ghostdag).into())
    }

    fn get_block_children(&self, hash: Hash) -> Option<Vec<Hash>> {
        self.services
            .relations_service
            .get_children(hash)
            .unwrap_option()
            .map(|children| children.read().iter().copied().collect_vec())
    }

    fn get_block_parents(&self, hash: Hash) -> Option<Arc<Vec<Hash>>> {
        self.services.relations_service.get_parents(hash).unwrap_option()
    }

    fn get_block_status(&self, hash: Hash) -> Option<BlockStatus> {
        self.statuses_store.read().get(hash).unwrap_option()
    }

    fn get_block_acceptance_data(&self, hash: Hash) -> ConsensusResult<Arc<AcceptanceData>> {
        self.acceptance_data_store.get(hash).unwrap_option().ok_or(ConsensusError::MissingData(hash))
    }

    fn get_blocks_acceptance_data(
        &self,
        hashes: &[Hash],
        merged_blocks_limit: Option<usize>,
    ) -> ConsensusResult<Vec<Arc<AcceptanceData>>> {
        // Note: merged_blocks_limit will limit after the sum of merged blocks is breached along the supplied hash's acceptance data
        // and not limit the acceptance data within a queried hash. i.e. It has mergeset_size_limit granularity, this is to guarantee full acceptance data coverage.
        if merged_blocks_limit.is_none() {
            return hashes
                .iter()
                .copied()
                .map(|hash| self.acceptance_data_store.get(hash).unwrap_option().ok_or(ConsensusError::MissingData(hash)))
                .collect::<ConsensusResult<Vec<_>>>();
        }
        let merged_blocks_limit = merged_blocks_limit.unwrap(); // we handle `is_none`, so may unwrap.
        let mut num_of_merged_blocks = 0usize;

        hashes
            .iter()
            .copied()
            .map_while(|hash| {
                let entry = self.acceptance_data_store.get(hash).unwrap_option().ok_or(ConsensusError::MissingData(hash));
                num_of_merged_blocks += entry.as_ref().map_or(0, |entry| entry.len());
                if num_of_merged_blocks > merged_blocks_limit {
                    None
                } else {
                    Some(entry)
                }
            })
            .collect::<ConsensusResult<Vec<_>>>()
    }

    fn is_chain_block(&self, hash: Hash) -> ConsensusResult<bool> {
        self.is_chain_ancestor_of(hash, self.get_sink())
    }

    fn get_missing_block_body_hashes(&self, high: Hash) -> ConsensusResult<Vec<Hash>> {
        let _guard = self.pruning_lock.blocking_read();
        self.validate_block_exists(high)?;
        Ok(self.services.sync_manager.get_missing_block_body_hashes(high)?)
    }

    fn pruning_point(&self) -> Hash {
        self.pruning_point_store.read().pruning_point().unwrap()
    }

    fn get_daa_window(&self, hash: Hash) -> ConsensusResult<Vec<Hash>> {
        let _guard = self.pruning_lock.blocking_read();
        self.validate_block_exists(hash)?;
        Ok(self
            .services
            .window_manager
<<<<<<< HEAD
            .block_window(&self.ghostdag_store.get_data(hash).unwrap(), WindowType::DifficultyWindow)
=======
            .block_window(&self.ghostdag_store.get_data(hash).unwrap(), WindowType::SampledDifficultyWindow)
>>>>>>> 38b3d432
            .unwrap()
            .deref()
            .iter()
            .map(|block| block.0.hash)
            .collect())
    }

    fn get_trusted_block_associated_ghostdag_data_block_hashes(&self, hash: Hash) -> ConsensusResult<Vec<Hash>> {
        let _guard = self.pruning_lock.blocking_read();
        self.validate_block_exists(hash)?;

        // In order to guarantee the chain height is at least k, we check that the pruning point is not genesis.
        if self.pruning_point() == self.config.genesis.hash {
            return Err(ConsensusError::UnexpectedPruningPoint);
        }

        // Note: the method `get_ghostdag_chain_k_depth` might return a partial chain if data is missing.
        // Ideally this node when synced would validate it got all of the associated data up to k blocks
        // back and then we would be able to assert we actually got `k + 1` blocks, however we choose to
        // simply ignore, since if the data was truly missing we wouldn't accept the staging consensus in
        // the first place
        Ok(self.services.pruning_proof_manager.get_ghostdag_chain_k_depth(hash))
    }

    fn create_block_locator_from_pruning_point(&self, high: Hash, limit: usize) -> ConsensusResult<Vec<Hash>> {
        let _guard = self.pruning_lock.blocking_read();
        self.validate_block_exists(high)?;
        // Keep the pruning point read guard throughout building the locator
        let pruning_point_read = self.pruning_point_store.read();
        let pruning_point = pruning_point_read.pruning_point().unwrap();
        Ok(self.services.sync_manager.create_block_locator_from_pruning_point(high, pruning_point, Some(limit))?)
    }

    fn estimate_network_hashes_per_second(&self, start_hash: Option<Hash>, window_size: usize) -> ConsensusResult<u64> {
        let _guard = self.pruning_lock.blocking_read();
        match start_hash {
            Some(hash) => {
                self.validate_block_exists(hash)?;
                let ghostdag_data = self.ghostdag_store.get_data(hash).unwrap();
                // The selected parent header is used within to check for sampling activation, so we verify its existence first
                if !self.headers_store.has(ghostdag_data.selected_parent).unwrap() {
                    return Err(ConsensusError::DifficultyError(DifficultyError::InsufficientWindowData(0)));
                }
                self.estimate_network_hashes_per_second_impl(&ghostdag_data, window_size)
            }
            None => {
                let virtual_state = self.lkg_virtual_state.load();
                self.estimate_network_hashes_per_second_impl(&virtual_state.ghostdag_data, window_size)
            }
        }
    }

    fn are_pruning_points_violating_finality(&self, pp_list: PruningPointsList) -> bool {
        self.virtual_processor.are_pruning_points_violating_finality(pp_list)
    }

    fn creation_timestamp(&self) -> u64 {
        self.creation_timestamp
    }

    fn finality_point(&self) -> Hash {
        self.virtual_processor.virtual_finality_point(&self.lkg_virtual_state.load().ghostdag_data, self.pruning_point())
    }
}<|MERGE_RESOLUTION|>--- conflicted
+++ resolved
@@ -17,7 +17,7 @@
             acceptance_data::AcceptanceDataStoreReader,
             block_transactions::BlockTransactionsStoreReader,
             ghostdag::{GhostdagData, GhostdagStoreReader},
-            headers::HeaderStoreReader,
+            headers::{CompactHeaderData, HeaderStoreReader},
             headers_selected_tip::HeadersSelectedTipStoreReader,
             past_pruning_points::PastPruningPointsStoreReader,
             pruning::PruningStoreReader,
@@ -60,11 +60,11 @@
         pruning::PruningImportError,
         tx::TxResult,
     },
-    header::{CompactHeaderData, Header},
+    header::Header,
     merkle::calc_hash_merkle_root,
     muhash::MuHashExtensions,
     network::NetworkType,
-    pruning::{PruningPointProof, PruningPointTrustedData, PruningPointsList, PruningProofMetadata},
+    pruning::{PruningPointProof, PruningPointTrustedData, PruningPointsList},
     trusted::{ExternalGhostdagData, TrustedBlock},
     tx::{MutableTransaction, Transaction, TransactionOutpoint, UtxoEntry},
     BlockHashSet, BlueWorkType, ChainPath, HashMapCustomHasher,
@@ -81,7 +81,6 @@
 use kaspa_hashes::Hash;
 use kaspa_muhash::MuHash;
 use kaspa_txscript::caches::TxScriptCacheCounters;
-use rayon::iter::{IntoParallelRefIterator, ParallelIterator};
 
 use std::{
     cmp::Reverse,
@@ -241,12 +240,7 @@
             body_receiver,
             virtual_sender,
             block_processors_pool,
-            params,
             db.clone(),
-<<<<<<< HEAD
-            &storage,
-            &services,
-=======
             storage.statuses_store.clone(),
             storage.ghostdag_store.clone(),
             storage.headers_store.clone(),
@@ -259,10 +253,10 @@
             services.window_manager.clone(),
             params.max_block_mass,
             params.genesis.clone(),
->>>>>>> 38b3d432
             pruning_lock.clone(),
             notification_root.clone(),
             counters.clone(),
+            params.storage_mass_activation_daa_score,
         ));
 
         let virtual_processor = Arc::new(VirtualStateProcessor::new(
@@ -613,26 +607,14 @@
         self.config.is_nearly_synced(compact.timestamp, compact.daa_score)
     }
 
-    fn get_virtual_chain_from_block(&self, low: Hash, chain_path_added_limit: Option<usize>) -> ConsensusResult<ChainPath> {
-        // Calculate chain changes between the given `low` and the current sink hash (up to `limit` amount of block hashes).
-        // Note:
-        // 1) that we explicitly don't
+    fn get_virtual_chain_from_block(&self, hash: Hash) -> ConsensusResult<ChainPath> {
+        // Calculate chain changes between the given hash and the
+        // sink. Note that we explicitly don't
         // do the calculation against the virtual itself so that we
         // won't later need to remove it from the result.
-        // 2) supplying `None` as `chain_path_added_limit` will result in the full chain path, with optimized performance.
-        let _guard = self.pruning_lock.blocking_read();
-
-        // Verify that the block exists
-        self.validate_block_exists(low)?;
-
-        // Verify that source is on chain(block)
-        self.services
-            .reachability_service
-            .is_chain_ancestor_of(self.get_source(), low)
-            .then_some(())
-            .ok_or(ConsensusError::General("the queried hash does not have source on its chain"))?;
-
-        Ok(self.services.dag_traversal_manager.calculate_chain_path(low, self.get_sink(), chain_path_added_limit))
+        let _guard = self.pruning_lock.blocking_read();
+        self.validate_block_exists(hash)?;
+        Ok(self.services.dag_traversal_manager.calculate_chain_path(hash, self.get_sink()))
     }
 
     /// Returns a Vec of header samples since genesis
@@ -758,16 +740,12 @@
     }
 
     fn calc_transaction_hash_merkle_root(&self, txs: &[Transaction], pov_daa_score: u64) -> Hash {
-        let storage_mass_activated = self.config.storage_mass_activation.is_active(pov_daa_score);
+        let storage_mass_activated = pov_daa_score > self.config.storage_mass_activation_daa_score;
         calc_hash_merkle_root(txs.iter(), storage_mass_activated)
     }
 
-    fn validate_pruning_proof(
-        &self,
-        proof: &PruningPointProof,
-        proof_metadata: &PruningProofMetadata,
-    ) -> Result<(), PruningImportError> {
-        self.services.pruning_proof_manager.validate_pruning_point_proof(proof, proof_metadata)
+    fn validate_pruning_proof(&self, proof: &PruningPointProof) -> Result<(), PruningImportError> {
+        self.services.pruning_proof_manager.validate_pruning_point_proof(proof)
     }
 
     fn apply_pruning_proof(&self, proof: PruningPointProof, trusted_set: &[TrustedBlock]) -> PruningImportResult<()> {
@@ -781,16 +759,9 @@
     fn append_imported_pruning_point_utxos(&self, utxoset_chunk: &[(TransactionOutpoint, UtxoEntry)], current_multiset: &mut MuHash) {
         let mut pruning_utxoset_write = self.pruning_utxoset_stores.write();
         pruning_utxoset_write.utxo_set.write_many(utxoset_chunk).unwrap();
-
-        // Parallelize processing using the context of an existing thread pool.
-        let inner_multiset = self.virtual_processor.install(|| {
-            utxoset_chunk.par_iter().map(|(outpoint, entry)| MuHash::from_utxo(outpoint, entry)).reduce(MuHash::new, |mut a, b| {
-                a.combine(&b);
-                a
-            })
-        });
-
-        current_multiset.combine(&inner_multiset);
+        for (outpoint, entry) in utxoset_chunk {
+            current_multiset.add_utxo(outpoint, entry);
+        }
     }
 
     fn import_pruning_point_utxo_set(&self, new_pruning_point: Hash, imported_utxo_multiset: MuHash) -> PruningImportResult<()> {
@@ -897,10 +868,6 @@
             header: self.headers_store.get_header(hash).unwrap_option().ok_or(ConsensusError::BlockNotFound(hash))?,
             transactions: self.block_transactions_store.get(hash).unwrap_option().ok_or(ConsensusError::BlockNotFound(hash))?,
         })
-    }
-
-    fn get_compact_header_data(&self, hash: Hash) -> ConsensusResult<CompactHeaderData> {
-        self.headers_store.get_compact_header_data(hash).unwrap_option().ok_or(ConsensusError::BlockNotFound(hash))
     }
 
     fn get_block_even_if_header_only(&self, hash: Hash) -> ConsensusResult<Block> {
@@ -947,35 +914,11 @@
         self.acceptance_data_store.get(hash).unwrap_option().ok_or(ConsensusError::MissingData(hash))
     }
 
-    fn get_blocks_acceptance_data(
-        &self,
-        hashes: &[Hash],
-        merged_blocks_limit: Option<usize>,
-    ) -> ConsensusResult<Vec<Arc<AcceptanceData>>> {
-        // Note: merged_blocks_limit will limit after the sum of merged blocks is breached along the supplied hash's acceptance data
-        // and not limit the acceptance data within a queried hash. i.e. It has mergeset_size_limit granularity, this is to guarantee full acceptance data coverage.
-        if merged_blocks_limit.is_none() {
-            return hashes
-                .iter()
-                .copied()
-                .map(|hash| self.acceptance_data_store.get(hash).unwrap_option().ok_or(ConsensusError::MissingData(hash)))
-                .collect::<ConsensusResult<Vec<_>>>();
-        }
-        let merged_blocks_limit = merged_blocks_limit.unwrap(); // we handle `is_none`, so may unwrap.
-        let mut num_of_merged_blocks = 0usize;
-
+    fn get_blocks_acceptance_data(&self, hashes: &[Hash]) -> ConsensusResult<Vec<Arc<AcceptanceData>>> {
         hashes
             .iter()
             .copied()
-            .map_while(|hash| {
-                let entry = self.acceptance_data_store.get(hash).unwrap_option().ok_or(ConsensusError::MissingData(hash));
-                num_of_merged_blocks += entry.as_ref().map_or(0, |entry| entry.len());
-                if num_of_merged_blocks > merged_blocks_limit {
-                    None
-                } else {
-                    Some(entry)
-                }
-            })
+            .map(|hash| self.acceptance_data_store.get(hash).unwrap_option().ok_or(ConsensusError::MissingData(hash)))
             .collect::<ConsensusResult<Vec<_>>>()
     }
 
@@ -999,11 +942,7 @@
         Ok(self
             .services
             .window_manager
-<<<<<<< HEAD
-            .block_window(&self.ghostdag_store.get_data(hash).unwrap(), WindowType::DifficultyWindow)
-=======
             .block_window(&self.ghostdag_store.get_data(hash).unwrap(), WindowType::SampledDifficultyWindow)
->>>>>>> 38b3d432
             .unwrap()
             .deref()
             .iter()

pub mod test_consensus;

use crate::{
    errors::BlockProcessResult,
    model::{
        services::{reachability::MTReachabilityService, relations::MTRelationsService, statuses::MTStatusesService},
        stores::{
            block_transactions::DbBlockTransactionsStore,
            block_window_cache::BlockWindowCacheStore,
            daa::DbDaaStore,
            depth::DbDepthStore,
            ghostdag::DbGhostdagStore,
            headers::DbHeadersStore,
            pruning::DbPruningStore,
            reachability::DbReachabilityStore,
            relations::DbRelationsStore,
            statuses::{BlockStatus, DbStatusesStore},
            DB,
        },
    },
    params::Params,
    pipeline::{
        body_processor::BlockBodyProcessor,
        deps_manager::{BlockResultSender, BlockTask},
        header_processor::HeaderProcessor,
        virtual_processor::VirtualStateProcessor,
        ProcessingCounters,
    },
    processes::{
        block_at_depth::BlockDepthManager, coinbase::CoinbaseManager, dagtraversalmanager::DagTraversalManager,
        difficulty::DifficultyManager, ghostdag::protocol::GhostdagManager, mass::MassCalculator,
        pastmediantime::PastMedianTimeManager, reachability::inquirer as reachability, transaction_validator::TransactionValidator,
    },
};
use consensus_core::block::Block;
use crossbeam_channel::{unbounded, Receiver, Sender};
use kaspa_core::{core::Core, service::Service};
use parking_lot::RwLock;
use std::future::Future;
use std::{
    ops::DerefMut,
    sync::Arc,
    thread::{self, JoinHandle},
};
use tokio::sync::oneshot;

pub type DbGhostdagManager =
    GhostdagManager<DbGhostdagStore, MTRelationsService<DbRelationsStore>, MTReachabilityService<DbReachabilityStore>, DbHeadersStore>;

pub struct Consensus {
    // DB
    db: Arc<DB>,

    // Channels
    block_sender: Sender<BlockTask>,

    // Processors
    header_processor: Arc<HeaderProcessor>,
    pub(super) body_processor: Arc<BlockBodyProcessor>,
    virtual_processor: Arc<VirtualStateProcessor>,

    // Stores
    statuses_store: Arc<RwLock<DbStatusesStore>>,
    relations_store: Arc<RwLock<DbRelationsStore>>,
    reachability_store: Arc<RwLock<DbReachabilityStore>>,
    pruning_store: Arc<RwLock<DbPruningStore>>,

    // Append-only stores
    pub(super) ghostdag_store: Arc<DbGhostdagStore>,

    // Services and managers
    statuses_service: Arc<MTStatusesService<DbStatusesStore>>,
    relations_service: Arc<MTRelationsService<DbRelationsStore>>,
    reachability_service: MTReachabilityService<DbReachabilityStore>,
    pub(super) difficulty_manager: DifficultyManager<DbHeadersStore>,
    pub(super) dag_traversal_manager: DagTraversalManager<DbGhostdagStore, BlockWindowCacheStore>,
    pub(super) ghostdag_manager: DbGhostdagManager,
    pub(super) past_median_time_manager: PastMedianTimeManager<DbHeadersStore, DbGhostdagStore, BlockWindowCacheStore>,
    pub(super) coinbase_manager: CoinbaseManager,

    // Counters
    pub counters: Arc<ProcessingCounters>,
}

impl Consensus {
    pub fn new(db: Arc<DB>, params: &Params) -> Self {
        let statuses_store = Arc::new(RwLock::new(DbStatusesStore::new(db.clone(), 100000)));
        let relations_store = Arc::new(RwLock::new(DbRelationsStore::new(db.clone(), 100000)));
        let reachability_store = Arc::new(RwLock::new(DbReachabilityStore::new(db.clone(), 100000)));
        let pruning_store = Arc::new(RwLock::new(DbPruningStore::new(db.clone())));
        let ghostdag_store = Arc::new(DbGhostdagStore::new(db.clone(), 100000));
        let daa_store = Arc::new(DbDaaStore::new(db.clone(), 100000));
        let headers_store = Arc::new(DbHeadersStore::new(db.clone(), 100000));
        let depth_store = Arc::new(DbDepthStore::new(db.clone(), 100000));
        let block_transactions_store = Arc::new(DbBlockTransactionsStore::new(db.clone(), 100000));
        let block_window_cache_for_difficulty = Arc::new(BlockWindowCacheStore::new(2000));
        let block_window_cache_for_past_median_time = Arc::new(BlockWindowCacheStore::new(2000));

        let statuses_service = Arc::new(MTStatusesService::new(statuses_store.clone()));
        let relations_service = Arc::new(MTRelationsService::new(relations_store.clone()));
        let reachability_service = MTReachabilityService::new(reachability_store.clone());
        let dag_traversal_manager = DagTraversalManager::new(
            params.genesis_hash,
            ghostdag_store.clone(),
            block_window_cache_for_difficulty.clone(),
            block_window_cache_for_past_median_time.clone(),
            params.difficulty_window_size,
            (2 * params.timestamp_deviation_tolerance - 1) as usize,
        );
        let past_median_time_manager = PastMedianTimeManager::new(
            headers_store.clone(),
            dag_traversal_manager.clone(),
            params.timestamp_deviation_tolerance as usize,
            params.genesis_timestamp,
        );
        let difficulty_manager = DifficultyManager::new(
            headers_store.clone(),
            params.genesis_bits,
            params.difficulty_window_size,
            params.target_time_per_block,
        );
        let depth_manager = BlockDepthManager::new(
            params.merge_depth,
            params.finality_depth,
            params.genesis_hash,
            depth_store.clone(),
            reachability_service.clone(),
            ghostdag_store.clone(),
        );
        let ghostdag_manager = GhostdagManager::new(
            params.genesis_hash,
            params.ghostdag_k,
            ghostdag_store.clone(),
            relations_service.clone(),
            headers_store.clone(),
            reachability_service.clone(),
        );

        let coinbase_manager = CoinbaseManager::new(
            params.coinbase_payload_script_public_key_max_len,
            params.max_coinbase_payload_len,
            params.deflationary_phase_daa_score,
            params.pre_deflationary_phase_base_subsidy,
        );

        let mass_calculator =
            MassCalculator::new(params.mass_per_tx_byte, params.mass_per_script_pub_key_byte, params.mass_per_sig_op);

        let transaction_validator = TransactionValidator::new(
            params.max_tx_inputs,
            params.max_tx_outputs,
            params.max_signature_script_len,
            params.max_script_public_key_len,
<<<<<<< HEAD
            params.coinbase_maturity,
            headers_store.clone(),
=======
            params.ghostdag_k,
            params.coinbase_payload_script_public_key_max_len,
>>>>>>> 365f2f35
        );

        let (sender, receiver): (Sender<BlockTask>, Receiver<BlockTask>) = unbounded();
        let (body_sender, body_receiver): (Sender<BlockTask>, Receiver<BlockTask>) = unbounded();
        let (virtual_sender, virtual_receiver): (Sender<BlockTask>, Receiver<BlockTask>) = unbounded();

        let counters = Arc::new(ProcessingCounters::default());

        let header_processor = Arc::new(HeaderProcessor::new(
            receiver,
            body_sender,
            params,
            db.clone(),
            relations_store.clone(),
            reachability_store.clone(),
            ghostdag_store.clone(),
            headers_store.clone(),
            daa_store,
            statuses_store.clone(),
            pruning_store.clone(),
            depth_store,
            block_window_cache_for_difficulty,
            block_window_cache_for_past_median_time,
            reachability_service.clone(),
            relations_service.clone(),
            past_median_time_manager.clone(),
            dag_traversal_manager.clone(),
            difficulty_manager.clone(),
            depth_manager,
            counters.clone(),
        ));

        let body_processor = Arc::new(BlockBodyProcessor::new(
            body_receiver,
            virtual_sender,
            db.clone(),
            statuses_store.clone(),
            ghostdag_store.clone(),
            headers_store.clone(),
            block_transactions_store.clone(),
            reachability_service.clone(),
            coinbase_manager.clone(),
            mass_calculator,
            transaction_validator,
            past_median_time_manager.clone(),
            params.max_block_mass,
            params.genesis_hash,
        ));

        let virtual_processor = Arc::new(VirtualStateProcessor::new(
            virtual_receiver,
            params,
            db.clone(),
            statuses_store.clone(),
            headers_store,
            block_transactions_store,
            ghostdag_manager.clone(),
            reachability_service.clone(),
        ));

        Self {
            db,
            block_sender: sender,
            header_processor,
            body_processor,
            virtual_processor,
            statuses_store,
            relations_store,
            reachability_store,
            ghostdag_store,
            pruning_store,

            statuses_service,
            relations_service,
            reachability_service,
            difficulty_manager,
            dag_traversal_manager,
            ghostdag_manager,
            past_median_time_manager,
            coinbase_manager,

            counters,
        }
    }

    pub fn init(&self) -> Vec<JoinHandle<()>> {
        // Ensure that reachability store is initialized
        reachability::init(self.reachability_store.write().deref_mut()).unwrap();

        // Ensure that genesis was processed
        self.header_processor.process_genesis_if_needed();
        self.body_processor.process_genesis_if_needed();
        self.virtual_processor.process_genesis_if_needed();

        // Spawn the asynchronous processors.
        let header_processor = self.header_processor.clone();
        let body_processor = self.body_processor.clone();
        let virtual_processor = self.virtual_processor.clone();

        vec![
            thread::spawn(move || header_processor.worker()),
            thread::spawn(move || body_processor.worker()),
            thread::spawn(move || virtual_processor.worker()),
        ]
    }

    pub fn validate_and_insert_block(&self, block: Arc<Block>) -> impl Future<Output = BlockProcessResult<BlockStatus>> {
        let (tx, rx): (BlockResultSender, _) = oneshot::channel();
        self.block_sender.send(BlockTask::Process(block, vec![tx])).unwrap();
        async { rx.await.unwrap() }
    }

    pub fn signal_exit(&self) {
        self.block_sender.send(BlockTask::Exit).unwrap();
    }

    pub fn shutdown(&self, wait_handles: Vec<JoinHandle<()>>) {
        self.signal_exit();
        // Wait for async consensus processors to exit
        for handle in wait_handles {
            handle.join().unwrap();
        }
    }
}

impl Service for Consensus {
    fn ident(self: Arc<Consensus>) -> &'static str {
        "consensus"
    }

    fn start(self: Arc<Consensus>, core: Arc<Core>) -> Vec<JoinHandle<()>> {
        self.init()
    }

    fn stop(self: Arc<Consensus>) {
        self.signal_exit()
    }
}<|MERGE_RESOLUTION|>--- conflicted
+++ resolved
@@ -151,13 +151,10 @@
             params.max_tx_outputs,
             params.max_signature_script_len,
             params.max_script_public_key_len,
-<<<<<<< HEAD
-            params.coinbase_maturity,
-            headers_store.clone(),
-=======
             params.ghostdag_k,
             params.coinbase_payload_script_public_key_max_len,
->>>>>>> 365f2f35
+            params.coinbase_maturity,
+            headers_store.clone(),
         );
 
         let (sender, receiver): (Sender<BlockTask>, Receiver<BlockTask>) = unbounded();

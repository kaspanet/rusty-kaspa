pub mod cache_policy_builder;
pub mod ctl;
pub mod factory;
pub mod services;
pub mod storage;
pub mod test_consensus;

#[cfg(feature = "devnet-prealloc")]
mod utxo_set_override;

use crate::{
    config::Config,
    errors::{BlockProcessResult, RuleError},
    model::{
        services::reachability::ReachabilityService,
        stores::{
            acceptance_data::AcceptanceDataStoreReader,
            block_transactions::BlockTransactionsStoreReader,
            ghostdag::{GhostdagData, GhostdagStoreReader},
            headers::{CompactHeaderData, HeaderStoreReader},
            headers_selected_tip::HeadersSelectedTipStoreReader,
            past_pruning_points::PastPruningPointsStoreReader,
            pruning::PruningStoreReader,
            relations::RelationsStoreReader,
            selected_chain::SelectedChainStore,
            statuses::StatusesStoreReader,
            tips::{TipsStore, TipsStoreReader},
            utxo_set::{UtxoSetStore, UtxoSetStoreReader},
            virtual_state::VirtualState,
            DB,
        },
    },
    pipeline::{
        body_processor::BlockBodyProcessor,
        deps_manager::{BlockProcessingMessage, BlockResultSender, BlockTask, VirtualStateProcessingMessage},
        header_processor::HeaderProcessor,
        pruning_processor::processor::{PruningProcessingMessage, PruningProcessor},
        virtual_processor::{errors::PruningImportResult, VirtualStateProcessor},
        ProcessingCounters,
    },
    processes::{
        ghostdag::ordering::SortableBlock,
        window::{WindowManager, WindowType},
    },
};
use kaspa_consensus_core::{
    acceptance_data::AcceptanceData,
    api::{
        args::{TransactionValidationArgs, TransactionValidationBatchArgs},
        stats::BlockCount,
        BlockValidationFutures, ConsensusApi, ConsensusStats,
    },
    block::{Block, BlockTemplate, TemplateBuildMode, TemplateTransactionSelector, VirtualStateApproxId},
    blockhash::BlockHashExtensions,
    blockstatus::BlockStatus,
    coinbase::MinerData,
    daa_score_timestamp::DaaScoreTimestamp,
    errors::{
        coinbase::CoinbaseResult,
        consensus::{ConsensusError, ConsensusResult},
        difficulty::DifficultyError,
        pruning::PruningImportError,
        tx::TxResult,
    },
    header::Header,
    mass::{ContextualMasses, NonContextualMasses},
    merkle::calc_hash_merkle_root,
    mining_rules::MiningRules,
    muhash::MuHashExtensions,
    network::NetworkType,
    pruning::{PruningPointProof, PruningPointTrustedData, PruningPointsList, PruningProofMetadata},
    trusted::{ExternalGhostdagData, TrustedBlock},
    tx::{MutableTransaction, SignableTransaction, Transaction, TransactionOutpoint, UtxoEntry},
    utxo::utxo_inquirer::UtxoInquirerError,
    BlockHashSet, BlueWorkType, ChainPath, HashMapCustomHasher,
};
use kaspa_consensus_notify::root::ConsensusNotificationRoot;

use crossbeam_channel::{
    bounded as bounded_crossbeam, unbounded as unbounded_crossbeam, Receiver as CrossbeamReceiver, Sender as CrossbeamSender,
};
use itertools::Itertools;
use kaspa_consensusmanager::{SessionLock, SessionReadGuard};

<<<<<<< HEAD
use kaspa_core::info;
use kaspa_database::prelude::{StoreResultEmptyTuple, StoreResultExtensions};
=======
use kaspa_database::prelude::StoreResultExtensions;
>>>>>>> 5b200a36
use kaspa_hashes::Hash;
use kaspa_muhash::MuHash;
use kaspa_txscript::caches::TxScriptCacheCounters;
use rayon::iter::{IntoParallelRefIterator, ParallelIterator};
use rocksdb::WriteBatch;

use std::{
    cmp,
    cmp::Reverse,
    collections::BinaryHeap,
    future::Future,
    iter::once,
    ops::Deref,
    sync::atomic::AtomicBool,
    sync::{atomic::Ordering, Arc},
    thread::{self, JoinHandle},
};
use tokio::sync::oneshot;

use self::{services::ConsensusServices, storage::ConsensusStorage};

use crate::model::stores::selected_chain::SelectedChainStoreReader;

pub struct Consensus {
    // DB
    db: Arc<DB>,

    // Channels
    block_sender: CrossbeamSender<BlockProcessingMessage>,

    // Processors
    pub(super) header_processor: Arc<HeaderProcessor>,
    pub(super) body_processor: Arc<BlockBodyProcessor>,
    pub(super) virtual_processor: Arc<VirtualStateProcessor>,
    pub(super) pruning_processor: Arc<PruningProcessor>,

    // Storage
    pub(super) storage: Arc<ConsensusStorage>,

    // Services and managers
    pub(super) services: Arc<ConsensusServices>,

    // Pruning lock
    pruning_lock: SessionLock,

    // Notification management
    notification_root: Arc<ConsensusNotificationRoot>,

    // Counters
    counters: Arc<ProcessingCounters>,

    // Config
    config: Arc<Config>,

    // Other
    creation_timestamp: u64,

    // Signals
    is_consensus_exiting: Arc<AtomicBool>,
}

impl Deref for Consensus {
    type Target = ConsensusStorage;

    fn deref(&self) -> &Self::Target {
        &self.storage
    }
}

impl Consensus {
    pub fn new(
        db: Arc<DB>,
        config: Arc<Config>,
        pruning_lock: SessionLock,
        notification_root: Arc<ConsensusNotificationRoot>,
        counters: Arc<ProcessingCounters>,
        tx_script_cache_counters: Arc<TxScriptCacheCounters>,
        creation_timestamp: u64,
        mining_rules: Arc<MiningRules>,
    ) -> Self {
        let params = &config.params;
        let perf_params = &config.perf;
        let is_consensus_exiting: Arc<AtomicBool> = Arc::new(AtomicBool::new(false));

        //
        // Storage layer
        //

        let storage = ConsensusStorage::new(db.clone(), config.clone());

        //
        // Services and managers
        //

        let services = ConsensusServices::new(
            db.clone(),
            storage.clone(),
            config.clone(),
            tx_script_cache_counters,
            is_consensus_exiting.clone(),
        );

        //
        // Processor channels
        //

        let (sender, receiver): (CrossbeamSender<BlockProcessingMessage>, CrossbeamReceiver<BlockProcessingMessage>) =
            unbounded_crossbeam();
        let (body_sender, body_receiver): (CrossbeamSender<BlockProcessingMessage>, CrossbeamReceiver<BlockProcessingMessage>) =
            unbounded_crossbeam();
        let (virtual_sender, virtual_receiver): (
            CrossbeamSender<VirtualStateProcessingMessage>,
            CrossbeamReceiver<VirtualStateProcessingMessage>,
        ) = unbounded_crossbeam();
        let (pruning_sender, pruning_receiver): (
            CrossbeamSender<PruningProcessingMessage>,
            CrossbeamReceiver<PruningProcessingMessage>,
        ) = bounded_crossbeam(2);

        //
        // Thread-pools
        //

        // Pool for header and body processors
        let block_processors_pool = Arc::new(
            rayon::ThreadPoolBuilder::new()
                .num_threads(perf_params.block_processors_num_threads)
                .thread_name(|i| format!("block-pool-{i}"))
                .build()
                .unwrap(),
        );
        // We need a dedicated thread-pool for the virtual processor to avoid possible deadlocks probably caused by the
        // combined usage of `par_iter` (in virtual processor) and `rayon::spawn` (in header/body processors).
        // See for instance https://github.com/rayon-rs/rayon/issues/690
        let virtual_pool = Arc::new(
            rayon::ThreadPoolBuilder::new()
                .num_threads(perf_params.virtual_processor_num_threads)
                .thread_name(|i| format!("virtual-pool-{i}"))
                .build()
                .unwrap(),
        );

        //
        // Pipeline processors
        //

        let header_processor = Arc::new(HeaderProcessor::new(
            receiver,
            body_sender,
            block_processors_pool.clone(),
            params,
            db.clone(),
            &storage,
            &services,
            pruning_lock.clone(),
            counters.clone(),
        ));

        let body_processor = Arc::new(BlockBodyProcessor::new(
            body_receiver,
            virtual_sender,
            block_processors_pool,
            params,
            db.clone(),
            &storage,
            &services,
            pruning_lock.clone(),
            notification_root.clone(),
            counters.clone(),
        ));

        let virtual_processor = Arc::new(VirtualStateProcessor::new(
            virtual_receiver,
            pruning_sender,
            pruning_receiver.clone(),
            virtual_pool,
            params,
            db.clone(),
            &storage,
            &services,
            pruning_lock.clone(),
            notification_root.clone(),
            counters.clone(),
            mining_rules,
        ));

        let pruning_processor = Arc::new(PruningProcessor::new(
            pruning_receiver,
            db.clone(),
            &storage,
            &services,
            pruning_lock.clone(),
            config.clone(),
            is_consensus_exiting.clone(),
        ));

        // Ensure the relations stores are initialized
        header_processor.init();
        // Ensure that some pruning point is registered
        virtual_processor.init();

        // Ensure that genesis was processed
        if config.process_genesis {
            header_processor.process_genesis();
            body_processor.process_genesis();
            virtual_processor.process_genesis();
        }

        let this = Self {
            db,
            block_sender: sender,
            header_processor,
            body_processor,
            virtual_processor,
            pruning_processor,
            storage,
            services,
            pruning_lock,
            notification_root,
            counters,
            config,
            creation_timestamp,
            is_consensus_exiting,
        };

        // Run database upgrades if any
        this.run_database_upgrades();

        this
    }

    /// A procedure for calling database upgrades which are self-contained (i.e., do not require knowing the DB version)
    fn run_database_upgrades(&self) {
        // Upgrade to initialize the new retention root field correctly
        self.retention_root_database_upgrade();
<<<<<<< HEAD

        // TODO (post HF): remove this upgrade
        // Database upgrade to include pruning samples
        self.pruning_samples_database_upgrade();

        self.consensus_transitional_flags_upgrade();
=======
>>>>>>> 5b200a36
    }

    fn retention_root_database_upgrade(&self) {
        let mut pruning_point_store = self.pruning_point_store.write();
        if pruning_point_store.retention_period_root().unwrap_option().is_none() {
            let mut batch = rocksdb::WriteBatch::default();
            if self.config.is_archival {
                // The retention checkpoint is what was previously known as history root
                let retention_checkpoint = pruning_point_store.retention_checkpoint().unwrap();
                pruning_point_store.set_retention_period_root(&mut batch, retention_checkpoint).unwrap();
            } else {
                // For non-archival nodes the retention root was the pruning point
                let pruning_point = pruning_point_store.pruning_point().unwrap();
                pruning_point_store.set_retention_period_root(&mut batch, pruning_point).unwrap();
            }
            self.db.write(batch).unwrap();
        }
    }

<<<<<<< HEAD
    fn consensus_transitional_flags_upgrade(&self) {
        // Write the defaults to the internal storage so they will remain in cache
        // *For a new staging consensus these flags will be updated again explicitly*
        let mut batch = rocksdb::WriteBatch::default();
        let mut pruning_meta_write = self.storage.pruning_meta_stores.write();
        if pruning_meta_write.is_anticone_fully_synced() {
            pruning_meta_write.set_body_missing_anticone(&mut batch, vec![]).unwrap();
        }
        if pruning_meta_write.pruning_utxoset_stable_flag() {
            pruning_meta_write.set_pruning_utxoset_stable_flag(&mut batch, true).unwrap();
        }
        self.db.write(batch).unwrap();
    }

    fn pruning_samples_database_upgrade(&self) {
        //
        // For the first time this version runs, make sure we populate pruning samples
        // from pov for all qualified chain blocks in the pruning point future
        //

        let sink = self.get_sink();
        if self.storage.pruning_samples_store.pruning_sample_from_pov(sink).unwrap_option().is_some() {
            // Sink is populated so we assume the database is upgraded
            return;
        }

        // Populate past pruning points (including current one)
        for (p1, p2) in (0..=self.pruning_point_store.read().get().unwrap().index)
            .map(|index| self.past_pruning_points_store.get(index).unwrap())
            .tuple_windows()
        {
            // Set p[i] to point at p[i-1]
            self.pruning_samples_store.insert(p2, p1).unwrap_or_exists();
        }

        let pruning_point = self.pruning_point();
        let reachability = self.reachability_store.read();

        // We walk up via reachability tree children so that we only iterate blocks B s.t. pruning point ∈ chain(B)
        let mut queue = VecDeque::<Hash>::from_iter(reachability.get_children(pruning_point).unwrap().iter().copied());
        let mut processed = 0;
        kaspa_core::info!("Upgrading database to include and populate the pruning samples store");
        while let Some(current) = queue.pop_front() {
            if !self.get_block_status(current).is_some_and(|s| s == BlockStatus::StatusUTXOValid) {
                // Skip branches of the tree which are not chain qualified.
                // This is sufficient since we will only assume this field exists
                // for such chain qualified blocks
                continue;
            }
            queue.extend(reachability.get_children(current).unwrap().iter());

            processed += 1;

            // Populate the data
            let ghostdag_data = self.ghostdag_store.get_compact_data(current).unwrap();
            let pruning_sample_from_pov =
                self.services.pruning_point_manager.expected_header_pruning_point_v2(ghostdag_data).pruning_sample;
            self.pruning_samples_store.insert(current, pruning_sample_from_pov).unwrap_or_exists();
        }

        kaspa_core::info!("Done upgrading database (populated {} entries)", processed);
    }

=======
>>>>>>> 5b200a36
    pub fn run_processors(&self) -> Vec<JoinHandle<()>> {
        // Spawn the asynchronous processors.
        let header_processor = self.header_processor.clone();
        let body_processor = self.body_processor.clone();
        let virtual_processor = self.virtual_processor.clone();
        let pruning_processor = self.pruning_processor.clone();

        vec![
            thread::Builder::new().name("header-processor".to_string()).spawn(move || header_processor.worker()).unwrap(),
            thread::Builder::new().name("body-processor".to_string()).spawn(move || body_processor.worker()).unwrap(),
            thread::Builder::new().name("virtual-processor".to_string()).spawn(move || virtual_processor.worker()).unwrap(),
            thread::Builder::new().name("pruning-processor".to_string()).spawn(move || pruning_processor.worker()).unwrap(),
        ]
    }

    /// Acquires a consensus session, blocking data-pruning from occurring until released
    pub fn acquire_session(&self) -> SessionReadGuard<'_> {
        self.pruning_lock.blocking_read()
    }

    fn validate_and_insert_block_impl(
        &self,
        task: BlockTask,
    ) -> (impl Future<Output = BlockProcessResult<BlockStatus>>, impl Future<Output = BlockProcessResult<BlockStatus>>) {
        let (btx, brx): (BlockResultSender, _) = oneshot::channel();
        let (vtx, vrx): (BlockResultSender, _) = oneshot::channel();
        self.block_sender.send(BlockProcessingMessage::Process(task, btx, vtx)).unwrap();
        self.counters.blocks_submitted.fetch_add(1, Ordering::Relaxed);
        (async { brx.await.unwrap() }, async { vrx.await.unwrap() })
    }

    pub fn body_tips(&self) -> BlockHashSet {
        self.body_tips_store.read().get().unwrap().read().clone()
    }

    pub fn block_status(&self, hash: Hash) -> BlockStatus {
        self.statuses_store.read().get(hash).unwrap()
    }

    pub fn session_lock(&self) -> SessionLock {
        self.pruning_lock.clone()
    }

    pub fn notification_root(&self) -> Arc<ConsensusNotificationRoot> {
        self.notification_root.clone()
    }

    pub fn processing_counters(&self) -> &Arc<ProcessingCounters> {
        &self.counters
    }

    pub fn signal_exit(&self) {
        self.is_consensus_exiting.store(true, Ordering::Relaxed);
        self.block_sender.send(BlockProcessingMessage::Exit).unwrap();
    }

    pub fn shutdown(&self, wait_handles: Vec<JoinHandle<()>>) {
        self.signal_exit();
        // Wait for async consensus processors to exit
        for handle in wait_handles {
            handle.join().unwrap();
        }
    }

    /// Validates that a valid block *header* exists for `hash`
    fn validate_block_exists(&self, hash: Hash) -> Result<(), ConsensusError> {
        if match self.statuses_store.read().get(hash).unwrap_option() {
            Some(status) => status.is_valid(),
            None => false,
        } {
            Ok(())
        } else {
            Err(ConsensusError::HeaderNotFound(hash))
        }
    }

    fn estimate_network_hashes_per_second_impl(&self, ghostdag_data: &GhostdagData, window_size: usize) -> ConsensusResult<u64> {
        let window = match self.services.window_manager.block_window(ghostdag_data, WindowType::VaryingWindow(window_size)) {
            Ok(w) => w,
            Err(RuleError::InsufficientDaaWindowSize(s)) => return Err(DifficultyError::InsufficientWindowData(s).into()),
            Err(e) => panic!("unexpected error: {e}"),
        };
        Ok(self.services.window_manager.estimate_network_hashes_per_second(window)?)
    }

    fn pruning_point_compact_headers(&self) -> Vec<(Hash, CompactHeaderData)> {
        // PRUNE SAFETY: index is monotonic and past pruning point headers are expected permanently
        let (pruning_point, pruning_index) = self.pruning_point_store.read().pruning_point_and_index().unwrap();
        (0..pruning_index)
            .map(|index| self.past_pruning_points_store.get(index).unwrap())
            .chain(once(pruning_point))
            .map(|hash| (hash, self.headers_store.get_compact_header_data(hash).unwrap()))
            .collect_vec()
    }

    /// See: intrusive_pruning_point_update implementation below for details
    pub fn intrusive_pruning_point_store_writes(
        &self,
        new_pruning_point: Hash,
        syncer_sink: Hash,
        pruning_points_to_add: VecDeque<Hash>,
    ) -> ConsensusResult<()> {
        let mut batch = WriteBatch::default();
        let mut pruning_point_write = self.pruning_point_store.write();
        let old_pruning_info = pruning_point_write.get().unwrap();
        let retention_period_root = pruning_point_write.retention_period_root().unwrap();

        let new_pp_index = old_pruning_info.index + pruning_points_to_add.len() as u64;
        pruning_point_write.set_batch(&mut batch, new_pruning_point, new_pruning_point, new_pp_index).unwrap();
        for (i, &past_pp) in pruning_points_to_add.iter().rev().enumerate() {
            self.past_pruning_points_store.insert_batch(&mut batch, old_pruning_info.index + i as u64 + 1, past_pp).unwrap();
        }

        // For archival nodes, keep the retention root in place
        if !self.config.is_archival {
            let adjusted_retention_period_root =
                self.pruning_processor.advance_retention_period_root(retention_period_root, new_pruning_point);
            pruning_point_write.set_retention_period_root(&mut batch, adjusted_retention_period_root).unwrap();
        }

        // Update virtual state based to the new pruning point
        // Updating of the utxoset is done separately as it requires downloading the new utxoset in its entirety.
        let virtual_parents = vec![new_pruning_point];
        let virtual_state = Arc::new(VirtualState {
            parents: virtual_parents.clone(),
            ghostdag_data: self.services.ghostdag_manager.ghostdag(&virtual_parents),
            ..VirtualState::default()
        });
        self.virtual_stores.write().state.set_batch(&mut batch, virtual_state).unwrap();
        // Remove old body tips and insert pruning point as the current tip
        self.body_tips_store.write().delete_all_tips(&mut batch).unwrap();
        self.body_tips_store.write().init_batch(&mut batch, &virtual_parents).unwrap();
        // Update selected_chain
        self.selected_chain_store.write().init_with_pruning_point(&mut batch, new_pruning_point).unwrap();
        // It is important to set this flag to false together with writing the batch, in case the node crashes suddenly before syncing of new utxo starts
        self.pruning_meta_stores.write().set_pruning_utxoset_stable_flag(&mut batch, false).unwrap();
        // Store the currently bodyless anticone from the POV of the syncer, for trusted body validation at a later stage.
        let mut anticone = self.services.dag_traversal_manager.anticone(new_pruning_point, [syncer_sink].into_iter(), None)?;
        // Add the pruning point itself which is also missing a body
        anticone.push(new_pruning_point);
        self.pruning_meta_stores.write().set_body_missing_anticone(&mut batch, anticone).unwrap();
        self.db.write(batch).unwrap();
        drop(pruning_point_write);
        Ok(())
    }

    /// Verify that the new pruning point can be safely imported
    /// and return all new pruning point on path to it that needs to be updated in consensus
    fn get_and_verify_path_to_new_pruning_point(&self, new_pruning_point: Hash, syncer_sink: Hash) -> ConsensusResult<VecDeque<Hash>> {
        // Let B.sp denote the selected parent of a block B, let f be the finality depth, and let p be the pruning depth.
        // The new pruning point P can be "finalized" into consensus if:
        // 1) P satisfies P.blue_score>Nf and selected_parent(P).blue_score<=NF
        // where N is some integer (i.e. it is a valid pruning point based on score)
        // *this condition is assumed to have already been checked externally and we do not repeat it here*.

        // 2) There are sufficient headers built on top of it, specifically,
        // a header is validated whose blue_score is greater than P.B+p:
        let syncer_pp_bscore = self.get_header(new_pruning_point).unwrap().blue_score;
        let syncer_virtual_bscore = self.get_header(syncer_sink).unwrap().blue_score;
        // [Crescendo]: Remove after()
        if syncer_virtual_bscore < syncer_pp_bscore + self.config.pruning_depth().after() {
            return Err(ConsensusError::General("declared pruning point is not of sufficient depth"));
        }
        // 3) The syncer pruning point is on the selected chain from that header.
        if !self.services.reachability_service.is_chain_ancestor_of(new_pruning_point, syncer_sink) {
            return Err(ConsensusError::General("new pruning point is not in the past of syncer sink"));
        }
        info!("Setting {new_pruning_point} as the pruning point");
        // 4) The pruning points declared on headers on that path must be consistent with those already known by the node:
        let pruning_point_read = self.pruning_point_store.read();
        let old_pruning_info = pruning_point_read.get().unwrap();

        // Note that the function below also updates the pruning samples,
        // and implicitly confirms any pruning point pointed at en route to virtual is a pruning sample.
        // it is emphasized that updating pruning samples for individual blocks is not harmful
        // even if the verification ultimately does not succeed.
        let mut pruning_points_to_add =
            self.services.pruning_point_manager.pruning_points_on_path_to_syncer_sink(old_pruning_info, syncer_sink).map_err(
                |e: PruningImportError| {
                    ConsensusError::GeneralOwned(format!("pruning points en route to syncer sink do not form a valid chain: {}", e))
                },
            )?;
        // next we filter the returned list so it contains only the pruning point that must be introduced to consensus

        // Remove the excess pruning points before the old pruning point
        while let Some(past_pp) = pruning_points_to_add.pop_back() {
            if past_pp == old_pruning_info.pruning_point {
                break;
            }
        }
        if pruning_points_to_add.is_empty() {
            return Err(ConsensusError::General("old pruning points is inconsistent with synced headers"));
        }
        // Remove the excess pruning points beyond the new pruning_point
        while let Some(&future_pp) = pruning_points_to_add.front() {
            if future_pp == new_pruning_point {
                break;
            }
            // Here we only pop_front after checking as we want the new pruning_point to stay in the list
            pruning_points_to_add.pop_front();
        }
        if pruning_points_to_add.is_empty() {
            return Err(ConsensusError::General("new pruning point is inconsistent with synced headers"));
        }
        Ok(pruning_points_to_add)
    }
}

impl ConsensusApi for Consensus {
    fn build_block_template(
        &self,
        miner_data: MinerData,
        tx_selector: Box<dyn TemplateTransactionSelector>,
        build_mode: TemplateBuildMode,
    ) -> Result<BlockTemplate, RuleError> {
        self.virtual_processor.build_block_template(miner_data, tx_selector, build_mode)
    }

    fn validate_and_insert_block(&self, block: Block) -> BlockValidationFutures {
        let (block_task, virtual_state_task) = self.validate_and_insert_block_impl(BlockTask::Ordinary { block });
        BlockValidationFutures { block_task: Box::pin(block_task), virtual_state_task: Box::pin(virtual_state_task) }
    }

    fn validate_and_insert_trusted_block(&self, tb: TrustedBlock) -> BlockValidationFutures {
        let (block_task, virtual_state_task) = self.validate_and_insert_block_impl(BlockTask::Trusted { block: tb.block });
        BlockValidationFutures { block_task: Box::pin(block_task), virtual_state_task: Box::pin(virtual_state_task) }
    }

    fn validate_mempool_transaction(&self, transaction: &mut MutableTransaction, args: &TransactionValidationArgs) -> TxResult<()> {
        self.virtual_processor.validate_mempool_transaction(transaction, args)?;
        Ok(())
    }

    fn validate_mempool_transactions_in_parallel(
        &self,
        transactions: &mut [MutableTransaction],
        args: &TransactionValidationBatchArgs,
    ) -> Vec<TxResult<()>> {
        self.virtual_processor.validate_mempool_transactions_in_parallel(transactions, args)
    }

    fn populate_mempool_transaction(&self, transaction: &mut MutableTransaction) -> TxResult<()> {
        self.virtual_processor.populate_mempool_transaction(transaction)?;
        Ok(())
    }

    fn populate_mempool_transactions_in_parallel(&self, transactions: &mut [MutableTransaction]) -> Vec<TxResult<()>> {
        self.virtual_processor.populate_mempool_transactions_in_parallel(transactions)
    }

    fn calculate_transaction_non_contextual_masses(&self, transaction: &Transaction) -> NonContextualMasses {
        self.services.mass_calculator.calc_non_contextual_masses(transaction)
    }

    fn calculate_transaction_contextual_masses(&self, transaction: &MutableTransaction) -> Option<ContextualMasses> {
        self.services.mass_calculator.calc_contextual_masses(&transaction.as_verifiable())
    }

    fn get_stats(&self) -> ConsensusStats {
        // This method is designed to return stats asap and not depend on locks which
        // might take time to acquire
        ConsensusStats {
            block_counts: self.estimate_block_count(),
            // This call acquires the tips store read lock which is expected to be fast. If this
            // turns out to be not fast enough then we should maintain an atomic integer holding this value
            num_tips: self.get_tips_len() as u64,
            virtual_stats: self.lkg_virtual_state.load().as_ref().into(),
        }
    }

    fn get_virtual_daa_score(&self) -> u64 {
        self.lkg_virtual_state.load().daa_score
    }

    fn get_virtual_bits(&self) -> u32 {
        self.lkg_virtual_state.load().bits
    }

    fn get_virtual_past_median_time(&self) -> u64 {
        self.lkg_virtual_state.load().past_median_time
    }

    fn get_virtual_merge_depth_root(&self) -> Option<Hash> {
        // TODO: consider saving the merge depth root as part of virtual state
        let pruning_point = self.pruning_point_store.read().pruning_point().unwrap();
        let virtual_state = self.lkg_virtual_state.load();
        let virtual_ghostdag_data = &virtual_state.ghostdag_data;
        let root = self.services.depth_manager.calc_merge_depth_root(virtual_ghostdag_data, pruning_point);
        if root.is_origin() {
            None
        } else {
            Some(root)
        }
    }

    fn get_virtual_merge_depth_blue_work_threshold(&self) -> BlueWorkType {
        // PRUNE SAFETY: merge depth root is never close to being pruned (in terms of block depth)
        self.get_virtual_merge_depth_root().map_or(BlueWorkType::ZERO, |root| self.ghostdag_store.get_blue_work(root).unwrap())
    }

    fn get_sink(&self) -> Hash {
        self.lkg_virtual_state.load().ghostdag_data.selected_parent
    }

    fn get_sink_timestamp(&self) -> u64 {
        self.headers_store.get_timestamp(self.get_sink()).unwrap()
    }

    fn get_sink_blue_score(&self) -> u64 {
        self.headers_store.get_blue_score(self.get_sink()).unwrap()
    }

    fn get_sink_daa_score_timestamp(&self) -> DaaScoreTimestamp {
        let sink = self.get_sink();
        let compact = self.headers_store.get_compact_header_data(sink).unwrap();
        DaaScoreTimestamp { daa_score: compact.daa_score, timestamp: compact.timestamp }
    }

    fn get_current_block_color(&self, hash: Hash) -> Option<bool> {
        let _guard = self.pruning_lock.blocking_read();

        // Verify the block exists and can be assumed to have relations and reachability data
        self.validate_block_exists(hash).ok()?;

        // Verify that the block is in future(retention root), where Ghostdag data is complete
        self.services.reachability_service.is_dag_ancestor_of(self.get_retention_period_root(), hash).then_some(())?;

        let sink = self.get_sink();

        // Optimization: verify that the block is in past(sink), otherwise the search will fail anyway
        // (means the block was not merged yet by a virtual chain block)
        self.services.reachability_service.is_dag_ancestor_of(hash, sink).then_some(())?;

        let mut heap: BinaryHeap<Reverse<SortableBlock>> = BinaryHeap::new();
        let mut visited = BlockHashSet::new();

        let initial_children = self.get_block_children(hash).unwrap();

        for child in initial_children {
            if visited.insert(child) {
                let blue_work = self.ghostdag_store.get_blue_work(child).unwrap();
                heap.push(Reverse(SortableBlock::new(child, blue_work)));
            }
        }

        while let Some(Reverse(SortableBlock { hash: decedent, .. })) = heap.pop() {
            if self.services.reachability_service.is_chain_ancestor_of(decedent, sink) {
                let decedent_data = self.get_ghostdag_data(decedent).unwrap();

                if decedent_data.mergeset_blues.contains(&hash) {
                    return Some(true);
                } else if decedent_data.mergeset_reds.contains(&hash) {
                    return Some(false);
                }

                // Note: because we are doing a topological BFS up (from `hash` towards virtual), the first chain block
                // found must also be our merging block, so hash will be either in blues or in reds, rendering this line
                // unreachable.
                kaspa_core::warn!("DAG topology inconsistency: {decedent} is expected to be a merging block of {hash}");
                // TODO: we should consider the option of returning Result<Option<bool>> from this method
                return None;
            }

            let children = self.get_block_children(decedent).unwrap();

            for child in children {
                if visited.insert(child) {
                    let blue_work = self.ghostdag_store.get_blue_work(child).unwrap();
                    heap.push(Reverse(SortableBlock::new(child, blue_work)));
                }
            }
        }

        None
    }

    fn get_virtual_state_approx_id(&self) -> VirtualStateApproxId {
        self.lkg_virtual_state.load().to_virtual_state_approx_id()
    }

    fn get_retention_period_root(&self) -> Hash {
        self.pruning_point_store.read().retention_period_root().unwrap()
    }

    /// Estimates the number of blocks and headers stored in the node database.
    ///
    /// This is an estimation based on the DAA score difference between the node's `retention root` and `virtual`'s DAA score,
    /// as such, it does not include non-daa blocks, and does not include headers stored as part of the pruning proof.  
    fn estimate_block_count(&self) -> BlockCount {
        // PRUNE SAFETY: retention root is always a current or past pruning point which its header is kept permanently
        let retention_period_root_score = self.headers_store.get_daa_score(self.get_retention_period_root()).unwrap();
        let virtual_score = self.get_virtual_daa_score();
        let header_count = self
            .headers_store
            .get_daa_score(self.get_headers_selected_tip())
            .unwrap_option()
            .unwrap_or(virtual_score)
            .max(virtual_score)
            - retention_period_root_score;
        let block_count = virtual_score - retention_period_root_score;
        BlockCount { header_count, block_count }
    }

    fn get_virtual_chain_from_block(&self, low: Hash, chain_path_added_limit: Option<usize>) -> ConsensusResult<ChainPath> {
        // Calculate chain changes between the given `low` and the current sink hash (up to `limit` amount of block hashes).
        // Note:
        // 1) that we explicitly don't
        // do the calculation against the virtual itself so that we
        // won't later need to remove it from the result.
        // 2) supplying `None` as `chain_path_added_limit` will result in the full chain path, with optimized performance.
        let _guard = self.pruning_lock.blocking_read();

        // Verify that the block exists
        self.validate_block_exists(low)?;

        // Verify that retention root is on chain(block)
        self.services
            .reachability_service
            .is_chain_ancestor_of(self.get_retention_period_root(), low)
            .then_some(())
            .ok_or(ConsensusError::General("the queried hash does not have retention root on its chain"))?;

        Ok(self.services.dag_traversal_manager.calculate_chain_path(low, self.get_sink(), chain_path_added_limit))
    }

    /// Returns a Vec of header samples since genesis
    /// ordered by ascending daa_score, first entry is genesis
    fn get_chain_block_samples(&self) -> Vec<DaaScoreTimestamp> {
        // We need consistency between the past pruning points, selected chain and header store reads
        let _guard = self.pruning_lock.blocking_read();

        // Sorted from genesis to latest pruning_point_headers
        let pp_headers = self.pruning_point_compact_headers();
        let step_divisor: usize = 3; // The number of extra samples we'll get from blocks after last pp header
        let prealloc_len = pp_headers.len() + step_divisor + 1;

        let mut sample_headers;

        // Part 1: Add samples from pruning point headers:
        if self.config.net.network_type == NetworkType::Mainnet {
            // For mainnet, we add extra data (16 pp headers) from before checkpoint genesis.
            // Source: https://github.com/kaspagang/kaspad-py-explorer/blob/main/src/tx_timestamp_estimation.ipynb
            // For context see also: https://github.com/kaspagang/kaspad-py-explorer/blob/main/src/genesis_proof.ipynb
            const POINTS: &[DaaScoreTimestamp] = &[
                DaaScoreTimestamp { daa_score: 0, timestamp: 1636298787842 },
                DaaScoreTimestamp { daa_score: 87133, timestamp: 1636386662010 },
                DaaScoreTimestamp { daa_score: 176797, timestamp: 1636473700804 },
                DaaScoreTimestamp { daa_score: 264837, timestamp: 1636560706885 },
                DaaScoreTimestamp { daa_score: 355974, timestamp: 1636650005662 },
                DaaScoreTimestamp { daa_score: 445152, timestamp: 1636737841327 },
                DaaScoreTimestamp { daa_score: 536709, timestamp: 1636828600930 },
                DaaScoreTimestamp { daa_score: 624635, timestamp: 1636912614350 },
                DaaScoreTimestamp { daa_score: 712234, timestamp: 1636999362832 },
                DaaScoreTimestamp { daa_score: 801831, timestamp: 1637088292662 },
                DaaScoreTimestamp { daa_score: 890716, timestamp: 1637174890675 },
                DaaScoreTimestamp { daa_score: 978396, timestamp: 1637260956454 },
                DaaScoreTimestamp { daa_score: 1068387, timestamp: 1637349078269 },
                DaaScoreTimestamp { daa_score: 1139626, timestamp: 1637418723538 },
                DaaScoreTimestamp { daa_score: 1218320, timestamp: 1637495941516 },
                DaaScoreTimestamp { daa_score: 1312860, timestamp: 1637609671037 },
            ];
            sample_headers = Vec::<DaaScoreTimestamp>::with_capacity(prealloc_len + POINTS.len());
            sample_headers.extend_from_slice(POINTS);
        } else {
            sample_headers = Vec::<DaaScoreTimestamp>::with_capacity(prealloc_len);
        }

        for header in pp_headers.iter() {
            sample_headers.push(DaaScoreTimestamp { daa_score: header.1.daa_score, timestamp: header.1.timestamp });
        }

        // Part 2: Add samples from recent chain blocks
        let sc_read = self.storage.selected_chain_store.read();
        let high_index = sc_read.get_tip().unwrap().0;
        // The last pruning point is always expected in the selected chain store. However if due to some reason
        // this is not the case, we prefer not crashing but rather avoid sampling (hence set low index to high index)
        let low_index = sc_read.get_by_hash(pp_headers.last().unwrap().0).unwrap_option().unwrap_or(high_index);
        let step_size = cmp::max((high_index - low_index) / (step_divisor as u64), 1);

        // We chain `high_index` to make sure we sample sink, and dedup to avoid sampling it twice
        for index in (low_index + step_size..=high_index).step_by(step_size as usize).chain(once(high_index)).dedup() {
            let compact = self
                .storage
                .headers_store
                .get_compact_header_data(sc_read.get_by_index(index).expect("store lock is acquired"))
                .unwrap();
            sample_headers.push(DaaScoreTimestamp { daa_score: compact.daa_score, timestamp: compact.timestamp });
        }

        sample_headers
    }

    fn get_populated_transaction(&self, txid: Hash, accepting_block_daa_score: u64) -> Result<SignableTransaction, UtxoInquirerError> {
        // We need consistency between the pruning_point_store, utxo_diffs_store, block_transactions_store, selected chain and headers store reads
        let _guard = self.pruning_lock.blocking_read();
        self.virtual_processor.get_populated_transaction(txid, accepting_block_daa_score, self.get_retention_period_root())
    }

    fn get_virtual_parents(&self) -> BlockHashSet {
        self.lkg_virtual_state.load().parents.iter().copied().collect()
    }

    fn get_virtual_parents_len(&self) -> usize {
        self.lkg_virtual_state.load().parents.len()
    }

    fn get_virtual_utxos(
        &self,
        from_outpoint: Option<TransactionOutpoint>,
        chunk_size: usize,
        skip_first: bool,
    ) -> Vec<(TransactionOutpoint, UtxoEntry)> {
        let virtual_stores = self.virtual_stores.read();
        let iter = virtual_stores.utxo_set.seek_iterator(from_outpoint, chunk_size, skip_first);
        iter.map(|item| item.unwrap()).collect()
    }

    fn get_tips(&self) -> Vec<Hash> {
        self.body_tips_store.read().get().unwrap().read().iter().copied().collect_vec()
    }

    fn get_tips_len(&self) -> usize {
        self.body_tips_store.read().get().unwrap().read().len()
    }

    fn get_pruning_point_utxos(
        &self,
        expected_pruning_point: Hash,
        from_outpoint: Option<TransactionOutpoint>,
        chunk_size: usize,
        skip_first: bool,
    ) -> ConsensusResult<Vec<(TransactionOutpoint, UtxoEntry)>> {
        if self.pruning_point_store.read().pruning_point().unwrap() != expected_pruning_point {
            return Err(ConsensusError::UnexpectedPruningPoint);
        }
        let pruning_meta_read = self.pruning_meta_stores.read();
        let iter = pruning_meta_read.utxo_set.seek_iterator(from_outpoint, chunk_size, skip_first);
        let utxos = iter.map(|item| item.unwrap()).collect();
        drop(pruning_meta_read);

        // We recheck the expected pruning point in case it was switched just before the utxo set read.
        // NOTE: we rely on order of operations by pruning processor. See extended comment therein.
        if self.pruning_point_store.read().pruning_point().unwrap() != expected_pruning_point {
            return Err(ConsensusError::UnexpectedPruningPoint);
        }

        Ok(utxos)
    }

    fn modify_coinbase_payload(&self, payload: Vec<u8>, miner_data: &MinerData) -> CoinbaseResult<Vec<u8>> {
        self.services.coinbase_manager.modify_coinbase_payload(payload, miner_data)
    }

    fn calc_transaction_hash_merkle_root(&self, txs: &[Transaction]) -> Hash {
        calc_hash_merkle_root(txs.iter())
    }

    fn validate_pruning_proof(
        &self,
        proof: &PruningPointProof,
        proof_metadata: &PruningProofMetadata,
    ) -> Result<(), PruningImportError> {
        self.services.pruning_proof_manager.validate_pruning_point_proof(proof, proof_metadata)
    }

    fn apply_pruning_proof(&self, proof: PruningPointProof, trusted_set: &[TrustedBlock]) -> PruningImportResult<()> {
        self.services.pruning_proof_manager.apply_proof(proof, trusted_set)
    }

    fn import_pruning_points(&self, pruning_points: PruningPointsList) -> PruningImportResult<()> {
        self.services.pruning_proof_manager.import_pruning_points(&pruning_points)
    }

    fn append_imported_pruning_point_utxos(&self, utxoset_chunk: &[(TransactionOutpoint, UtxoEntry)], current_multiset: &mut MuHash) {
        let mut pruning_meta_write = self.pruning_meta_stores.write();
        pruning_meta_write.utxo_set.write_many(utxoset_chunk).unwrap();

        // Parallelize processing using the context of an existing thread pool.
        let inner_multiset = self.virtual_processor.install(|| {
            utxoset_chunk.par_iter().map(|(outpoint, entry)| MuHash::from_utxo(outpoint, entry)).reduce(MuHash::new, |mut a, b| {
                a.combine(&b);
                a
            })
        });

        current_multiset.combine(&inner_multiset);
    }

    fn import_pruning_point_utxo_set(&self, new_pruning_point: Hash, imported_utxo_multiset: MuHash) -> PruningImportResult<()> {
        self.virtual_processor.import_pruning_point_utxo_set(new_pruning_point, imported_utxo_multiset)
    }

    fn validate_pruning_points(&self, syncer_virtual_selected_parent: Hash) -> ConsensusResult<()> {
        let hst = self.storage.headers_selected_tip_store.read().get().unwrap().hash;
<<<<<<< HEAD
        let synced_pp_info = self.pruning_point_store.read().get().unwrap();
        if !self.services.pruning_point_manager.is_valid_pruning_point(synced_pp_info.pruning_point, hst) {
            return Err(ConsensusError::General("pruning point does not coincide with the synced header selected tip"));
        }
        if !self.services.pruning_point_manager.is_valid_pruning_point(synced_pp_info.pruning_point, syncer_virtual_selected_parent) {
            return Err(ConsensusError::General("pruning point does not coincide with the syncer's sink (virtual selected parent)"));
        }
        self.services.pruning_point_manager.are_pruning_points_in_valid_chain(synced_pp_info, syncer_virtual_selected_parent).map_err(
            |e: PruningImportError| ConsensusError::GeneralOwned(format!("past pruning points do not form a valid chain: {}", e)),
        )
=======
        let (pruning_point, pruning_index) = self.pruning_point_store.read().pruning_point_and_index().unwrap();
        if !self.services.pruning_point_manager.is_valid_pruning_point(pruning_point, hst) {
            return Err(ConsensusError::General("pruning point does not coincide with the synced header selected tip"));
        }
        if !self.services.pruning_point_manager.is_valid_pruning_point(pruning_point, syncer_virtual_selected_parent) {
            return Err(ConsensusError::General("pruning point does not coincide with the syncer's sink (virtual selected parent)"));
        }
        self.services
            .pruning_point_manager
            .are_pruning_points_in_valid_chain(pruning_point, pruning_index, syncer_virtual_selected_parent)
            .map_err(|e| ConsensusError::GeneralOwned(format!("past pruning points do not form a valid chain: {}", e)))
>>>>>>> 5b200a36
    }

    fn is_chain_ancestor_of(&self, low: Hash, high: Hash) -> ConsensusResult<bool> {
        let _guard = self.pruning_lock.blocking_read();
        self.validate_block_exists(low)?;
        self.validate_block_exists(high)?;
        Ok(self.services.reachability_service.is_chain_ancestor_of(low, high))
    }

    // max_blocks has to be greater than the merge set size limit
    fn get_hashes_between(&self, low: Hash, high: Hash, max_blocks: usize) -> ConsensusResult<(Vec<Hash>, Hash)> {
        let _guard = self.pruning_lock.blocking_read();
        assert!(max_blocks as u64 > self.config.mergeset_size_limit().upper_bound());
        self.validate_block_exists(low)?;
        self.validate_block_exists(high)?;

        Ok(self.services.sync_manager.antipast_hashes_between(low, high, Some(max_blocks)))
    }

    fn get_header(&self, hash: Hash) -> ConsensusResult<Arc<Header>> {
        self.headers_store.get_header(hash).unwrap_option().ok_or(ConsensusError::HeaderNotFound(hash))
    }

    fn get_headers_selected_tip(&self) -> Hash {
        self.headers_selected_tip_store.read().get().unwrap().hash
    }

    fn get_antipast_from_pov(&self, hash: Hash, context: Hash, max_traversal_allowed: Option<u64>) -> ConsensusResult<Vec<Hash>> {
        let _guard = self.pruning_lock.blocking_read();
        self.validate_block_exists(hash)?;
        self.validate_block_exists(context)?;
        Ok(self.services.dag_traversal_manager.antipast(hash, std::iter::once(context), max_traversal_allowed)?)
    }

    fn get_anticone(&self, hash: Hash) -> ConsensusResult<Vec<Hash>> {
        let _guard = self.pruning_lock.blocking_read();
        self.validate_block_exists(hash)?;
        let virtual_state = self.lkg_virtual_state.load();
        Ok(self.services.dag_traversal_manager.anticone(hash, virtual_state.parents.iter().copied(), None)?)
    }

    fn get_pruning_point_proof(&self) -> Arc<PruningPointProof> {
        // PRUNE SAFETY: proof is cached before the prune op begins and the
        // pruning point cannot move during the prune so the cache remains valid
        self.services.pruning_proof_manager.get_pruning_point_proof()
    }

    fn create_virtual_selected_chain_block_locator(&self, low: Option<Hash>, high: Option<Hash>) -> ConsensusResult<Vec<Hash>> {
        let _guard = self.pruning_lock.blocking_read();
        if let Some(low) = low {
            self.validate_block_exists(low)?;
        }

        if let Some(high) = high {
            self.validate_block_exists(high)?;
        }

        Ok(self.services.sync_manager.create_virtual_selected_chain_block_locator(low, high)?)
    }

    fn pruning_point_headers(&self) -> Vec<Arc<Header>> {
        // PRUNE SAFETY: index is monotonic and past pruning point headers are expected permanently
        let (pruning_point, pruning_index) = self.pruning_point_store.read().pruning_point_and_index().unwrap();
        (0..pruning_index)
            .map(|index| self.past_pruning_points_store.get(index).unwrap())
            .chain(once(pruning_point))
            .map(|hash| self.headers_store.get_header(hash).unwrap())
            .collect_vec()
    }

    fn get_pruning_point_anticone_and_trusted_data(&self) -> ConsensusResult<Arc<PruningPointTrustedData>> {
        // PRUNE SAFETY: anticone and trusted data are cached before the prune op begins and the
        // pruning point cannot move during the prune so the cache remains valid
        self.services.pruning_proof_manager.get_pruning_point_anticone_and_trusted_data()
    }

    fn get_block(&self, hash: Hash) -> ConsensusResult<Block> {
        if match self.statuses_store.read().get(hash).unwrap_option() {
            Some(status) => !status.has_block_body(),
            None => true,
        } {
            return Err(ConsensusError::BlockNotFound(hash));
        }

        Ok(Block {
            header: self.headers_store.get_header(hash).unwrap_option().ok_or(ConsensusError::BlockNotFound(hash))?,
            transactions: self.block_transactions_store.get(hash).unwrap_option().ok_or(ConsensusError::BlockNotFound(hash))?,
        })
    }

    fn get_block_body(&self, hash: Hash) -> ConsensusResult<Arc<Vec<Transaction>>> {
        if match self.statuses_store.read().get(hash).unwrap_option() {
            Some(status) => !status.has_block_body(),
            None => true,
        } {
            return Err(ConsensusError::BlockNotFound(hash));
        }

        self.block_transactions_store.get(hash).unwrap_option().ok_or(ConsensusError::BlockNotFound(hash))
    }

    fn get_block_even_if_header_only(&self, hash: Hash) -> ConsensusResult<Block> {
        let Some(status) = self.statuses_store.read().get(hash).unwrap_option().filter(|&status| status.has_block_header()) else {
            return Err(ConsensusError::HeaderNotFound(hash));
        };
        Ok(Block {
            header: self.headers_store.get_header(hash).unwrap_option().ok_or(ConsensusError::HeaderNotFound(hash))?,
            transactions: if status.is_header_only() {
                Default::default()
            } else {
                self.block_transactions_store.get(hash).unwrap_option().unwrap_or_default()
            },
        })
    }

    fn get_ghostdag_data(&self, hash: Hash) -> ConsensusResult<ExternalGhostdagData> {
        match self.get_block_status(hash) {
            None => return Err(ConsensusError::HeaderNotFound(hash)),
            Some(BlockStatus::StatusInvalid) => return Err(ConsensusError::InvalidBlock(hash)),
            _ => {}
        };
        let ghostdag = self.ghostdag_store.get_data(hash).unwrap_option().ok_or(ConsensusError::MissingData(hash))?;
        Ok((&*ghostdag).into())
    }

    fn get_block_children(&self, hash: Hash) -> Option<Vec<Hash>> {
        self.services
            .relations_service
            .get_children(hash)
            .unwrap_option()
            .map(|children| children.read().iter().copied().collect_vec())
    }

    fn get_block_parents(&self, hash: Hash) -> Option<Arc<Vec<Hash>>> {
        self.services.relations_service.get_parents(hash).unwrap_option()
    }

    fn get_block_status(&self, hash: Hash) -> Option<BlockStatus> {
        self.statuses_store.read().get(hash).unwrap_option()
    }

    fn get_block_acceptance_data(&self, hash: Hash) -> ConsensusResult<Arc<AcceptanceData>> {
        self.acceptance_data_store.get(hash).unwrap_option().ok_or(ConsensusError::MissingData(hash))
    }

    fn get_blocks_acceptance_data(
        &self,
        hashes: &[Hash],
        merged_blocks_limit: Option<usize>,
    ) -> ConsensusResult<Vec<Arc<AcceptanceData>>> {
        // Note: merged_blocks_limit will limit after the sum of merged blocks is breached along the supplied hash's acceptance data
        // and not limit the acceptance data within a queried hash. i.e. It has mergeset_size_limit granularity, this is to guarantee full acceptance data coverage.
        if merged_blocks_limit.is_none() {
            return hashes
                .iter()
                .copied()
                .map(|hash| self.acceptance_data_store.get(hash).unwrap_option().ok_or(ConsensusError::MissingData(hash)))
                .collect::<ConsensusResult<Vec<_>>>();
        }
        let merged_blocks_limit = merged_blocks_limit.unwrap(); // we handle `is_none`, so may unwrap.
        let mut num_of_merged_blocks = 0usize;

        hashes
            .iter()
            .copied()
            .map_while(|hash| {
                let entry = self.acceptance_data_store.get(hash).unwrap_option().ok_or(ConsensusError::MissingData(hash));
                num_of_merged_blocks += entry.as_ref().map_or(0, |entry| entry.len());
                if num_of_merged_blocks > merged_blocks_limit {
                    None
                } else {
                    Some(entry)
                }
            })
            .collect::<ConsensusResult<Vec<_>>>()
    }

    fn is_chain_block(&self, hash: Hash) -> ConsensusResult<bool> {
        self.is_chain_ancestor_of(hash, self.get_sink())
    }

    fn get_missing_block_body_hashes(&self, high: Hash) -> ConsensusResult<Vec<Hash>> {
        let _guard = self.pruning_lock.blocking_read();
        self.validate_block_exists(high)?;
        Ok(self.services.sync_manager.get_missing_block_body_hashes(high)?)
    }
    /// Returns the set of blocks in the anticone of the current pruning point
    /// which (may) lack a block body due to being in a transitional state
    /// If not in a transitional state this list is supposed to be empty
    fn get_body_missing_anticone(&self) -> Vec<Hash> {
        self.pruning_meta_stores.read().get_body_missing_anticone()
    }

    fn clear_body_missing_anticone_set(&self) {
        let mut pruning_meta_write = self.pruning_meta_stores.write();
        let mut batch = rocksdb::WriteBatch::default();
        pruning_meta_write.set_body_missing_anticone(&mut batch, vec![]).unwrap();
        self.db.write(batch).unwrap();
    }

    fn pruning_point(&self) -> Hash {
        self.pruning_point_store.read().pruning_point().unwrap()
    }

    fn get_daa_window(&self, hash: Hash) -> ConsensusResult<Vec<Hash>> {
        let _guard = self.pruning_lock.blocking_read();
        self.validate_block_exists(hash)?;
        Ok(self
            .services
            .window_manager
            .block_window(&self.ghostdag_store.get_data(hash).unwrap(), WindowType::DifficultyWindow)
            .unwrap()
            .deref()
            .iter()
            .map(|block| block.0.hash)
            .collect())
    }

    fn get_trusted_block_associated_ghostdag_data_block_hashes(&self, hash: Hash) -> ConsensusResult<Vec<Hash>> {
        let _guard = self.pruning_lock.blocking_read();
        self.validate_block_exists(hash)?;

        // In order to guarantee the chain height is at least k, we check that the pruning point is not genesis.
        let pruning_point = self.pruning_point();
        if pruning_point == self.config.genesis.hash {
            return Err(ConsensusError::UnexpectedPruningPoint);
        }

        // [Crescendo]: get ghostdag k based on the pruning point's DAA score. The off-by-one of not going by selected parent
        // DAA score is not important here as we simply increase K one block earlier which is more conservative (saving/sending more data)
        let ghostdag_k = self.config.ghostdag_k().get(self.headers_store.get_daa_score(pruning_point).unwrap());

        // Note: the method `get_ghostdag_chain_k_depth` might return a partial chain if data is missing.
        // Ideally this node when synced would validate it got all of the associated data up to k blocks
        // back and then we would be able to assert we actually got `k + 1` blocks, however we choose to
        // simply ignore, since if the data was truly missing we wouldn't accept the staging consensus in
        // the first place
        Ok(self.services.pruning_proof_manager.get_ghostdag_chain_k_depth(hash, ghostdag_k))
    }

    fn create_block_locator_from_pruning_point(&self, high: Hash, limit: usize) -> ConsensusResult<Vec<Hash>> {
        let _guard = self.pruning_lock.blocking_read();
        self.validate_block_exists(high)?;
        // Keep the pruning point read guard throughout building the locator
        let pruning_point_read = self.pruning_point_store.read();
        let pruning_point = pruning_point_read.pruning_point().unwrap();
        Ok(self.services.sync_manager.create_block_locator_from_pruning_point(high, pruning_point, Some(limit))?)
    }

    fn estimate_network_hashes_per_second(&self, start_hash: Option<Hash>, window_size: usize) -> ConsensusResult<u64> {
        let _guard = self.pruning_lock.blocking_read();
        match start_hash {
            Some(hash) => {
                self.validate_block_exists(hash)?;
                let ghostdag_data = self.ghostdag_store.get_data(hash).unwrap();
                // The selected parent header is used within to check for sampling activation, so we verify its existence first
                if !self.headers_store.has(ghostdag_data.selected_parent).unwrap() {
                    return Err(ConsensusError::DifficultyError(DifficultyError::InsufficientWindowData(0)));
                }
                self.estimate_network_hashes_per_second_impl(&ghostdag_data, window_size)
            }
            None => {
                let virtual_state = self.lkg_virtual_state.load();
                self.estimate_network_hashes_per_second_impl(&virtual_state.ghostdag_data, window_size)
            }
        }
    }

    fn are_pruning_points_violating_finality(&self, pp_list: PruningPointsList) -> bool {
        self.virtual_processor.are_pruning_points_violating_finality(pp_list)
    }

    fn creation_timestamp(&self) -> u64 {
        self.creation_timestamp
    }

    fn finality_point(&self) -> Hash {
        self.virtual_processor.virtual_finality_point(&self.lkg_virtual_state.load().ghostdag_data, self.pruning_point())
    }

    /// The utxoset is an additive structure,
    /// to make room for the gradual aggregation of a new utxoset,
    /// first the old one must be cleared.
    /// Likewise, clearing the old utxoset is also a gradual process.
    /// The utxo stable flag guarantees that a full utxoset is never mistaken for
    /// an incomplete or partially deleted one.
    fn clear_pruning_utxo_set(&self) {
        let mut pruning_meta_write = self.pruning_meta_stores.write();
        let mut batch = rocksdb::WriteBatch::default();
        // Currently under the conditions in which this function is called, this flag should already be false.
        // We lower it down regardless as it is conceptually true to do so.
        pruning_meta_write.set_pruning_utxoset_stable_flag(&mut batch, false).unwrap();
        self.db.write(batch).unwrap();
        pruning_meta_write.utxo_set.clear().unwrap();
    }

    fn verify_is_pruning_sample(&self, pruning_candidate: Hash) -> ConsensusResult<()> {
        if pruning_candidate == self.config.genesis.hash {
            return Ok(());
        }
        let Ok(candidate_ghostdag_data) = self.get_ghostdag_data(pruning_candidate) else {
            return Err(ConsensusError::General("pruning candidate missing ghostdag data"));
        };
        let Ok(selected_parent_ghostdag_data) = self.get_ghostdag_data(candidate_ghostdag_data.selected_parent) else {
            return Err(ConsensusError::General("pruning candidate selected parent missing ghostdag data"));
        };
        self.services
            .pruning_point_manager
            .is_pruning_sample(
                candidate_ghostdag_data.blue_score,
                selected_parent_ghostdag_data.blue_score,
                self.config.params.finality_depth().after(),
            )
            .then_some(())
            .ok_or(ConsensusError::General("pruning candidate is not a pruning sample"))
    }

    /// The usual flow consists of the pruning point naturally updating during pruning, and hence maintains consistency by default
    /// During pruning catchup, we need to manually update the pruning point and
    /// make sure that consensus looks "as if" it has just moved to a new pruning point.
    fn intrusive_pruning_point_update(&self, new_pruning_point: Hash, syncer_sink: Hash) -> ConsensusResult<()> {
        let pruning_points_to_add = self.get_and_verify_path_to_new_pruning_point(new_pruning_point, syncer_sink)?;

        // If all has gone well, we can finally update pruning point and other stores.
        self.intrusive_pruning_point_store_writes(new_pruning_point, syncer_sink, pruning_points_to_add)
    }

    fn set_pruning_utxoset_stable_flag(&self, val: bool) {
        let mut pruning_meta_write = self.pruning_meta_stores.write();
        let mut batch = rocksdb::WriteBatch::default();

        pruning_meta_write.set_pruning_utxoset_stable_flag(&mut batch, val).unwrap();
        self.db.write(batch).unwrap();
    }

    fn is_pruning_utxoset_stable(&self) -> bool {
        let pruning_meta_read = self.pruning_meta_stores.read();
        pruning_meta_read.pruning_utxoset_stable_flag()
    }

    fn is_pruning_point_anticone_fully_synced(&self) -> bool {
        let pruning_meta_read = self.pruning_meta_stores.read();
        pruning_meta_read.is_anticone_fully_synced()
    }

    fn is_consensus_in_transitional_ibd_state(&self) -> bool {
        let pruning_meta_read = self.pruning_meta_stores.read();
        pruning_meta_read.is_in_transitional_ibd_state()
    }
}<|MERGE_RESOLUTION|>--- conflicted
+++ resolved
@@ -82,12 +82,8 @@
 use itertools::Itertools;
 use kaspa_consensusmanager::{SessionLock, SessionReadGuard};
 
-<<<<<<< HEAD
 use kaspa_core::info;
-use kaspa_database::prelude::{StoreResultEmptyTuple, StoreResultExtensions};
-=======
 use kaspa_database::prelude::StoreResultExtensions;
->>>>>>> 5b200a36
 use kaspa_hashes::Hash;
 use kaspa_muhash::MuHash;
 use kaspa_txscript::caches::TxScriptCacheCounters;
@@ -95,14 +91,15 @@
 use rocksdb::WriteBatch;
 
 use std::{
-    cmp,
-    cmp::Reverse,
-    collections::BinaryHeap,
+    cmp::{self, Reverse},
+    collections::{BinaryHeap, VecDeque},
     future::Future,
     iter::once,
     ops::Deref,
-    sync::atomic::AtomicBool,
-    sync::{atomic::Ordering, Arc},
+    sync::{
+        atomic::{AtomicBool, Ordering},
+        Arc,
+    },
     thread::{self, JoinHandle},
 };
 use tokio::sync::oneshot;
@@ -323,15 +320,7 @@
     fn run_database_upgrades(&self) {
         // Upgrade to initialize the new retention root field correctly
         self.retention_root_database_upgrade();
-<<<<<<< HEAD
-
-        // TODO (post HF): remove this upgrade
-        // Database upgrade to include pruning samples
-        self.pruning_samples_database_upgrade();
-
         self.consensus_transitional_flags_upgrade();
-=======
->>>>>>> 5b200a36
     }
 
     fn retention_root_database_upgrade(&self) {
@@ -351,7 +340,6 @@
         }
     }
 
-<<<<<<< HEAD
     fn consensus_transitional_flags_upgrade(&self) {
         // Write the defaults to the internal storage so they will remain in cache
         // *For a new staging consensus these flags will be updated again explicitly*
@@ -366,57 +354,6 @@
         self.db.write(batch).unwrap();
     }
 
-    fn pruning_samples_database_upgrade(&self) {
-        //
-        // For the first time this version runs, make sure we populate pruning samples
-        // from pov for all qualified chain blocks in the pruning point future
-        //
-
-        let sink = self.get_sink();
-        if self.storage.pruning_samples_store.pruning_sample_from_pov(sink).unwrap_option().is_some() {
-            // Sink is populated so we assume the database is upgraded
-            return;
-        }
-
-        // Populate past pruning points (including current one)
-        for (p1, p2) in (0..=self.pruning_point_store.read().get().unwrap().index)
-            .map(|index| self.past_pruning_points_store.get(index).unwrap())
-            .tuple_windows()
-        {
-            // Set p[i] to point at p[i-1]
-            self.pruning_samples_store.insert(p2, p1).unwrap_or_exists();
-        }
-
-        let pruning_point = self.pruning_point();
-        let reachability = self.reachability_store.read();
-
-        // We walk up via reachability tree children so that we only iterate blocks B s.t. pruning point ∈ chain(B)
-        let mut queue = VecDeque::<Hash>::from_iter(reachability.get_children(pruning_point).unwrap().iter().copied());
-        let mut processed = 0;
-        kaspa_core::info!("Upgrading database to include and populate the pruning samples store");
-        while let Some(current) = queue.pop_front() {
-            if !self.get_block_status(current).is_some_and(|s| s == BlockStatus::StatusUTXOValid) {
-                // Skip branches of the tree which are not chain qualified.
-                // This is sufficient since we will only assume this field exists
-                // for such chain qualified blocks
-                continue;
-            }
-            queue.extend(reachability.get_children(current).unwrap().iter());
-
-            processed += 1;
-
-            // Populate the data
-            let ghostdag_data = self.ghostdag_store.get_compact_data(current).unwrap();
-            let pruning_sample_from_pov =
-                self.services.pruning_point_manager.expected_header_pruning_point_v2(ghostdag_data).pruning_sample;
-            self.pruning_samples_store.insert(current, pruning_sample_from_pov).unwrap_or_exists();
-        }
-
-        kaspa_core::info!("Done upgrading database (populated {} entries)", processed);
-    }
-
-=======
->>>>>>> 5b200a36
     pub fn run_processors(&self) -> Vec<JoinHandle<()>> {
         // Spawn the asynchronous processors.
         let header_processor = self.header_processor.clone();
@@ -521,13 +458,13 @@
     ) -> ConsensusResult<()> {
         let mut batch = WriteBatch::default();
         let mut pruning_point_write = self.pruning_point_store.write();
-        let old_pruning_info = pruning_point_write.get().unwrap();
+        let old_pp_index = pruning_point_write.pruning_point_index().unwrap();
         let retention_period_root = pruning_point_write.retention_period_root().unwrap();
 
-        let new_pp_index = old_pruning_info.index + pruning_points_to_add.len() as u64;
-        pruning_point_write.set_batch(&mut batch, new_pruning_point, new_pruning_point, new_pp_index).unwrap();
+        let new_pp_index = old_pp_index + pruning_points_to_add.len() as u64;
+        pruning_point_write.set_batch(&mut batch, new_pruning_point, new_pp_index).unwrap();
         for (i, &past_pp) in pruning_points_to_add.iter().rev().enumerate() {
-            self.past_pruning_points_store.insert_batch(&mut batch, old_pruning_info.index + i as u64 + 1, past_pp).unwrap();
+            self.past_pruning_points_store.insert_batch(&mut batch, old_pp_index + i as u64 + 1, past_pp).unwrap();
         }
 
         // For archival nodes, keep the retention root in place
@@ -587,14 +524,14 @@
         info!("Setting {new_pruning_point} as the pruning point");
         // 4) The pruning points declared on headers on that path must be consistent with those already known by the node:
         let pruning_point_read = self.pruning_point_store.read();
-        let old_pruning_info = pruning_point_read.get().unwrap();
+        let old_pruning_point = pruning_point_read.pruning_point().unwrap();
 
         // Note that the function below also updates the pruning samples,
         // and implicitly confirms any pruning point pointed at en route to virtual is a pruning sample.
         // it is emphasized that updating pruning samples for individual blocks is not harmful
         // even if the verification ultimately does not succeed.
         let mut pruning_points_to_add =
-            self.services.pruning_point_manager.pruning_points_on_path_to_syncer_sink(old_pruning_info, syncer_sink).map_err(
+            self.services.pruning_point_manager.pruning_points_on_path_to_syncer_sink(old_pruning_point, syncer_sink).map_err(
                 |e: PruningImportError| {
                     ConsensusError::GeneralOwned(format!("pruning points en route to syncer sink do not form a valid chain: {}", e))
                 },
@@ -603,7 +540,7 @@
 
         // Remove the excess pruning points before the old pruning point
         while let Some(past_pp) = pruning_points_to_add.pop_back() {
-            if past_pp == old_pruning_info.pruning_point {
+            if past_pp == old_pruning_point {
                 break;
             }
         }
@@ -1011,30 +948,17 @@
 
     fn validate_pruning_points(&self, syncer_virtual_selected_parent: Hash) -> ConsensusResult<()> {
         let hst = self.storage.headers_selected_tip_store.read().get().unwrap().hash;
-<<<<<<< HEAD
-        let synced_pp_info = self.pruning_point_store.read().get().unwrap();
-        if !self.services.pruning_point_manager.is_valid_pruning_point(synced_pp_info.pruning_point, hst) {
+        let (synced_pruning_point, synced_pp_index) = self.pruning_point_store.read().pruning_point_and_index().unwrap();
+        if !self.services.pruning_point_manager.is_valid_pruning_point(synced_pruning_point, hst) {
             return Err(ConsensusError::General("pruning point does not coincide with the synced header selected tip"));
         }
-        if !self.services.pruning_point_manager.is_valid_pruning_point(synced_pp_info.pruning_point, syncer_virtual_selected_parent) {
-            return Err(ConsensusError::General("pruning point does not coincide with the syncer's sink (virtual selected parent)"));
-        }
-        self.services.pruning_point_manager.are_pruning_points_in_valid_chain(synced_pp_info, syncer_virtual_selected_parent).map_err(
-            |e: PruningImportError| ConsensusError::GeneralOwned(format!("past pruning points do not form a valid chain: {}", e)),
-        )
-=======
-        let (pruning_point, pruning_index) = self.pruning_point_store.read().pruning_point_and_index().unwrap();
-        if !self.services.pruning_point_manager.is_valid_pruning_point(pruning_point, hst) {
-            return Err(ConsensusError::General("pruning point does not coincide with the synced header selected tip"));
-        }
-        if !self.services.pruning_point_manager.is_valid_pruning_point(pruning_point, syncer_virtual_selected_parent) {
+        if !self.services.pruning_point_manager.is_valid_pruning_point(synced_pruning_point, syncer_virtual_selected_parent) {
             return Err(ConsensusError::General("pruning point does not coincide with the syncer's sink (virtual selected parent)"));
         }
         self.services
             .pruning_point_manager
-            .are_pruning_points_in_valid_chain(pruning_point, pruning_index, syncer_virtual_selected_parent)
+            .are_pruning_points_in_valid_chain(synced_pruning_point, synced_pp_index, syncer_virtual_selected_parent)
             .map_err(|e| ConsensusError::GeneralOwned(format!("past pruning points do not form a valid chain: {}", e)))
->>>>>>> 5b200a36
     }
 
     fn is_chain_ancestor_of(&self, low: Hash, high: Hash) -> ConsensusResult<bool> {

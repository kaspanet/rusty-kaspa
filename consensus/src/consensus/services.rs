use super::storage::ConsensusStorage;
use crate::{
    config::Config,
    model::{
        services::{reachability::MTReachabilityService, relations::MTRelationsService, statuses::MTStatusesService},
        stores::{
            block_window_cache::BlockWindowCacheStore, daa::DbDaaStore, depth::DbDepthStore, ghostdag::DbGhostdagStore,
            headers::DbHeadersStore, headers_selected_tip::DbHeadersSelectedTipStore, past_pruning_points::DbPastPruningPointsStore,
            pruning::DbPruningStore, reachability::DbReachabilityStore, relations::DbRelationsStore,
            selected_chain::DbSelectedChainStore, statuses::DbStatusesStore, RocksDB,
        },
    },
    processes::{
        block_depth::BlockDepthManager, coinbase::CoinbaseManager, ghostdag::protocol::GhostdagManager,
        parents_builder::ParentsManager, pruning::PruningPointManager, pruning_proof::PruningProofManager, sync::SyncManager,
        transaction_validator::TransactionValidator, traversal_manager::DagTraversalManager, window::DualWindowManager,
    },
};
use itertools::Itertools;
use kaspa_consensus_core::mass::MassCalculator;
use kaspa_txscript::caches::TxScriptCacheCounters;
use std::sync::{atomic::AtomicBool, Arc};

pub type DbGhostdagManager =
    GhostdagManager<DbGhostdagStore, MTRelationsService<DbRelationsStore>, MTReachabilityService<DbReachabilityStore>, DbHeadersStore>;

pub type DbDagTraversalManager = DagTraversalManager<DbGhostdagStore, DbReachabilityStore, MTRelationsService<DbRelationsStore>>;

pub type DbWindowManager = DualWindowManager<DbGhostdagStore, BlockWindowCacheStore, DbHeadersStore, DbDaaStore>;

pub type DbSyncManager = SyncManager<
    MTRelationsService<DbRelationsStore>,
    DbReachabilityStore,
    DbGhostdagStore,
    DbSelectedChainStore,
    DbHeadersSelectedTipStore,
    DbPruningStore,
    DbStatusesStore,
>;

pub type DbPruningPointManager =
    PruningPointManager<DbGhostdagStore, DbReachabilityStore, DbHeadersStore, DbPastPruningPointsStore, DbHeadersSelectedTipStore>;
pub type DbBlockDepthManager = BlockDepthManager<DbDepthStore, DbReachabilityStore, DbGhostdagStore>;
pub type DbParentsManager = ParentsManager<DbHeadersStore, DbReachabilityStore, MTRelationsService<DbRelationsStore>>;

pub struct ConsensusServices {
    // Underlying storage
    storage: Arc<ConsensusStorage>,

    // Services and managers
    pub statuses_service: MTStatusesService<DbStatusesStore>,
    pub relations_service: MTRelationsService<DbRelationsStore>,
    pub reachability_service: MTReachabilityService<DbReachabilityStore>,
    pub window_manager: DbWindowManager,
    pub dag_traversal_manager: DbDagTraversalManager,
    pub ghostdag_manager: DbGhostdagManager,
    pub coinbase_manager: CoinbaseManager,
    pub pruning_point_manager: DbPruningPointManager,
    pub pruning_proof_manager: Arc<PruningProofManager>,
    pub parents_manager: DbParentsManager,
    pub sync_manager: DbSyncManager,
    pub depth_manager: DbBlockDepthManager,
    pub mass_calculator: MassCalculator,
    pub transaction_validator: TransactionValidator,
}

impl ConsensusServices {
    pub fn new(
        db: Arc<RocksDB>,
        storage: Arc<ConsensusStorage>,
        config: Arc<Config>,
        tx_script_cache_counters: Arc<TxScriptCacheCounters>,
        is_consensus_exiting: Arc<AtomicBool>,
    ) -> Arc<Self> {
        let params = &config.params;

        let statuses_service = MTStatusesService::new(storage.statuses_store.clone());
        let relations_services =
            (0..=params.max_block_level).map(|level| MTRelationsService::new(storage.relations_stores.clone(), level)).collect_vec();
        let relations_service = relations_services[0].clone();
        let reachability_service = MTReachabilityService::new(storage.reachability_store.clone());
        let dag_traversal_manager = DagTraversalManager::new(
            params.genesis.hash,
            storage.ghostdag_store.clone(),
            relations_service.clone(),
            reachability_service.clone(),
        );
        let window_manager = DualWindowManager::new(
            &params.genesis,
            storage.ghostdag_store.clone(),
            storage.headers_store.clone(),
            storage.daa_excluded_store.clone(),
            storage.block_window_cache_for_difficulty.clone(),
            storage.block_window_cache_for_past_median_time.clone(),
            params.max_difficulty_target,
            params.target_time_per_block,
            params.sampling_activation,
            params.legacy_difficulty_window_size,
            params.sampled_difficulty_window_size,
            params.min_difficulty_window_len,
            params.difficulty_sample_rate,
            params.legacy_past_median_time_window_size(),
            params.sampled_past_median_time_window_size(),
            params.past_median_time_sample_rate,
        );
        let depth_manager = BlockDepthManager::new(
            params.merge_depth,
            params.finality_depth,
            params.genesis.hash,
            storage.depth_store.clone(),
            reachability_service.clone(),
            storage.ghostdag_store.clone(),
        );
        let ghostdag_manager = GhostdagManager::new(
            params.genesis.hash,
            params.ghostdag_k,
            storage.ghostdag_store.clone(),
            relations_services[0].clone(),
            storage.headers_store.clone(),
            reachability_service.clone(),
<<<<<<< HEAD
=======
            false,
>>>>>>> 38b3d432
        );

        let coinbase_manager = CoinbaseManager::new(
            params.coinbase_payload_script_public_key_max_len,
            params.max_coinbase_payload_len,
            params.deflationary_phase_daa_score,
            params.pre_deflationary_phase_base_subsidy,
            params.target_time_per_block,
        );

        let mass_calculator = MassCalculator::new(
            params.mass_per_tx_byte,
            params.mass_per_script_pub_key_byte,
            params.mass_per_sig_op,
            params.storage_mass_parameter,
        );

        let transaction_validator = TransactionValidator::new(
            params.max_tx_inputs,
            params.max_tx_outputs,
            params.max_signature_script_len,
            params.max_script_public_key_len,
            params.ghostdag_k,
            params.coinbase_payload_script_public_key_max_len,
            params.coinbase_maturity,
            tx_script_cache_counters,
            mass_calculator.clone(),
            params.storage_mass_activation,
            params.kip10_activation,
            params.payload_activation,
        );

        let pruning_point_manager = PruningPointManager::new(
            params.pruning_depth,
            params.finality_depth,
            params.genesis.hash,
            reachability_service.clone(),
            storage.ghostdag_store.clone(),
            storage.headers_store.clone(),
            storage.past_pruning_points_store.clone(),
            storage.headers_selected_tip_store.clone(),
        );

        let parents_manager = ParentsManager::new(
            params.max_block_level,
            params.genesis.hash,
            storage.headers_store.clone(),
            reachability_service.clone(),
            relations_service.clone(),
        );

        let pruning_proof_manager = Arc::new(PruningProofManager::new(
            db,
            &storage,
            parents_manager.clone(),
            reachability_service.clone(),
            ghostdag_manager.clone(),
            dag_traversal_manager.clone(),
            window_manager.clone(),
            params.max_block_level,
            params.genesis.hash,
            params.pruning_proof_m,
            params.anticone_finalization_depth(),
            params.ghostdag_k,
            is_consensus_exiting,
        ));

        let sync_manager = SyncManager::new(
            params.mergeset_size_limit as usize,
            reachability_service.clone(),
            dag_traversal_manager.clone(),
            storage.ghostdag_store.clone(),
            storage.selected_chain_store.clone(),
            storage.headers_selected_tip_store.clone(),
            storage.pruning_point_store.clone(),
            storage.statuses_store.clone(),
        );

        Arc::new(Self {
            storage,
            statuses_service,
            relations_service,
            reachability_service,
            window_manager,
            dag_traversal_manager,
            ghostdag_manager,
            coinbase_manager,
            pruning_point_manager,
            pruning_proof_manager,
            parents_manager,
            sync_manager,
            depth_manager,
            mass_calculator,
            transaction_validator,
        })
    }
}<|MERGE_RESOLUTION|>--- conflicted
+++ resolved
@@ -94,7 +94,7 @@
             storage.block_window_cache_for_past_median_time.clone(),
             params.max_difficulty_target,
             params.target_time_per_block,
-            params.sampling_activation,
+            params.sampling_activation_daa_score,
             params.legacy_difficulty_window_size,
             params.sampled_difficulty_window_size,
             params.min_difficulty_window_len,
@@ -118,10 +118,7 @@
             relations_services[0].clone(),
             storage.headers_store.clone(),
             reachability_service.clone(),
-<<<<<<< HEAD
-=======
             false,
->>>>>>> 38b3d432
         );
 
         let coinbase_manager = CoinbaseManager::new(
@@ -149,9 +146,7 @@
             params.coinbase_maturity,
             tx_script_cache_counters,
             mass_calculator.clone(),
-            params.storage_mass_activation,
-            params.kip10_activation,
-            params.payload_activation,
+            params.storage_mass_activation_daa_score,
         );
 
         let pruning_point_manager = PruningPointManager::new(

--- conflicted
+++ resolved
@@ -82,13 +82,11 @@
     // Three days in seconds = 3 * 24 * 60 * 60 = 259200
     deflationary_phase_daa_score: 15778800 - 259200,
     pre_deflationary_phase_base_subsidy: 50000000000,
+    coinbase_maturity: 100,
     skip_proof_of_work: false,
     max_block_level: 225,
 };
 
-<<<<<<< HEAD
-    coinbase_maturity: 100,
-=======
 pub const DEVNET_PARAMS: Params = Params {
     genesis_hash: Hash::from_bytes([1u8; HASH_SIZE]), // TODO: Use real mainnet genesis here
     ghostdag_k: DEFAULT_GHOSTDAG_K,
@@ -127,7 +125,7 @@
     // Three days in seconds = 3 * 24 * 60 * 60 = 259200
     deflationary_phase_daa_score: 15778800 - 259200,
     pre_deflationary_phase_base_subsidy: 50000000000,
->>>>>>> bca138ca
+    coinbase_maturity: 100,
     skip_proof_of_work: false,
     max_block_level: 250,
 };
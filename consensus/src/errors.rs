use std::fmt::Display;

use crate::{
    constants,
    processes::{coinbase::CoinbaseError, transaction_validator::errors::TxRuleError},
};
use consensus_core::{
    tx::{TransactionId, TransactionOutpoint},
    BlueWorkType,
};
use hashes::Hash;
use itertools::Itertools;
use thiserror::Error;

#[derive(Clone, Debug)]

pub struct VecDisplay<T: Display>(pub Vec<T>);
impl<T: Display> Display for VecDisplay<T> {
    fn fmt(&self, f: &mut std::fmt::Formatter<'_>) -> std::fmt::Result {
        write!(f, "[{}]", self.0.iter().map(|item| item.to_string()).join(", "))
    }
}
#[derive(Clone, Debug)]
pub struct TwoDimVecDisplay<T: Display + Clone>(pub Vec<Vec<T>>);
impl<T: Display + Clone> Display for TwoDimVecDisplay<T> {
    fn fmt(&self, f: &mut std::fmt::Formatter<'_>) -> std::fmt::Result {
        write!(f, "[\n\t{}\n]", self.0.iter().cloned().map(|item| VecDisplay(item).to_string()).join(", \n\t"))
    }
}

#[derive(Error, Debug, Clone)]
pub enum RuleError {
    #[error("wrong block version: got {0} but expected {}", constants::BLOCK_VERSION)]
    WrongBlockVersion(u16),

    #[error("the block timestamp is too far into the future: block timestamp is {0} but maximum timestamp allowed is {1}")]
    TimeTooFarIntoTheFuture(u64, u64),

    #[error("block has no parents")]
    NoParents,

    #[error("block has too many parents: got {0} when the limit is {1}")]
    TooManyParents(usize, usize),

    #[error("block has ORIGIN as one of its parents")]
    OriginParent,

    #[error("parent {0} is an ancestor of parent {1}")]
    InvalidParentsRelation(Hash, Hash),

    #[error("parent {0} is invalid")]
    InvalidParent(Hash),

    #[error("block has missing parents: {0:?}")]
    MissingParents(Vec<Hash>),

    #[error("pruning point {0} is not in the past of this block")]
    PruningViolation(Hash),

    #[error("expected header daa score {0} but got {1}")]
    UnexpectedHeaderDaaScore(u64, u64),

    #[error("expected header blue score {0} but got {1}")]
    UnexpectedHeaderBlueScore(u64, u64),

    #[error("expected header blue work {0} but got {1}")]
    UnexpectedHeaderBlueWork(BlueWorkType, BlueWorkType),

    #[error("block difficulty of {0} is not the expected value of {1}")]
    UnexpectedDifficulty(u32, u32),

    #[error("block timestamp of {0} is not after expected {1}")]
    TimeTooOld(u64, u64),

    #[error("block is known to be invalid")]
    KnownInvalid,

    #[error("block merges {0} blocks > {1} merge set size limit")]
    MergeSetTooBig(u64, u64),

    #[error("block is violating bounded merge depth")]
    ViolatingBoundedMergeDepth,

    #[error("invalid merkle root: header indicates {0} but calculated value is {1}")]
    BadMerkleRoot(Hash, Hash),

    #[error("block has no transactions")]
    NoTransactions,

    #[error("block first transaction is not coinbase")]
    FirstTxNotCoinbase,

    #[error("block has second coinbase transaction as index {0}")]
    MultipleCoinbases(usize),

    #[error("bad coinbase payload: {0}")]
    BadCoinbasePayload(CoinbaseError),

    #[error("coinbase blue score of {0} is not the expected value of {1}")]
    BadCoinbasePayloadBlueScore(u64, u64),

    #[error("transaction in isolation validation failed for tx {0}: {1}")]
    TxInIsolationValidationFailed(TransactionId, TxRuleError),

    #[error("block exceeded mass limit of {0}")]
    ExceedsMassLimit(u64),

    #[error("outpoint {0} is spent more than once on the same block")]
    DoubleSpendInSameBlock(TransactionOutpoint),

    #[error("outpoint {0} is created and spent on the same block")]
    ChainedTransaction(TransactionOutpoint),

    #[error("transaction in context validation failed for tx {0}: {1}")]
    TxInContextFailed(TransactionId, TxRuleError),

    #[error("wrong coinbase subsidy: expected {0} but got {1}")]
    WrongSubsidy(u64, u64),

    #[error("Transaction {0} is found more than once in the block")]
    DuplicateTransactions(TransactionId),

    #[error("block has invalid proof-of-work")]
    InvalidPoW,

<<<<<<< HEAD
    #[error("block {0} UTXO commitment is invalid - block header indicates {1}, but calculated value is {2}")]
    BadUTXOCommitment(Hash, Hash, Hash),

    #[error("block {0} accepted ID merkle root is invalid - block header indicates {1}, but calculated value is {2}")]
    BadAcceptedIDMerkleRoot(Hash, Hash, Hash),

    #[error("coinbase transaction is not built as expected")]
    BadCoinbaseTransaction,

    #[error("{0} non-coinbase transactions (out of {1}) are invalid in UTXO context")]
    InvalidTransactionsInUtxoContext(usize, usize),
=======
    #[error("Expected header pruning point is {0} but got {1}")]
    WrongHeaderPruningPoint(Hash, Hash),

    #[error("Expected indirect parents {0} but got {1}")]
    UnexpectedIndirectParents(TwoDimVecDisplay<Hash>, TwoDimVecDisplay<Hash>),
>>>>>>> bca138ca
}

pub type BlockProcessResult<T> = std::result::Result<T, RuleError>;<|MERGE_RESOLUTION|>--- conflicted
+++ resolved
@@ -123,10 +123,13 @@
     #[error("block has invalid proof-of-work")]
     InvalidPoW,
 
-<<<<<<< HEAD
+    #[error("Expected header pruning point is {0} but got {1}")]
+    WrongHeaderPruningPoint(Hash, Hash),
     #[error("block {0} UTXO commitment is invalid - block header indicates {1}, but calculated value is {2}")]
     BadUTXOCommitment(Hash, Hash, Hash),
 
+    #[error("Expected indirect parents {0} but got {1}")]
+    UnexpectedIndirectParents(TwoDimVecDisplay<Hash>, TwoDimVecDisplay<Hash>),
     #[error("block {0} accepted ID merkle root is invalid - block header indicates {1}, but calculated value is {2}")]
     BadAcceptedIDMerkleRoot(Hash, Hash, Hash),
 
@@ -135,13 +138,6 @@
 
     #[error("{0} non-coinbase transactions (out of {1}) are invalid in UTXO context")]
     InvalidTransactionsInUtxoContext(usize, usize),
-=======
-    #[error("Expected header pruning point is {0} but got {1}")]
-    WrongHeaderPruningPoint(Hash, Hash),
-
-    #[error("Expected indirect parents {0} but got {1}")]
-    UnexpectedIndirectParents(TwoDimVecDisplay<Hash>, TwoDimVecDisplay<Hash>),
->>>>>>> bca138ca
 }
 
 pub type BlockProcessResult<T> = std::result::Result<T, RuleError>;
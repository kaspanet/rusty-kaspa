--- conflicted
+++ resolved
@@ -283,12 +283,7 @@
 
         // Run all header validations for the new header
         self.pre_ghostdag_validation(&mut ctx, header)?;
-<<<<<<< HEAD
         ctx.ghostdag_data = Some(self.ghostdag_manager.ghostdag(header.direct_parents())); // TODO: Run GHOSTDAG for all block levels
-
-=======
-        self.ghostdag_manager.add_block(&mut ctx, header.hash); // TODO: Run GHOSTDAG for all block levels
->>>>>>> bca138ca
         self.pre_pow_validation(&mut ctx, header)?;
         if let Err(e) = self.post_pow_validation(&mut ctx, header) {
             self.statuses_store.write().set(ctx.hash, StatusInvalid).unwrap();
@@ -373,13 +368,8 @@
         self.pruning_store.write().set(self.genesis_hash, self.genesis_hash, 0).unwrap();
         let mut header = header_from_precomputed_hash(self.genesis_hash, vec![]); // TODO
         header.bits = self.genesis_bits;
-<<<<<<< HEAD
-        let mut ctx = HeaderProcessingContext::new(self.genesis_hash, &header, ORIGIN);
+        let mut ctx = HeaderProcessingContext::new(self.genesis_hash, &header, PruningPointInfo::from_genesis(self.genesis_hash));
         ctx.ghostdag_data = Some(self.ghostdag_manager.genesis_ghostdag_data());
-=======
-        let mut ctx = HeaderProcessingContext::new(self.genesis_hash, &header, PruningPointInfo::from_genesis(self.genesis_hash));
-        self.ghostdag_manager.add_genesis_if_needed(&mut ctx);
->>>>>>> bca138ca
         ctx.block_window_for_difficulty = Some(Default::default());
         ctx.block_window_for_past_median_time = Some(Default::default());
         ctx.daa_added_blocks = Some(Default::default());

--- conflicted
+++ resolved
@@ -10,7 +10,7 @@
     model::{
         services::reachability::MTReachabilityService,
         stores::{
-            block_window_cache::{BlockWindowCacheStore, BlockWindowCacheWriter, BlockWindowHeap},
+            block_window_cache::{BlockWindowCacheStore, BlockWindowHeap},
             daa::DbDaaStore,
             depth::DbDepthStore,
             ghostdag::{DbGhostdagStore, GhostdagData, GhostdagStoreReader},
@@ -344,7 +344,7 @@
             .collect_vec()
     }
 
-    /// Runs the GHOSTDAG algorithm and writes the data into the context (if hasn't run already)
+    /// Runs the GHOSTDAG algorithm for all block levels and writes the data into the context (if hasn't run already)
     fn ghostdag(&self, ctx: &mut HeaderProcessingContext) {
         let ghostdag_data = self
             .ghostdag_store
@@ -365,14 +365,10 @@
         //
         // Append-only stores: these require no lock and hence done first in order to reduce locking time
         //
-        self.ghostdag_store.insert_batch(&mut batch, ctx.hash, ghostdag_data).unwrap();
-
-<<<<<<< HEAD
-=======
+
         // This data might have been already written when applying the pruning proof.
         self.ghostdag_store.insert_batch(&mut batch, ctx.hash, ghostdag_primary_data).unwrap();
 
->>>>>>> 38b3d432
         if let Some(window) = ctx.block_window_for_difficulty {
             self.block_window_cache_for_difficulty.insert(ctx.hash, window);
         }
@@ -393,13 +389,8 @@
         // time, and thus serializing this part will do no harm. However this should be benchmarked. The
         // alternative is to create a separate ReachabilityProcessor and to manage things more tightly.
         let mut staging = StagingReachabilityStore::new(self.reachability_store.upgradable_read());
-<<<<<<< HEAD
-        let selected_parent = ghostdag_data.selected_parent;
-        let mut reachability_mergeset = ghostdag_data.unordered_mergeset_without_selected_parent();
-=======
         let selected_parent = ghostdag_primary_data.selected_parent;
         let mut reachability_mergeset = ghostdag_primary_data.unordered_mergeset_without_selected_parent();
->>>>>>> 38b3d432
         reachability::add_block(&mut staging, ctx.hash, selected_parent, &mut reachability_mergeset).unwrap();
 
         // Non-append only stores need to use write locks.

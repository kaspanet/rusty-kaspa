--- conflicted
+++ resolved
@@ -14,6 +14,7 @@
 use kaspa_database::prelude::StoreResultExtensions;
 use kaspa_hashes::Hash;
 use kaspa_utils::option::OptionExtensions;
+use once_cell::unsync::Lazy;
 use std::sync::Arc;
 
 impl BlockBodyProcessor {
@@ -24,7 +25,6 @@
     }
 
     fn check_block_transactions_in_context(self: &Arc<Self>, block: &Block) -> BlockProcessResult<()> {
-<<<<<<< HEAD
         // Use lazy evaluation to avoid unnecessary work, as most of the time we expect the txs not to have lock time.
         let lazy_pmt_res = Lazy::new(|| self.window_manager.calc_past_median_time_for_known_hash(block.hash()));
 
@@ -35,21 +35,7 @@
                 // We only evaluate the pmt calculation when actually needed
                 LockTimeType::Time => LockTimeArg::MedianTime((*lazy_pmt_res).clone()?),
             };
-            if let Err(e) = self.transaction_validator.header_contextual_tx_validation(tx, lock_time_arg) {
-=======
-        // Note: This is somewhat expensive during ibd, as it incurs cache misses.
-
-        let pmt = {
-            let (pmt, pmt_window) = self.window_manager.calc_past_median_time(&self.ghostdag_store.get_data(block.hash()).unwrap())?;
-            if !self.block_window_cache_for_past_median_time.contains_key(&block.hash()) {
-                self.block_window_cache_for_past_median_time.insert(block.hash(), pmt_window);
-            };
-            pmt
-        };
-
-        for tx in block.transactions.iter() {
-            if let Err(e) = self.transaction_validator.utxo_free_tx_validation(tx, block.header.daa_score, pmt) {
->>>>>>> ea6b83e7
+            if let Err(e) = self.transaction_validator.header_contextual_tx_validation(tx, block.header.daa_score, lock_time_arg) {
                 return Err(RuleError::TxInContextFailed(tx.id(), e));
             };
         }

--- conflicted
+++ resolved
@@ -38,7 +38,6 @@
     notification::{PruningPointAdvancementNotification, Notification},
     root::ConsensusNotificationRoot,
 };
-
 use kaspa_consensusmanager::SessionLock;
 use kaspa_core::{debug, info, trace, warn};
 use kaspa_database::prelude::{BatchDbWriter, MemoryWriter, StoreResultExtensions, DB};
@@ -80,9 +79,6 @@
     pruning_proof_manager: Arc<PruningProofManager>,
     parents_manager: DbParentsManager,
 
-    // Notifier
-    notification_root: Arc<ConsensusNotificationRoot>,
-
     // Pruning lock
     pruning_lock: SessionLock,
 
@@ -119,11 +115,8 @@
             reachability_service: services.reachability_service.clone(),
             pruning_point_manager: services.pruning_point_manager.clone(),
             pruning_proof_manager: services.pruning_proof_manager.clone(),
-<<<<<<< HEAD
+            parents_manager: services.parents_manager.clone(),
             notification_root: notification_root.clone(),
-=======
-            parents_manager: services.parents_manager.clone(),
->>>>>>> 4ab0017f
             pruning_lock,
             config,
             is_consensus_exiting,

use super::VirtualStateProcessor;
use crate::{
    errors::{
        BlockProcessResult,
        RuleError::{
            BadAcceptedIDMerkleRoot, BadCoinbaseTransaction, BadUTXOCommitment, InvalidTransactionsInUtxoContext,
            WrongHeaderPruningPoint,
        },
    },
    model::stores::{
        block_transactions::BlockTransactionsStoreReader,
        daa::DaaStoreReader,
        ghostdag::{CompactGhostdagData, GhostdagData},
        headers::HeaderStoreReader,
    },
    processes::{
        pruning::PruningPointReply,
        transaction_validator::{
            errors::{TxResult, TxRuleError},
            tx_validation_in_utxo_context::TxValidationFlags,
        },
    },
};
use kaspa_consensus_core::{
<<<<<<< HEAD
    acceptance_data::{AcceptanceData, MergesetBlockAcceptanceData, AcceptedTxEntry},
=======
    acceptance_data::{AcceptedTxEntry, MergesetBlockAcceptanceData},
    api::args::TransactionValidationArgs,
>>>>>>> 4ab0017f
    coinbase::*,
    hashing,
    header::Header,
    muhash::MuHashExtensions,
    tx::{MutableTransaction, PopulatedTransaction, Transaction, TransactionId, ValidatedTransaction, VerifiableTransaction},
    utxo::{
        utxo_diff::UtxoDiff,
        utxo_view::{UtxoView, UtxoViewComposition},
    },
    BlockHashMap, BlockHashSet, HashMapCustomHasher,
};
use kaspa_core::{info, trace};
use kaspa_hashes::Hash;
use kaspa_muhash::MuHash;
use kaspa_utils::refs::Refs;

use rayon::prelude::*;
use smallvec::{smallvec, SmallVec};
use std::{iter::once, ops::Deref};

pub(crate) mod crescendo {
    use kaspa_core::{info, log::CRESCENDO_KEYWORD};
    use std::sync::{
        atomic::{AtomicU8, Ordering},
        Arc,
    };

    #[derive(Clone)]
    pub(crate) struct CrescendoLogger {
        steps: Arc<AtomicU8>,
    }

    impl CrescendoLogger {
        pub fn new() -> Self {
            Self { steps: Arc::new(AtomicU8::new(Self::ACTIVATE)) }
        }

        const ACTIVATE: u8 = 0;

        pub fn report_activation(&self) -> bool {
            if self.steps.compare_exchange(Self::ACTIVATE, Self::ACTIVATE + 1, Ordering::SeqCst, Ordering::SeqCst).is_ok() {
                info!(target: CRESCENDO_KEYWORD, "[Crescendo] [--------- Crescendo activated for UTXO state processing rules ---------]");
                true
            } else {
                false
            }
        }
    }
}

/// A context for processing the UTXO state of a block with respect to its selected parent.
/// Note this can also be the virtual block.
pub(super) struct UtxoProcessingContext<'a> {
    pub ghostdag_data: Refs<'a, GhostdagData>,
    pub multiset_hash: MuHash,
    pub mergeset_diff: UtxoDiff,
    pub accepted_tx_ids: Vec<TransactionId>,
    pub mergeset_acceptance_data: AcceptanceData,
    pub mergeset_rewards: BlockHashMap<BlockRewardData>,
    pub pruning_sample_from_pov: Option<Hash>,
}

impl<'a> UtxoProcessingContext<'a> {
    pub fn new(ghostdag_data: Refs<'a, GhostdagData>, selected_parent_multiset_hash: MuHash) -> Self {
        let mergeset_size = ghostdag_data.mergeset_size();
        Self {
            ghostdag_data,
            multiset_hash: selected_parent_multiset_hash,
            mergeset_diff: UtxoDiff::default(),
            accepted_tx_ids: Vec::with_capacity(1), // We expect at least the selected parent coinbase tx
            mergeset_rewards: BlockHashMap::with_capacity(mergeset_size),
<<<<<<< HEAD
            mergeset_acceptance_data: AcceptanceData { mergeset: Vec::with_capacity(mergeset_size), accepting_blue_score: u64::default() },        }
=======
            mergeset_acceptance_data: Vec::with_capacity(mergeset_size),
            pruning_sample_from_pov: Default::default(),
        }
>>>>>>> 4ab0017f
    }

    pub fn selected_parent(&self) -> Hash {
        self.ghostdag_data.selected_parent
    }
}

impl VirtualStateProcessor {
    /// Calculates UTXO state and transaction acceptance data relative to the selected parent state
    pub(super) fn calculate_utxo_state<V: UtxoView + Sync>(
        &self,
        ctx: &mut UtxoProcessingContext,
        selected_parent_utxo_view: &V,
        pov_daa_score: u64,
    ) {
        let selected_parent_transactions = self.block_transactions_store.get(ctx.selected_parent()).unwrap();
        let validated_coinbase = ValidatedTransaction::new_coinbase(&selected_parent_transactions[0]);

        ctx.mergeset_diff.add_transaction(&validated_coinbase, pov_daa_score).unwrap();
        ctx.multiset_hash.add_transaction(&validated_coinbase, pov_daa_score);
        let validated_coinbase_id = validated_coinbase.id();
        ctx.accepted_tx_ids.push(validated_coinbase_id);

        for (i, (merged_block, txs)) in once((ctx.selected_parent(), selected_parent_transactions))
            .chain(
                ctx.ghostdag_data
                    .consensus_ordered_mergeset_without_selected_parent(self.ghostdag_store.deref())
                    .map(|b| (b, self.block_transactions_store.get(b).unwrap())),
            )
            .enumerate()
        {
            // Create a composed UTXO view from the selected parent UTXO view + the mergeset UTXO diff
            let composed_view = selected_parent_utxo_view.compose(&ctx.mergeset_diff);

            // The first block in the mergeset is always the selected parent
            let is_selected_parent = i == 0;

            // No need to fully validate selected parent transactions since selected parent txs were already validated
            // as part of selected parent UTXO state verification with the exact same UTXO context.
            let validation_flags = if is_selected_parent { TxValidationFlags::SkipScriptChecks } else { TxValidationFlags::Full };
            let (validated_transactions, inner_multiset) = self.validate_transactions_with_muhash_in_parallel(
                &txs,
                &composed_view,
                pov_daa_score,
                self.headers_store.get_daa_score(merged_block).unwrap(),
                validation_flags,
            );

            ctx.multiset_hash.combine(&inner_multiset);

            let mut block_fee = 0u64;
            for (validated_tx, _) in validated_transactions.iter() {
                ctx.mergeset_diff.add_transaction(validated_tx, pov_daa_score).unwrap();
                ctx.accepted_tx_ids.push(validated_tx.id());
                block_fee += validated_tx.calculated_fee;
            }

            ctx.mergeset_acceptance_data.push(MergesetBlockAcceptanceData {
                block_hash: merged_block,
                // For the selected parent, we prepend the coinbase tx
<<<<<<< HEAD
                ctx.mergeset_acceptance_data.push(MergesetBlockAcceptanceData {
                    block_hash: merged_block,
                    accepted_transactions: once(AcceptedTxEntry { transaction_id: validated_coinbase_id, index_within_block: 0 })
                        .chain(
                            validated_transactions
                                .into_iter()
                                .map(|(tx, tx_idx)| AcceptedTxEntry { transaction_id: tx.id(), index_within_block: tx_idx }),
                        )
                        .collect(),
                });
            } else {
                ctx.mergeset_acceptance_data.push(MergesetBlockAcceptanceData {
                    block_hash: merged_block,
                    accepted_transactions: validated_transactions
                        .into_iter()
                        .map(|(tx, tx_idx)| TxEntry { transaction_id: tx.id(), index_within_block: tx_idx })
                        .collect(),
                });
            }
=======
                accepted_transactions: is_selected_parent
                    .then_some(AcceptedTxEntry { transaction_id: validated_coinbase_id, index_within_block: 0 })
                    .into_iter()
                    .chain(
                        validated_transactions
                            .into_iter()
                            .map(|(tx, tx_idx)| AcceptedTxEntry { transaction_id: tx.id(), index_within_block: tx_idx }),
                    )
                    .collect(),
            });
>>>>>>> 4ab0017f

            let coinbase_data = self.coinbase_manager.deserialize_coinbase_payload(&txs[0].payload).unwrap();
            ctx.mergeset_rewards.insert(
                merged_block,
                BlockRewardData::new(coinbase_data.subsidy, block_fee, coinbase_data.miner_data.script_public_key),
            );
        }

        // Before crescendo HF:
        //  - Make sure accepted tx ids are sorted before building the merkle root
        // After crescendo HF:
        //  - Preserve canonical order of accepted transactions after hard-fork
        if !self.crescendo_activation.is_active(pov_daa_score) {
            // Note that pov_daa_score is the score of the header which will have its accepted_id_merkle_root
            // set according to accepted_tx_ids, so we are consistent in activating via the correct score
            ctx.accepted_tx_ids.sort();
        }
    }

    /// Verify that the current block fully respects its own UTXO view. We define a block as
    /// UTXO valid if all the following conditions hold:
    ///     1. The block header includes the expected `utxo_commitment`.
    ///     2. The block header includes the expected `accepted_id_merkle_root`.
    ///     3. The block header includes the expected `pruning_point`.
    ///     4. The block coinbase transaction rewards the mergeset blocks correctly.
    ///     5. All non-coinbase block transactions are valid against its own UTXO view.
    pub(super) fn verify_expected_utxo_state<V: UtxoView + Sync>(
        &self,
        ctx: &mut UtxoProcessingContext,
        selected_parent_utxo_view: &V,
        header: &Header,
    ) -> BlockProcessResult<()> {
        // Verify header UTXO commitment
        let expected_commitment = ctx.multiset_hash.finalize();
        if expected_commitment != header.utxo_commitment {
            return Err(BadUTXOCommitment(header.hash, header.utxo_commitment, expected_commitment));
        }
        trace!("correct commitment: {}, {}", header.hash, expected_commitment);

        // Verify header accepted_id_merkle_root
        let expected_accepted_id_merkle_root =
            self.calc_accepted_id_merkle_root(header.daa_score, ctx.accepted_tx_ids.iter().copied(), ctx.selected_parent());

        if expected_accepted_id_merkle_root != header.accepted_id_merkle_root {
            return Err(BadAcceptedIDMerkleRoot(header.hash, header.accepted_id_merkle_root, expected_accepted_id_merkle_root));
        }

        let txs = self.block_transactions_store.get(header.hash).unwrap();

        // Verify coinbase transaction
        self.verify_coinbase_transaction(
            &txs[0],
            header.daa_score,
            &ctx.ghostdag_data,
            &ctx.mergeset_rewards,
            &self.daa_excluded_store.get_mergeset_non_daa(header.hash).unwrap(),
        )?;

        // Verify the header pruning point
        let reply = self.verify_header_pruning_point(header, ctx.ghostdag_data.to_compact())?;
        ctx.pruning_sample_from_pov = Some(reply.pruning_sample);

        // Verify all transactions are valid in context
        let current_utxo_view = selected_parent_utxo_view.compose(&ctx.mergeset_diff);
        let validated_transactions = self.validate_transactions_in_parallel(
            &txs,
            &current_utxo_view,
            header.daa_score,
            header.daa_score,
            TxValidationFlags::Full,
        );
        if validated_transactions.len() < txs.len() - 1 {
            // Some non-coinbase transactions are invalid
            return Err(InvalidTransactionsInUtxoContext(txs.len() - 1 - validated_transactions.len(), txs.len() - 1));
        }

        Ok(())
    }

    fn verify_header_pruning_point(
        &self,
        header: &Header,
        ghostdag_data: CompactGhostdagData,
    ) -> BlockProcessResult<PruningPointReply> {
        // [Crescendo]: changing expected pruning point check from header validity to chain qualification.
        // Note that we activate here based on the selected parent DAA score thus complementing the deactivation
        // in header processor which is based on selected parent DAA score as well.

        if self.crescendo_activation.is_within_range_from_activation(header.daa_score, 1000) {
            self.crescendo_logger.report_activation();
        }

        let selected_parent_daa_score = self.headers_store.get_daa_score(ghostdag_data.selected_parent).unwrap();
        // [Crescendo]: we need to save reply.pruning_sample to the database also prior to activation
        let reply = self.pruning_point_manager.expected_header_pruning_point_v2(ghostdag_data);
        if self.crescendo_activation.is_active(selected_parent_daa_score) {
            if reply.pruning_point != header.pruning_point {
                return Err(WrongHeaderPruningPoint(reply.pruning_point, header.pruning_point));
            }
        } else {
            assert_eq!(reply.pruning_point, header.pruning_point, "verified by header validation (v1 = v2 pre activation)");
        }
        Ok(reply)
    }

    fn verify_coinbase_transaction(
        &self,
        coinbase: &Transaction,
        daa_score: u64,
        ghostdag_data: &GhostdagData,
        mergeset_rewards: &BlockHashMap<BlockRewardData>,
        mergeset_non_daa: &BlockHashSet,
    ) -> BlockProcessResult<()> {
        // Extract only miner data from the provided coinbase
        let miner_data = self.coinbase_manager.deserialize_coinbase_payload(&coinbase.payload).unwrap().miner_data;
        let expected_coinbase = self
            .coinbase_manager
            .expected_coinbase_transaction(daa_score, miner_data, ghostdag_data, mergeset_rewards, mergeset_non_daa)
            .unwrap()
            .tx;
        // [Crescendo]: we can pass include_mass_field = false here since post activation coinbase mass field
        // is guaranteed to be zero (see check_coinbase_has_zero_mass), so after the fork we will be able to
        // safely remove the include_mass_field parameter. This is because internally include_mass_field = false
        // and mass = 0 are treated the same.
        if hashing::tx::hash(coinbase, false) != hashing::tx::hash(&expected_coinbase, false) {
            Err(BadCoinbaseTransaction)
        } else {
            Ok(())
        }
    }

    /// Validates transactions against the provided `utxo_view` and returns a vector with all transactions
    /// which passed the validation along with their original index within the containing block
    pub(crate) fn validate_transactions_in_parallel<'a, V: UtxoView + Sync>(
        &self,
        txs: &'a Vec<Transaction>,
        utxo_view: &V,
        pov_daa_score: u64,
        block_daa_score: u64,
        flags: TxValidationFlags,
    ) -> Vec<(ValidatedTransaction<'a>, u32)> {
        self.thread_pool.install(|| {
            txs
                .par_iter() // We can do this in parallel without complications since block body validation already ensured
                            // that all txs within each block are independent
                .enumerate()
                .skip(1) // Skip the coinbase tx.
                .filter_map(|(i, tx)| self.validate_transaction_in_utxo_context(tx, &utxo_view, pov_daa_score, block_daa_score, flags).ok().map(|vtx| (vtx, i as u32)))
                .collect()
        })
    }

    /// Same as validate_transactions_in_parallel except during the iteration this will also
    /// calculate the muhash in parallel for valid transactions
    pub(crate) fn validate_transactions_with_muhash_in_parallel<'a, V: UtxoView + Sync>(
        &self,
        txs: &'a Vec<Transaction>,
        utxo_view: &V,
        pov_daa_score: u64,
        block_daa_score: u64,
        flags: TxValidationFlags,
    ) -> (SmallVec<[(ValidatedTransaction<'a>, u32); 2]>, MuHash) {
        self.thread_pool.install(|| {
            txs
                .par_iter() // We can do this in parallel without complications since block body validation already ensured
                            // that all txs within each block are independent
                .enumerate()
                .skip(1) // Skip the coinbase tx.
                .filter_map(|(i, tx)| self.validate_transaction_in_utxo_context(tx, &utxo_view, pov_daa_score, block_daa_score, flags).ok().map(|vtx| {
                    let mh = MuHash::from_transaction(&vtx, pov_daa_score);
                    (smallvec![(vtx, i as u32)], mh)
                }
                ))
                .reduce(
                    || (smallvec![], MuHash::new()),
                    |mut a, mut b| {
                        a.0.append(&mut b.0);
                        a.1.combine(&b.1);
                        a
                    },
                )
        })
    }

    /// Attempts to populate the transaction with UTXO entries and performs all utxo-related tx validations
    pub(super) fn validate_transaction_in_utxo_context<'a>(
        &self,
        transaction: &'a Transaction,
        utxo_view: &impl UtxoView,
        pov_daa_score: u64,
        block_daa_score: u64,
        flags: TxValidationFlags,
    ) -> TxResult<ValidatedTransaction<'a>> {
        let mut entries = Vec::with_capacity(transaction.inputs.len());
        for input in transaction.inputs.iter() {
            if let Some(entry) = utxo_view.get(&input.previous_outpoint) {
                entries.push(entry);
            } else {
                // Missing at least one input. For perf considerations, we report once a single miss is detected and avoid collecting all possible misses.
                return Err(TxRuleError::MissingTxOutpoints);
            }
        }
        let populated_tx = PopulatedTransaction::new(transaction, entries);
        let res = self.transaction_validator.validate_populated_transaction_and_get_fee(
            &populated_tx,
            pov_daa_score,
            block_daa_score,
            flags,
            None,
        );
        match res {
            Ok(calculated_fee) => Ok(ValidatedTransaction::new(populated_tx, calculated_fee)),
            Err(tx_rule_error) => {
                // TODO (relaxed): aggregate by error types and log through the monitor (in order to not flood the logs)
                // [Crescendo]: the above suggested aggregate seems not crucial for crescendo since unupdated miners
                // will mine invalid blocks (due to difficulty, coinbase etc)
                info!("Rejecting transaction {} due to transaction rule error: {}", transaction.id(), tx_rule_error);
                Err(tx_rule_error)
            }
        }
    }

    /// Populates the mempool transaction with maximally found UTXO entry data
    pub(crate) fn populate_mempool_transaction_in_utxo_context(
        &self,
        mutable_tx: &mut MutableTransaction,
        utxo_view: &impl UtxoView,
    ) -> TxResult<()> {
        let mut has_missing_outpoints = false;
        for i in 0..mutable_tx.tx.inputs.len() {
            if mutable_tx.entries[i].is_some() {
                // We prefer a previously populated entry if such exists
                continue;
            }
            if let Some(entry) = utxo_view.get(&mutable_tx.tx.inputs[i].previous_outpoint) {
                mutable_tx.entries[i] = Some(entry);
            } else {
                // We attempt to fill as much as possible UTXO entries, hence we do not break in this case but rather continue looping
                has_missing_outpoints = true;
            }
        }
        if has_missing_outpoints {
            return Err(TxRuleError::MissingTxOutpoints);
        }
        Ok(())
    }

    /// Populates the mempool transaction with maximally found UTXO entry data and proceeds to validation if all found
    pub(super) fn validate_mempool_transaction_in_utxo_context(
        &self,
        mutable_tx: &mut MutableTransaction,
        utxo_view: &impl UtxoView,
        pov_daa_score: u64,
        args: &TransactionValidationArgs,
    ) -> TxResult<()> {
        self.populate_mempool_transaction_in_utxo_context(mutable_tx, utxo_view)?;

        // Calc the contextual storage mass
        let contextual_mass = self
            .transaction_validator
            .mass_calculator
            .calc_contextual_masses(&mutable_tx.as_verifiable())
            .ok_or(TxRuleError::MassIncomputable)?;

        // Set the inner mass field
        mutable_tx.tx.set_mass(contextual_mass.storage_mass);

        // At this point we know all UTXO entries are populated, so we can safely pass the tx as verifiable
        let mass_and_feerate_threshold = args
            .feerate_threshold
            .map(|threshold| (contextual_mass.max(mutable_tx.calculated_non_contextual_masses.unwrap()), threshold));
        let calculated_fee = self.transaction_validator.validate_populated_transaction_and_get_fee(
            &mutable_tx.as_verifiable(),
            pov_daa_score,
            pov_daa_score,
            TxValidationFlags::SkipMassCheck, // we can skip the mass check since we just set it
            mass_and_feerate_threshold,
        )?;
        mutable_tx.calculated_fee = Some(calculated_fee);
        Ok(())
    }

    /// Calculates the accepted_id_merkle_root based on the current DAA score and the accepted tx ids
    /// refer KIP-15 for more details
    pub(super) fn calc_accepted_id_merkle_root(
        &self,
        daa_score: u64,
        accepted_tx_ids: impl ExactSizeIterator<Item = Hash>,
        selected_parent: Hash,
    ) -> Hash {
        if self.crescendo_activation.is_active(daa_score) {
            kaspa_merkle::merkle_hash(
                self.headers_store.get_header(selected_parent).unwrap().accepted_id_merkle_root,
                kaspa_merkle::calc_merkle_root(accepted_tx_ids),
            )
        } else {
            kaspa_merkle::calc_merkle_root(accepted_tx_ids)
        }
    }
}

#[cfg(test)]
mod tests {
    use itertools::Itertools;

    use super::*;

    #[test]
    fn test_rayon_reduce_retains_order() {
        // this is an independent test to replicate the behavior of
        // validate_txs_in_parallel and validate_txs_with_muhash_in_parallel
        // and assert that the order of data is retained when doing par_iter
        let data: Vec<u16> = (1..=1000).collect();

        let collected: Vec<u16> = data
            .par_iter()
            .filter_map(|a| {
                let chance: f64 = rand::random();
                if chance < 0.05 {
                    return None;
                }
                Some(*a)
            })
            .collect();

        println!("collected len: {}", collected.len());

        collected.iter().tuple_windows().for_each(|(prev, curr)| {
            // Data was originally sorted, so we check if they remain sorted after filtering
            assert!(prev < curr, "expected {} < {} if original sort was preserved", prev, curr);
        });

        let reduced: SmallVec<[u16; 2]> = data
            .par_iter()
            .filter_map(|a: &u16| {
                let chance: f64 = rand::random();
                if chance < 0.05 {
                    return None;
                }
                Some(smallvec![*a])
            })
            .reduce(
                || smallvec![],
                |mut arr, mut curr_data| {
                    arr.append(&mut curr_data);
                    arr
                },
            );

        println!("reduced len: {}", reduced.len());

        reduced.iter().tuple_windows().for_each(|(prev, curr)| {
            // Data was originally sorted, so we check if they remain sorted after filtering
            assert!(prev < curr, "expected {} < {} if original sort was preserved", prev, curr);
        });
    }
}<|MERGE_RESOLUTION|>--- conflicted
+++ resolved
@@ -22,12 +22,8 @@
     },
 };
 use kaspa_consensus_core::{
-<<<<<<< HEAD
     acceptance_data::{AcceptanceData, MergesetBlockAcceptanceData, AcceptedTxEntry},
-=======
-    acceptance_data::{AcceptedTxEntry, MergesetBlockAcceptanceData},
     api::args::TransactionValidationArgs,
->>>>>>> 4ab0017f
     coinbase::*,
     hashing,
     header::Header,
@@ -99,13 +95,8 @@
             mergeset_diff: UtxoDiff::default(),
             accepted_tx_ids: Vec::with_capacity(1), // We expect at least the selected parent coinbase tx
             mergeset_rewards: BlockHashMap::with_capacity(mergeset_size),
-<<<<<<< HEAD
-            mergeset_acceptance_data: AcceptanceData { mergeset: Vec::with_capacity(mergeset_size), accepting_blue_score: u64::default() },        }
-=======
-            mergeset_acceptance_data: Vec::with_capacity(mergeset_size),
-            pruning_sample_from_pov: Default::default(),
-        }
->>>>>>> 4ab0017f
+            mergeset_acceptance_data: AcceptanceData { mergeset: Vec::with_capacity(mergeset_size), accepting_blue_score: u64::default() },            pruning_sample_from_pov: Default::default(),
+        }
     }
 
     pub fn selected_parent(&self) -> Hash {
@@ -166,27 +157,6 @@
             ctx.mergeset_acceptance_data.push(MergesetBlockAcceptanceData {
                 block_hash: merged_block,
                 // For the selected parent, we prepend the coinbase tx
-<<<<<<< HEAD
-                ctx.mergeset_acceptance_data.push(MergesetBlockAcceptanceData {
-                    block_hash: merged_block,
-                    accepted_transactions: once(AcceptedTxEntry { transaction_id: validated_coinbase_id, index_within_block: 0 })
-                        .chain(
-                            validated_transactions
-                                .into_iter()
-                                .map(|(tx, tx_idx)| AcceptedTxEntry { transaction_id: tx.id(), index_within_block: tx_idx }),
-                        )
-                        .collect(),
-                });
-            } else {
-                ctx.mergeset_acceptance_data.push(MergesetBlockAcceptanceData {
-                    block_hash: merged_block,
-                    accepted_transactions: validated_transactions
-                        .into_iter()
-                        .map(|(tx, tx_idx)| TxEntry { transaction_id: tx.id(), index_within_block: tx_idx })
-                        .collect(),
-                });
-            }
-=======
                 accepted_transactions: is_selected_parent
                     .then_some(AcceptedTxEntry { transaction_id: validated_coinbase_id, index_within_block: 0 })
                     .into_iter()
@@ -197,7 +167,6 @@
                     )
                     .collect(),
             });
->>>>>>> 4ab0017f
 
             let coinbase_data = self.coinbase_manager.deserialize_coinbase_payload(&txs[0].payload).unwrap();
             ctx.mergeset_rewards.insert(

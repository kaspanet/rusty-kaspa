use crate::{
    consensus::DbGhostdagManager,
    errors::BlockProcessResult,
    model::{
        services::reachability::{MTReachabilityService, ReachabilityService},
        stores::{
<<<<<<< HEAD
            block_transactions::DbBlockTransactionsStore,
            block_window_cache::BlockWindowCacheStore,
            ghostdag::{DbGhostdagStore, GhostdagData, GhostdagStoreReader},
            headers::{DbHeadersStore, HeaderStoreReader},
            reachability::DbReachabilityStore,
            statuses::{
                BlockStatus::{self, StatusDisqualifiedFromChain, StatusUTXOPendingVerification, StatusUTXOValid},
                DbStatusesStore, StatusesStore, StatusesStoreReader,
            },
            DB,
        },
    },
    params::Params,
    pipeline::{deps_manager::BlockTask, virtual_processor::utxo_validation::UtxoProcessingContext},
    processes::{
        dagtraversalmanager::DagTraversalManager, difficulty::DifficultyManager, transaction_validator::TransactionValidator,
    },
};
use consensus_core::{
    block::Block,
    blockhash,
    utxo::{utxo_collection::UtxoCollection, utxo_collection::UtxoCollectionExtensions, utxo_diff::UtxoDiff, utxo_view},
    BlockHashMap, BlockHashSet,
};
use hashes::Hash;
use kaspa_core::trace;
use muhash::MuHash;

use crossbeam_channel::Receiver;
use itertools::Itertools;
use parking_lot::RwLock;
use rayon::ThreadPool;
use std::{
    collections::hash_map::Entry::{Occupied, Vacant},
    iter::FromIterator,
    sync::Arc,
=======
            errors::StoreResultExtensions,
            ghostdag::{DbGhostdagStore, GhostdagStoreReader},
            headers::DbHeadersStore,
            past_pruning_points::DbPastPruningPointsStore,
            past_pruning_points::PastPruningPointsStore,
            pruning::{DbPruningStore, PruningStore, PruningStoreReader},
            reachability::DbReachabilityStore,
            statuses::{BlockStatus, DbStatusesStore, StatusesStore, StatusesStoreReader},
            DB,
        },
    },
    pipeline::deps_manager::BlockTask,
    processes::pruning::PruningManager,
};
use consensus_core::{block::Block, blockhash::VIRTUAL};
use crossbeam_channel::Receiver;
use hashes::Hash;
use parking_lot::{RwLock, RwLockUpgradableReadGuard};
use rocksdb::WriteBatch;
use std::sync::{
    atomic::{self, AtomicBool},
    Arc,
>>>>>>> bca138ca
};

pub struct VirtualStateProcessor {
    // Channels
    receiver: Receiver<BlockTask>,

    // Thread pool
    pub(super) thread_pool: Arc<ThreadPool>,

    // Config
    pub(super) genesis_hash: Hash,
    // pub(super) timestamp_deviation_tolerance: u64,
    // pub(super) target_time_per_block: u64,
    pub(super) max_block_parents: u8,
    pub(super) difficulty_window_size: usize,
    pub(super) mergeset_size_limit: u64,
    // pub(super) genesis_bits: u32,

    // DB
    db: Arc<DB>,

    // Config
    genesis_hash: Hash,

    // Stores
    pub(super) statuses_store: Arc<RwLock<DbStatusesStore>>,
<<<<<<< HEAD
    pub(super) ghostdag_store: Arc<DbGhostdagStore>,
    pub(super) headers_store: Arc<DbHeadersStore>,
    pub(super) block_transactions_store: Arc<DbBlockTransactionsStore>,
=======
    pruning_store: Arc<RwLock<DbPruningStore>>,
    past_pruning_points_store: Arc<DbPastPruningPointsStore>,
    ghostdag_store: Arc<DbGhostdagStore>,
>>>>>>> bca138ca

    // Managers and services
    pub(super) ghostdag_manager: DbGhostdagManager,
    pub(super) reachability_service: MTReachabilityService<DbReachabilityStore>,
<<<<<<< HEAD
    pub(super) dag_traversal_manager: DagTraversalManager<DbGhostdagStore, BlockWindowCacheStore>,
    pub(super) difficulty_manager: DifficultyManager<DbHeadersStore>,
    pub(super) transaction_validator: TransactionValidator<DbHeadersStore>,
=======
    pub(super) pruning_manager: PruningManager<DbGhostdagStore, DbReachabilityStore, DbHeadersStore, DbPastPruningPointsStore>,

    is_updating_pruning_point_or_candidate: AtomicBool,
>>>>>>> bca138ca
}

impl VirtualStateProcessor {
    #[allow(clippy::too_many_arguments)]
    pub fn new(
        receiver: Receiver<BlockTask>,
        thread_pool: Arc<ThreadPool>,
        params: &Params,
        db: Arc<DB>,
        genesis_hash: Hash,
        statuses_store: Arc<RwLock<DbStatusesStore>>,
<<<<<<< HEAD
        ghostdag_store: Arc<DbGhostdagStore>,
        headers_store: Arc<DbHeadersStore>,
        block_transactions_store: Arc<DbBlockTransactionsStore>,
        ghostdag_manager: DbGhostdagManager,
        reachability_service: MTReachabilityService<DbReachabilityStore>,
        dag_traversal_manager: DagTraversalManager<DbGhostdagStore, BlockWindowCacheStore>,
        difficulty_manager: DifficultyManager<DbHeadersStore>,
        transaction_validator: TransactionValidator<DbHeadersStore>,
    ) -> Self {
        Self {
            receiver,
            thread_pool,
            db,
            statuses_store,
            headers_store,
            ghostdag_store,
            block_transactions_store,
            ghostdag_manager,
            reachability_service,
            genesis_hash: params.genesis_hash,
            max_block_parents: params.max_block_parents,
            difficulty_window_size: params.difficulty_window_size,
            mergeset_size_limit: params.mergeset_size_limit,
            dag_traversal_manager,
            difficulty_manager,
            transaction_validator,
=======
        pruning_store: Arc<RwLock<DbPruningStore>>,
        ghostdag_store: Arc<DbGhostdagStore>,
        past_pruning_points_store: Arc<DbPastPruningPointsStore>,
        reachability_service: MTReachabilityService<DbReachabilityStore>,
        pruning_manager: PruningManager<DbGhostdagStore, DbReachabilityStore, DbHeadersStore, DbPastPruningPointsStore>,
    ) -> Self {
        Self {
            receiver,
            db,
            genesis_hash,

            statuses_store,
            reachability_service,
            is_updating_pruning_point_or_candidate: false.into(),
            pruning_store,
            ghostdag_store,
            past_pruning_points_store,

            pruning_manager,
>>>>>>> bca138ca
        }
    }

    pub fn worker(self: &Arc<VirtualStateProcessor>) {
        let mut state = VirtualState::new(self.genesis_hash, self.ghostdag_manager.ghostdag(&[self.genesis_hash]));
        'outer: while let Ok(first_task) = self.receiver.recv() {
            // Once a task arrived, collect all pending tasks from the channel.
            // This is done since virtual processing is not a per-block
            // operation, so it benefits from max available info
            let tasks: Vec<BlockTask> = std::iter::once(first_task).chain(self.receiver.try_iter()).collect();
            trace!("virtual processor received {} tasks", tasks.len());

            let mut blocks = tasks.iter().map_while(|t| if let BlockTask::Process(b, _) = t { Some(b) } else { None });
            self.resolve_virtual(&mut blocks, &mut state).unwrap();

            let statuses_read = self.statuses_store.read();
            for task in tasks {
                match task {
                    BlockTask::Exit => break 'outer,
                    BlockTask::Process(block, result_transmitters) => {
                        for transmitter in result_transmitters {
                            // We don't care if receivers were dropped
                            let _ = transmitter.send(Ok(statuses_read.get(block.hash()).unwrap()));
                        }
                    }
                };
            }
        }
    }

    fn resolve_virtual<'a>(
        self: &Arc<VirtualStateProcessor>,
        blocks: &mut impl Iterator<Item = &'a Arc<Block>>,
        state: &mut VirtualState,
    ) -> BlockProcessResult<()> {
        for block in blocks {
            let status = self.statuses_store.read().get(block.header.hash).unwrap();
            match status {
                StatusUTXOPendingVerification | StatusUTXOValid | StatusDisqualifiedFromChain => {}
                _ => panic!("unexpected block status {:?}", status),
            }

            // Update tips
            let parents_set = BlockHashSet::from_iter(block.header.direct_parents().iter().cloned());
            state.virtual_parents.retain(|t| !parents_set.contains(t));
            state.virtual_parents.push(block.header.hash);
        }

        // TEMP: using all tips as virtual parents
        let virtual_ghostdag_data = self.ghostdag_manager.ghostdag(&state.virtual_parents);

        // TODO: check finality violation
        // TODO: can return if virtual parents did not change

        let prev_selected = state.ghostdag_data.selected_parent;
        let new_selected = virtual_ghostdag_data.selected_parent;

        let mut split_point = blockhash::ORIGIN;
        let mut accumulated_diff = state.virtual_diff.clone().to_reversed();

        // Walk down to the reorg split point
        for current in self.reachability_service.default_backward_chain_iterator(prev_selected).map(|r| r.unwrap()) {
            if self.reachability_service.is_chain_ancestor_of(current, new_selected) {
                split_point = current;
                break;
            }

            let mergeset_diff = state.utxo_diffs.get(&current).unwrap();
            // Apply the diff in reverse
            accumulated_diff.with_diff_in_place(&mergeset_diff.as_reversed()).unwrap();
        }

        // Walk back up to the new virtual selected parent candidate
        for (selected_parent, current) in
            self.reachability_service.forward_chain_iterator(split_point, new_selected, true).map(|r| r.unwrap()).tuple_windows()
        {
            match state.utxo_diffs.entry(current) {
                Occupied(e) => {
                    let mergeset_diff = e.get();
                    accumulated_diff.with_diff_in_place(mergeset_diff).unwrap();

                    // Temp logic
                    assert!(state.multiset_hashes.contains_key(&current));
                }
                Vacant(e) => {
                    if self.statuses_store.read().get(selected_parent).unwrap() == StatusDisqualifiedFromChain {
                        self.statuses_store.write().set(current, StatusDisqualifiedFromChain).unwrap();
                        continue; // TODO: optimize
                    }

                    let header = self.headers_store.get_header(current).unwrap();
                    let mergeset_data = self.ghostdag_store.get_data(current).unwrap();
                    let pov_daa_score = header.daa_score;

                    // Temp logic
                    assert!(!state.multiset_hashes.contains_key(&current));

                    let selected_parent_multiset_hash = &state.multiset_hashes.get(&mergeset_data.selected_parent).unwrap();
                    let selected_parent_utxo_view = utxo_view::compose_one_diff_layer(&state.utxo_set, &accumulated_diff);

                    let mut ctx = UtxoProcessingContext::new(mergeset_data, selected_parent_multiset_hash);

                    self.calculate_utxo_state(&mut ctx, &selected_parent_utxo_view, pov_daa_score);
                    let res = self.verify_expected_utxo_state(&mut ctx, &selected_parent_utxo_view, &header);

                    if let Err(rule_error) = res {
                        trace!("{:?}", rule_error);
                        self.statuses_store.write().set(current, StatusDisqualifiedFromChain).unwrap();
                    } else {
                        // TODO: batch write
                        accumulated_diff.with_diff_in_place(&ctx.mergeset_diff).unwrap();
                        e.insert(ctx.mergeset_diff);
                        state.multiset_hashes.insert(current, ctx.multiset_hash);
                        self.statuses_store.write().set(current, StatusUTXOValid).unwrap();
                    }
                }
            }
        }

        match self.statuses_store.read().get(new_selected).unwrap() {
            BlockStatus::StatusUTXOValid => {
                // TODO: batch write

                // Calc new virtual diff
                let selected_parent_multiset_hash = &state.multiset_hashes.get(&virtual_ghostdag_data.selected_parent).unwrap();
                let selected_parent_utxo_view = utxo_view::compose_one_diff_layer(&state.utxo_set, &accumulated_diff);
                let mut ctx = UtxoProcessingContext::new(virtual_ghostdag_data.clone(), selected_parent_multiset_hash);

                // Calc virtual DAA score
                let window = self.dag_traversal_manager.block_window(virtual_ghostdag_data.clone(), self.difficulty_window_size);
                let (virtual_daa_score, _) = self
                    .difficulty_manager
                    .calc_daa_score_and_added_blocks(&mut window.iter().map(|item| item.0.hash), &virtual_ghostdag_data);
                self.calculate_utxo_state(&mut ctx, &selected_parent_utxo_view, virtual_daa_score);

                // Update the accumulated diff
                accumulated_diff.with_diff_in_place(&ctx.mergeset_diff).unwrap();

                // Store new virtual data
                state.virtual_diff = ctx.mergeset_diff;
                state.ghostdag_data = virtual_ghostdag_data;

                // Apply the accumulated diff
                state.utxo_set.remove_many(&accumulated_diff.remove);
                state.utxo_set.add_many(&accumulated_diff.add);
            }
            BlockStatus::StatusDisqualifiedFromChain => {
                // TODO: this means another chain needs to be checked
            }
            _ => panic!("expected utxo valid or disqualified {}", new_selected),
        }
        Ok(())
    }

    pub fn process_genesis_if_needed(self: &Arc<VirtualStateProcessor>) {
        // TODO: multiset store
        let status = self.statuses_store.read().get(self.genesis_hash).unwrap();
        match status {
            StatusUTXOPendingVerification => {
                self.statuses_store.write().set(self.genesis_hash, StatusUTXOValid).unwrap();
            }
            _ => panic!("unexpected genesis status {:?}", status),
        }
    }
}

/// TEMP: initial struct for holding complete virtual state in memory
struct VirtualState {
    utxo_set: UtxoCollection,           // TEMP: represents the utxo set of virtual selected parent
    utxo_diffs: BlockHashMap<UtxoDiff>, // Holds diff of this block from selected parent
    virtual_diff: UtxoDiff,
    virtual_parents: Vec<Hash>,
    ghostdag_data: Arc<GhostdagData>,
    multiset_hashes: BlockHashMap<MuHash>,
}

impl VirtualState {
    fn new(genesis_hash: Hash, initial_ghostdag_data: Arc<GhostdagData>) -> Self {
        Self {
            utxo_set: Default::default(),
            utxo_diffs: Default::default(),
            virtual_diff: UtxoDiff::default(), // Virtual diff is initially empty since genesis receives no reward
            virtual_parents: vec![genesis_hash],
            ghostdag_data: initial_ghostdag_data,
            multiset_hashes: BlockHashMap::from([(genesis_hash, MuHash::new())]),
        }
    }

    fn maybe_update_pruning_point_and_candidate(self: &Arc<Self>) {
        if self
            .is_updating_pruning_point_or_candidate
            .compare_exchange(false, true, atomic::Ordering::Acquire, atomic::Ordering::Relaxed)
            .is_err()
        {
            return;
        }

        {
            let pruning_read_guard = self.pruning_store.upgradable_read();
            let current_pp = pruning_read_guard.pruning_point().unwrap();
            let current_pp_candidate = pruning_read_guard.pruning_point_candidate().unwrap();
            let virtual_gd = self.ghostdag_store.get_compact_data(VIRTUAL).unwrap();
            let (new_pruning_point, new_candidate) = self.pruning_manager.next_pruning_point_and_candidate_by_block_hash(
                virtual_gd,
                None,
                current_pp_candidate,
                current_pp,
            );

            if new_pruning_point != current_pp {
                let mut batch = WriteBatch::default();
                let new_pp_index = pruning_read_guard.pruning_point_index().unwrap() + 1;
                let mut write_guard = RwLockUpgradableReadGuard::upgrade(pruning_read_guard);
                write_guard.set_batch(&mut batch, new_pruning_point, new_candidate, new_pp_index).unwrap();
                self.past_pruning_points_store.insert_batch(&mut batch, new_pp_index, new_pruning_point).unwrap();
                self.db.write(batch).unwrap();
                // TODO: Move PP UTXO etc
            } else if new_candidate != current_pp_candidate {
                let pp_index = pruning_read_guard.pruning_point_index().unwrap();
                let mut write_guard = RwLockUpgradableReadGuard::upgrade(pruning_read_guard);
                write_guard.set(new_pruning_point, new_candidate, pp_index).unwrap();
            }
        }

        self.is_updating_pruning_point_or_candidate.store(false, atomic::Ordering::Release);
    }

    pub fn process_genesis_if_needed(self: &Arc<Self>) {
        if let Some(BlockStatus::StatusUTXOValid) = self.statuses_store.read().get(self.genesis_hash).unwrap_option() {
            return;
        }
        self.past_pruning_points_store.insert(0, self.genesis_hash).unwrap();
        self.statuses_store.write().set(self.genesis_hash, BlockStatus::StatusUTXOValid).unwrap();
    }
}<|MERGE_RESOLUTION|>--- conflicted
+++ resolved
@@ -4,11 +4,12 @@
     model::{
         services::reachability::{MTReachabilityService, ReachabilityService},
         stores::{
-<<<<<<< HEAD
             block_transactions::DbBlockTransactionsStore,
             block_window_cache::BlockWindowCacheStore,
             ghostdag::{DbGhostdagStore, GhostdagData, GhostdagStoreReader},
             headers::{DbHeadersStore, HeaderStoreReader},
+            past_pruning_points::{DbPastPruningPointsStore, PastPruningPointsStore},
+            pruning::{DbPruningStore, PruningStore, PruningStoreReader},
             reachability::DbReachabilityStore,
             statuses::{
                 BlockStatus::{self, StatusDisqualifiedFromChain, StatusUTXOPendingVerification, StatusUTXOValid},
@@ -20,12 +21,13 @@
     params::Params,
     pipeline::{deps_manager::BlockTask, virtual_processor::utxo_validation::UtxoProcessingContext},
     processes::{
-        dagtraversalmanager::DagTraversalManager, difficulty::DifficultyManager, transaction_validator::TransactionValidator,
+        dagtraversalmanager::DagTraversalManager, difficulty::DifficultyManager, pruning::PruningManager,
+        transaction_validator::TransactionValidator,
     },
 };
 use consensus_core::{
     block::Block,
-    blockhash,
+    blockhash::{self, VIRTUAL},
     utxo::{utxo_collection::UtxoCollection, utxo_collection::UtxoCollectionExtensions, utxo_diff::UtxoDiff, utxo_view},
     BlockHashMap, BlockHashSet,
 };
@@ -35,36 +37,16 @@
 
 use crossbeam_channel::Receiver;
 use itertools::Itertools;
-use parking_lot::RwLock;
+use parking_lot::{RwLock, RwLockUpgradableReadGuard};
 use rayon::ThreadPool;
+use rocksdb::WriteBatch;
 use std::{
     collections::hash_map::Entry::{Occupied, Vacant},
     iter::FromIterator,
-    sync::Arc,
-=======
-            errors::StoreResultExtensions,
-            ghostdag::{DbGhostdagStore, GhostdagStoreReader},
-            headers::DbHeadersStore,
-            past_pruning_points::DbPastPruningPointsStore,
-            past_pruning_points::PastPruningPointsStore,
-            pruning::{DbPruningStore, PruningStore, PruningStoreReader},
-            reachability::DbReachabilityStore,
-            statuses::{BlockStatus, DbStatusesStore, StatusesStore, StatusesStoreReader},
-            DB,
-        },
+    sync::{
+        atomic::{self, AtomicBool},
+        Arc,
     },
-    pipeline::deps_manager::BlockTask,
-    processes::pruning::PruningManager,
-};
-use consensus_core::{block::Block, blockhash::VIRTUAL};
-use crossbeam_channel::Receiver;
-use hashes::Hash;
-use parking_lot::{RwLock, RwLockUpgradableReadGuard};
-use rocksdb::WriteBatch;
-use std::sync::{
-    atomic::{self, AtomicBool},
-    Arc,
->>>>>>> bca138ca
 };
 
 pub struct VirtualStateProcessor {
@@ -73,6 +55,9 @@
 
     // Thread pool
     pub(super) thread_pool: Arc<ThreadPool>,
+
+    // DB
+    db: Arc<DB>,
 
     // Config
     pub(super) genesis_hash: Hash,
@@ -83,36 +68,23 @@
     pub(super) mergeset_size_limit: u64,
     // pub(super) genesis_bits: u32,
 
-    // DB
-    db: Arc<DB>,
-
-    // Config
-    genesis_hash: Hash,
-
     // Stores
     pub(super) statuses_store: Arc<RwLock<DbStatusesStore>>,
-<<<<<<< HEAD
     pub(super) ghostdag_store: Arc<DbGhostdagStore>,
     pub(super) headers_store: Arc<DbHeadersStore>,
     pub(super) block_transactions_store: Arc<DbBlockTransactionsStore>,
-=======
-    pruning_store: Arc<RwLock<DbPruningStore>>,
-    past_pruning_points_store: Arc<DbPastPruningPointsStore>,
-    ghostdag_store: Arc<DbGhostdagStore>,
->>>>>>> bca138ca
+    pub(super) pruning_store: Arc<RwLock<DbPruningStore>>,
+    pub(super) past_pruning_points_store: Arc<DbPastPruningPointsStore>,
 
     // Managers and services
     pub(super) ghostdag_manager: DbGhostdagManager,
     pub(super) reachability_service: MTReachabilityService<DbReachabilityStore>,
-<<<<<<< HEAD
     pub(super) dag_traversal_manager: DagTraversalManager<DbGhostdagStore, BlockWindowCacheStore>,
     pub(super) difficulty_manager: DifficultyManager<DbHeadersStore>,
     pub(super) transaction_validator: TransactionValidator<DbHeadersStore>,
-=======
     pub(super) pruning_manager: PruningManager<DbGhostdagStore, DbReachabilityStore, DbHeadersStore, DbPastPruningPointsStore>,
 
     is_updating_pruning_point_or_candidate: AtomicBool,
->>>>>>> bca138ca
 }
 
 impl VirtualStateProcessor {
@@ -120,19 +92,20 @@
     pub fn new(
         receiver: Receiver<BlockTask>,
         thread_pool: Arc<ThreadPool>,
+        db: Arc<DB>,
         params: &Params,
-        db: Arc<DB>,
-        genesis_hash: Hash,
         statuses_store: Arc<RwLock<DbStatusesStore>>,
-<<<<<<< HEAD
         ghostdag_store: Arc<DbGhostdagStore>,
         headers_store: Arc<DbHeadersStore>,
         block_transactions_store: Arc<DbBlockTransactionsStore>,
+        pruning_store: Arc<RwLock<DbPruningStore>>,
+        past_pruning_points_store: Arc<DbPastPruningPointsStore>,
         ghostdag_manager: DbGhostdagManager,
         reachability_service: MTReachabilityService<DbReachabilityStore>,
         dag_traversal_manager: DagTraversalManager<DbGhostdagStore, BlockWindowCacheStore>,
         difficulty_manager: DifficultyManager<DbHeadersStore>,
         transaction_validator: TransactionValidator<DbHeadersStore>,
+        pruning_manager: PruningManager<DbGhostdagStore, DbReachabilityStore, DbHeadersStore, DbPastPruningPointsStore>,
     ) -> Self {
         Self {
             receiver,
@@ -142,6 +115,8 @@
             headers_store,
             ghostdag_store,
             block_transactions_store,
+            pruning_store,
+            past_pruning_points_store,
             ghostdag_manager,
             reachability_service,
             genesis_hash: params.genesis_hash,
@@ -151,27 +126,8 @@
             dag_traversal_manager,
             difficulty_manager,
             transaction_validator,
-=======
-        pruning_store: Arc<RwLock<DbPruningStore>>,
-        ghostdag_store: Arc<DbGhostdagStore>,
-        past_pruning_points_store: Arc<DbPastPruningPointsStore>,
-        reachability_service: MTReachabilityService<DbReachabilityStore>,
-        pruning_manager: PruningManager<DbGhostdagStore, DbReachabilityStore, DbHeadersStore, DbPastPruningPointsStore>,
-    ) -> Self {
-        Self {
-            receiver,
-            db,
-            genesis_hash,
-
-            statuses_store,
-            reachability_service,
+            pruning_manager,
             is_updating_pruning_point_or_candidate: false.into(),
-            pruning_store,
-            ghostdag_store,
-            past_pruning_points_store,
-
-            pruning_manager,
->>>>>>> bca138ca
         }
     }
 
@@ -233,7 +189,7 @@
         let mut accumulated_diff = state.virtual_diff.clone().to_reversed();
 
         // Walk down to the reorg split point
-        for current in self.reachability_service.default_backward_chain_iterator(prev_selected).map(|r| r.unwrap()) {
+        for current in self.reachability_service.default_backward_chain_iterator(prev_selected) {
             if self.reachability_service.is_chain_ancestor_of(current, new_selected) {
                 split_point = current;
                 break;
@@ -246,7 +202,7 @@
 
         // Walk back up to the new virtual selected parent candidate
         for (selected_parent, current) in
-            self.reachability_service.forward_chain_iterator(split_point, new_selected, true).map(|r| r.unwrap()).tuple_windows()
+            self.reachability_service.forward_chain_iterator(split_point, new_selected, true).tuple_windows()
         {
             match state.utxo_diffs.entry(current) {
                 Occupied(e) => {
@@ -324,40 +280,6 @@
             _ => panic!("expected utxo valid or disqualified {}", new_selected),
         }
         Ok(())
-    }
-
-    pub fn process_genesis_if_needed(self: &Arc<VirtualStateProcessor>) {
-        // TODO: multiset store
-        let status = self.statuses_store.read().get(self.genesis_hash).unwrap();
-        match status {
-            StatusUTXOPendingVerification => {
-                self.statuses_store.write().set(self.genesis_hash, StatusUTXOValid).unwrap();
-            }
-            _ => panic!("unexpected genesis status {:?}", status),
-        }
-    }
-}
-
-/// TEMP: initial struct for holding complete virtual state in memory
-struct VirtualState {
-    utxo_set: UtxoCollection,           // TEMP: represents the utxo set of virtual selected parent
-    utxo_diffs: BlockHashMap<UtxoDiff>, // Holds diff of this block from selected parent
-    virtual_diff: UtxoDiff,
-    virtual_parents: Vec<Hash>,
-    ghostdag_data: Arc<GhostdagData>,
-    multiset_hashes: BlockHashMap<MuHash>,
-}
-
-impl VirtualState {
-    fn new(genesis_hash: Hash, initial_ghostdag_data: Arc<GhostdagData>) -> Self {
-        Self {
-            utxo_set: Default::default(),
-            utxo_diffs: Default::default(),
-            virtual_diff: UtxoDiff::default(), // Virtual diff is initially empty since genesis receives no reward
-            virtual_parents: vec![genesis_hash],
-            ghostdag_data: initial_ghostdag_data,
-            multiset_hashes: BlockHashMap::from([(genesis_hash, MuHash::new())]),
-        }
     }
 
     fn maybe_update_pruning_point_and_candidate(self: &Arc<Self>) {
@@ -399,11 +321,38 @@
         self.is_updating_pruning_point_or_candidate.store(false, atomic::Ordering::Release);
     }
 
-    pub fn process_genesis_if_needed(self: &Arc<Self>) {
-        if let Some(BlockStatus::StatusUTXOValid) = self.statuses_store.read().get(self.genesis_hash).unwrap_option() {
-            return;
-        }
-        self.past_pruning_points_store.insert(0, self.genesis_hash).unwrap();
-        self.statuses_store.write().set(self.genesis_hash, BlockStatus::StatusUTXOValid).unwrap();
+    pub fn process_genesis_if_needed(self: &Arc<VirtualStateProcessor>) {
+        // TODO: multiset store
+        let status = self.statuses_store.read().get(self.genesis_hash).unwrap();
+        match status {
+            StatusUTXOPendingVerification => {
+                self.past_pruning_points_store.insert(0, self.genesis_hash).unwrap();
+                self.statuses_store.write().set(self.genesis_hash, StatusUTXOValid).unwrap();
+            }
+            _ => panic!("unexpected genesis status {:?}", status),
+        }
+    }
+}
+
+/// TEMP: initial struct for holding complete virtual state in memory
+struct VirtualState {
+    utxo_set: UtxoCollection,           // TEMP: represents the utxo set of virtual selected parent
+    utxo_diffs: BlockHashMap<UtxoDiff>, // Holds diff of this block from selected parent
+    virtual_diff: UtxoDiff,
+    virtual_parents: Vec<Hash>,
+    ghostdag_data: Arc<GhostdagData>,
+    multiset_hashes: BlockHashMap<MuHash>,
+}
+
+impl VirtualState {
+    fn new(genesis_hash: Hash, initial_ghostdag_data: Arc<GhostdagData>) -> Self {
+        Self {
+            utxo_set: Default::default(),
+            utxo_diffs: Default::default(),
+            virtual_diff: UtxoDiff::default(), // Virtual diff is initially empty since genesis receives no reward
+            virtual_parents: vec![genesis_hash],
+            ghostdag_data: initial_ghostdag_data,
+            multiset_hashes: BlockHashMap::from([(genesis_hash, MuHash::new())]),
+        }
     }
 }
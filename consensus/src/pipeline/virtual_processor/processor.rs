--- conflicted
+++ resolved
@@ -63,11 +63,7 @@
 };
 use database::prelude::{StoreError, StoreResultExtensions};
 use hashes::Hash;
-<<<<<<< HEAD
-use kaspa_core::{debug, info, trace};
-=======
 use kaspa_core::{debug, info, time::unix_now, trace};
->>>>>>> b2a142bf
 use kaspa_notify::notifier::Notify;
 use muhash::MuHash;
 
@@ -146,12 +142,9 @@
     pub(super) depth_manager: BlockDepthManager<DbDepthStore, DbReachabilityStore, DbGhostdagStore>,
 
     pub(crate) notification_root: Arc<ConsensusNotificationRoot>,
-<<<<<<< HEAD
-=======
 
     // Counters
     counters: Arc<ProcessingCounters>,
->>>>>>> b2a142bf
 }
 
 impl VirtualStateProcessor {
@@ -202,10 +195,7 @@
         parents_manager: ParentsManager<DbHeadersStore, DbReachabilityStore, MTRelationsService<DbRelationsStore>>,
         depth_manager: BlockDepthManager<DbDepthStore, DbReachabilityStore, DbGhostdagStore>,
         notification_root: Arc<ConsensusNotificationRoot>,
-<<<<<<< HEAD
-=======
         counters: Arc<ProcessingCounters>,
->>>>>>> b2a142bf
     ) -> Self {
         Self {
             receiver,
@@ -246,10 +236,7 @@
             parents_manager,
             depth_manager,
             notification_root,
-<<<<<<< HEAD
-=======
             counters,
->>>>>>> b2a142bf
         }
     }
 

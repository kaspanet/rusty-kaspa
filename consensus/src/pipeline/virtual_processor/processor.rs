--- conflicted
+++ resolved
@@ -211,14 +211,13 @@
             pruning_utxoset_stores: storage.pruning_utxoset_stores.clone(),
             lkg_virtual_state: storage.lkg_virtual_state.clone(),
 
-<<<<<<< HEAD
             block_window_cache_for_difficulty: storage.block_window_cache_for_difficulty.clone(),
             block_window_cache_for_past_median_time: storage.block_window_cache_for_past_median_time.clone(),
 
-            ghostdag_manager: services.ghostdag_primary_manager.clone(),
-=======
+            block_window_cache_for_difficulty: storage.block_window_cache_for_difficulty.clone(),
+            block_window_cache_for_past_median_time: storage.block_window_cache_for_past_median_time.clone(),
+
             ghostdag_manager: services.ghostdag_manager.clone(),
->>>>>>> b516ac64
             reachability_service: services.reachability_service.clone(),
             relations_service: services.relations_service.clone(),
             dag_traversal_manager: services.dag_traversal_manager.clone(),
@@ -315,7 +314,7 @@
             .expect("all possible rule errors are unexpected here");
 
         // Update the pruning processor about the virtual state change
-<<<<<<< HEAD
+        let sink_ghostdag_data = self.ghostdag_store.get_compact_data(new_sink).unwrap();
 
         let compact_sink_ghostdag_data = if prev_sink != new_sink {
             // we need to check with full data here, since we may need to update the window caches
@@ -326,9 +325,6 @@
         } else {
             self.ghostdag_primary_store.get_compact_data(new_sink).unwrap()
         };
-=======
-        let sink_ghostdag_data = self.ghostdag_store.get_compact_data(new_sink).unwrap();
->>>>>>> b516ac64
         // Empty the channel before sending the new message. If pruning processor is busy, this step makes sure
         // the internal channel does not grow with no need (since we only care about the most recent message)
         let _consume = self.pruning_receiver.try_iter().count();

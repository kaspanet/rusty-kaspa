--- conflicted
+++ resolved
@@ -26,14 +26,10 @@
     BlockHashMap, BlockHashSet, BlockLevel, HashMapCustomHasher, KType,
 };
 use kaspa_core::{debug, info, trace};
-<<<<<<< HEAD
 use kaspa_database::{
-    prelude::{ConnBuilder, StoreResultEmptyTuple, StoreResultExtensions},
+    prelude::{CachePolicy, ConnBuilder, StoreResultEmptyTuple, StoreResultExtensions},
     utils::DbLifetime,
 };
-=======
-use kaspa_database::prelude::{CachePolicy, ConnBuilder, StoreResultEmptyTuple, StoreResultExtensions};
->>>>>>> 8d522e20
 use kaspa_hashes::Hash;
 use kaspa_pow::calc_block_level;
 use kaspa_utils::{binary_heap::BinaryHeapExtensions, vec::VecExtensions};
@@ -189,12 +185,9 @@
             pruning_proof_m,
             anticone_finalization_depth,
             ghostdag_k,
-<<<<<<< HEAD
             ghostdag_manager,
-=======
 
             is_consensus_exiting,
->>>>>>> 8d522e20
         }
     }
 
@@ -415,32 +408,19 @@
         }
     }
 
-<<<<<<< HEAD
-    fn init_validate_pruning_point_proof_stores_and_processes(&self) -> TempProofContext {
-        let (db_lifetime, db) = kaspa_database::create_temp_db!(ConnBuilder::default().with_files_limit(10));
-        let headers_store = Arc::new(DbHeadersStore::new(db.clone(), 2 * self.pruning_proof_m)); // TODO: Think about cache size
-        let proof_levels_ghostdag_stores = (0..=self.max_block_level)
-            .map(|level| Arc::new(DbGhostdagStore::new(db.clone(), level, 2 * self.pruning_proof_m)))
-=======
-    pub fn validate_pruning_point_proof(&self, proof: &PruningPointProof) -> PruningImportResult<()> {
-        if proof.len() != self.max_block_level as usize + 1 {
-            return Err(PruningImportError::ProofNotEnoughLevels(self.max_block_level as usize + 1));
-        }
+    fn init_validate_pruning_point_proof_stores_and_processes(&self, proof: &PruningPointProof) -> TempProofContext {
         if proof[0].is_empty() {
             return Err(PruningImportError::PruningProofNotEnoughHeaders);
         }
 
         let headers_estimate = self.estimate_proof_unique_size(proof);
-        let proof_pp_header = proof[0].last().expect("checked if empty");
-        let proof_pp = proof_pp_header.hash;
-        let proof_pp_level = calc_block_level(proof_pp_header, self.max_block_level);
+
         let (db_lifetime, db) = kaspa_database::create_temp_db!(ConnBuilder::default().with_files_limit(10));
         let cache_policy = CachePolicy::Count(2 * self.pruning_proof_m as usize);
         let headers_store =
             Arc::new(DbHeadersStore::new(db.clone(), CachePolicy::Count(headers_estimate), CachePolicy::Count(headers_estimate)));
-        let ghostdag_stores = (0..=self.max_block_level)
+        let proof_levels_ghostdag_stores = (0..=self.max_block_level)
             .map(|level| Arc::new(DbGhostdagStore::new(db.clone(), level, cache_policy, cache_policy)))
->>>>>>> 8d522e20
             .collect_vec();
         let mut relations_stores =
             (0..=self.max_block_level).map(|level| DbRelationsStore::new(db.clone(), level, cache_policy, cache_policy)).collect_vec();
@@ -809,16 +789,11 @@
                     }
 
                     headers.push(self.headers_store.get_header(current).unwrap());
-<<<<<<< HEAD
-                    for child in self.relations_stores.read()[level].get_children(current).unwrap().iter().copied() {
+                    for child in self.relations_stores.read()[level].get_children(current).read().unwrap().iter().copied() {
                         queue.push(Reverse(SortableBlock::new(
                             child,
                             self.proof_levels_ghostdag_stores[level].get_blue_work(child).unwrap(),
                         )));
-=======
-                    for child in self.relations_stores.read()[level].get_children(current).unwrap().read().iter().copied() {
-                        queue.push(Reverse(SortableBlock::new(child, self.ghostdag_stores[level].get_blue_work(child).unwrap())));
->>>>>>> 8d522e20
                     }
                 }
 

use std::{
    cmp::Reverse,
    collections::{BinaryHeap, VecDeque},
    sync::Arc,
};

use itertools::Itertools;
use kaspa_consensus_core::{
    blockhash::{BlockHashExtensions, BlockHashes, ORIGIN},
    header::Header,
    pruning::PruningPointProof,
    BlockHashMap, BlockHashSet, BlockLevel, HashMapCustomHasher, KType,
};
use kaspa_core::debug;
use kaspa_database::prelude::{CachePolicy, ConnBuilder, StoreError, StoreResult, StoreResultEmptyTuple, StoreResultExtensions, DB};
use kaspa_hashes::Hash;
use kaspa_utils::vec::VecExtensions;
use parking_lot::RwLock;

use crate::{
    model::{
        services::reachability::ReachabilityService,
        stores::{
            ghostdag::{DbGhostdagStore, GhostdagStore, GhostdagStoreReader},
            headers::{HeaderStoreReader, HeaderWithBlockLevel},
            relations::{DbRelationsStore, RelationsStoreReader},
        },
    },
    processes::{
        ghostdag::{ordering::SortableBlock, protocol::GhostdagManager},
        pruning_proof::{LevelProofStores, PruningProofManagerInternalError},
        relations::RelationsStoreExtensions,
    },
};

use super::{PruningProofManager, PruningProofManagerInternalResult};

#[derive(Clone)]
struct RelationsStoreInFutureOfRoot<T: RelationsStoreReader, U: ReachabilityService> {
    relations_store: T,
    reachability_service: U,
    root: Hash,
}

impl<T: RelationsStoreReader, U: ReachabilityService> RelationsStoreReader for RelationsStoreInFutureOfRoot<T, U> {
    fn get_parents(&self, hash: Hash) -> Result<BlockHashes, kaspa_database::prelude::StoreError> {
        self.relations_store.get_parents(hash).map(|hashes| {
            Arc::new(
                hashes
                    .iter()
                    .copied()
                    //TODO(relaxed): consider retightening to is_dag_ancestor_of
                    .filter(|h| self.reachability_service.is_dag_ancestor_of_result(self.root, *h).unwrap_or(false))
                    .collect_vec(),
            )
        })
    }

    fn get_children(&self, hash: Hash) -> StoreResult<kaspa_database::prelude::ReadLock<BlockHashSet>> {
        // We assume hash is in future of root
        assert!(self.reachability_service.is_dag_ancestor_of(self.root, hash));
        self.relations_store.get_children(hash)
    }

    fn has(&self, hash: Hash) -> Result<bool, StoreError> {
        if self.reachability_service.is_dag_ancestor_of(self.root, hash) {
            Ok(false)
        } else {
            self.relations_store.has(hash)
        }
    }

    fn counts(&self) -> Result<(usize, usize), kaspa_database::prelude::StoreError> {
        unimplemented!()
    }
}

impl PruningProofManager {
    pub(crate) fn build_pruning_point_proof(&self, pp: Hash) -> PruningPointProof {
        if pp == self.genesis_hash {
            return vec![];
        }

        let (_db_lifetime, temp_db) = kaspa_database::create_temp_db!(ConnBuilder::default().with_files_limit(10));
        let pp_header = self.headers_store.get_header_with_block_level(pp).unwrap();
        let (transient_ghostdag_stores, transient_relations_stores, selected_tip_by_level, roots_by_level) = self
            .calc_all_level_proof_stores(&pp_header, temp_db)
            .into_iter()
            .fold((vec![], vec![], vec![], vec![]), |(mut a, mut b, mut c, mut d), (x0, x1, x2, x3)| {
                a.push(x0);
                b.push(x1);
                c.push(x2);
                d.push(x3);
                (a, b, c, d)
            });

        // The pruning proof can contain many duplicate headers (across levels), so we use a local cache in order
        // to make sure we hold a single Arc per header
        let mut cache: BlockHashMap<Arc<Header>> = BlockHashMap::with_capacity(4 * self.pruning_proof_m as usize);
        let mut get_header = |hash| cache.entry(hash).or_insert_with_key(|&hash| self.headers_store.get_header(hash).unwrap()).clone();

        (0..=self.max_block_level)
            .map(|level| {
                let level = level as usize;
                let selected_tip = selected_tip_by_level[level];
                let block_at_depth_2m = self
                    .block_at_depth(&*transient_ghostdag_stores[level], selected_tip, 2 * self.pruning_proof_m)
                    .map_err(|err| format!("level: {}, err: {}", level, err))
                    .unwrap();

                // TODO (relaxed): remove the assertion below
                // (New Logic) This is the root we calculated by going through block relations
                let root = roots_by_level[level];
                // (Old Logic) This is the root we can calculate given that the GD records are already filled
                // The root calc logic below is the original logic before the on-demand higher level GD calculation
                // We only need old_root to sanity check the new logic
                let old_root = if level != self.max_block_level as usize {
                    let block_at_depth_m_at_next_level = self
                        .block_at_depth(&*transient_ghostdag_stores[level + 1], selected_tip_by_level[level + 1], self.pruning_proof_m)
                        .map_err(|err| format!("level + 1: {}, err: {}", level + 1, err))
                        .unwrap();
                    if self.reachability_service.is_dag_ancestor_of(block_at_depth_m_at_next_level, block_at_depth_2m) {
                        block_at_depth_m_at_next_level
                    } else if self.reachability_service.is_dag_ancestor_of(block_at_depth_2m, block_at_depth_m_at_next_level) {
                        block_at_depth_2m
                    } else {
                        self.find_common_ancestor_in_chain_of_a(
                            &*transient_ghostdag_stores[level],
                            block_at_depth_m_at_next_level,
                            block_at_depth_2m,
                        )
                        .map_err(|err| format!("level: {}, err: {}", level, err))
                        .unwrap()
                    }
                } else {
                    block_at_depth_2m
                };

                // new root is expected to be always an ancestor of old_root because new root takes a safety margin
                assert!(self.reachability_service.is_dag_ancestor_of(root, old_root));

                let mut headers = Vec::with_capacity(2 * self.pruning_proof_m as usize);
                let mut queue = BinaryHeap::<Reverse<SortableBlock>>::new();
                let mut visited = BlockHashSet::new();
                queue.push(Reverse(SortableBlock::new(root, get_header(root).blue_work)));
                while let Some(current) = queue.pop() {
                    let current = current.0.hash;
                    if !visited.insert(current) {
                        continue;
                    }

                    // The second condition is always expected to be true (ghostdag store will have the entry)
                    // because we are traversing the exact diamond (future(root) ⋂ past(tip)) for which we calculated
                    // GD for (see fill_level_proof_ghostdag_data). TODO (relaxed): remove the condition or turn into assertion
                    if !self.reachability_service.is_dag_ancestor_of(current, selected_tip)
                        || !transient_ghostdag_stores[level].has(current).is_ok_and(|found| found)
                    {
                        continue;
                    }

                    headers.push(get_header(current));
                    for child in transient_relations_stores[level].read().get_children(current).unwrap().read().iter().copied() {
                        queue.push(Reverse(SortableBlock::new(child, get_header(child).blue_work)));
                    }
                }

                // TODO (relaxed): remove the assertion below
                // Temp assertion for verifying a bug fix: assert that the full 2M chain is actually contained in the composed level proof
                let set = BlockHashSet::from_iter(headers.iter().map(|h| h.hash));
                let chain_2m = self
                    .chain_up_to_depth(&*transient_ghostdag_stores[level], selected_tip, 2 * self.pruning_proof_m)
                    .map_err(|err| {
                        dbg!(level, selected_tip, block_at_depth_2m, root);
                        format!("Assert 2M chain -- level: {}, err: {}", level, err)
                    })
                    .unwrap();
                let chain_2m_len = chain_2m.len();
                for (i, chain_hash) in chain_2m.into_iter().enumerate() {
                    if !set.contains(&chain_hash) {
                        let next_level_tip = selected_tip_by_level[level + 1];
                        let next_level_chain_m = self
                            .chain_up_to_depth(&*transient_ghostdag_stores[level + 1], next_level_tip, self.pruning_proof_m)
                            .unwrap();
                        let next_level_block_m = next_level_chain_m.last().copied().unwrap();
                        dbg!(next_level_chain_m.len());
                        dbg!(transient_ghostdag_stores[level + 1].get_compact_data(next_level_tip).unwrap().blue_score);
                        dbg!(transient_ghostdag_stores[level + 1].get_compact_data(next_level_block_m).unwrap().blue_score);
                        dbg!(transient_ghostdag_stores[level].get_compact_data(selected_tip).unwrap().blue_score);
                        dbg!(transient_ghostdag_stores[level].get_compact_data(block_at_depth_2m).unwrap().blue_score);
                        dbg!(level, selected_tip, block_at_depth_2m, root);
                        panic!("Assert 2M chain -- missing block {} at index {} out of {} chain blocks", chain_hash, i, chain_2m_len);
                    }
                }

                headers
            })
            .collect_vec()
    }

    fn calc_all_level_proof_stores(&self, pp_header: &HeaderWithBlockLevel, temp_db: Arc<DB>) -> Vec<LevelProofStores> {
        // TODO: Uncomment line and send as argument to find_sufficiently_deep_level_root
        // once full fix to minimize proof sizes comes
        // let current_dag_level = self.find_current_dag_level(&pp_header.header);
        let mut level_proof_stores_vec: Vec<Option<LevelProofStores>> = vec![None; (self.max_block_level + 1).into()];
        for level in (0..=self.max_block_level).rev() {
            let level_usize = level as usize;
            let required_block = if level != self.max_block_level {
                let (next_level_gd_store, _relation_store_at_next_level, selected_tip_at_next_level, _root_at_next_level) =
                    level_proof_stores_vec[level_usize + 1].as_ref().unwrap().clone();

                let block_at_depth_m_at_next_level = self
                    .block_at_depth(&*next_level_gd_store, selected_tip_at_next_level, self.pruning_proof_m)
                    .map_err(|err| format!("level + 1: {}, err: {}", level + 1, err))
                    .unwrap();
                Some(block_at_depth_m_at_next_level)
            } else {
                None
            };
            level_proof_stores_vec[level_usize] = Some(
                self.find_sufficiently_deep_level_root(pp_header, level, required_block, temp_db.clone())
                    .unwrap_or_else(|_| panic!("find_sufficient_root failed for level {level}")),
            );
        }

        level_proof_stores_vec.into_iter().map(Option::unwrap).collect_vec()
    }

    fn populate_relation_store_at_level(
        &self,
        temp_db: Arc<DB>,
        tip: Hash,
        root: Hash,
        level: BlockLevel,
        try_number: u8,
    ) -> Arc<RwLock<DbRelationsStore>> {
        //TODO(relaxed): currently we rebuild the relation store in its entirety for each try.
        // A more efficient implementation could instead extend the store constructed in the previous try
        let mut queue = VecDeque::new();
        let mut visited = BlockHashSet::new();
        queue.push_back(tip);
        let cache_policy = CachePolicy::Count(2 * self.pruning_proof_m as usize);
        let level_relation_store =
            Arc::new(RwLock::new(DbRelationsStore::new_temp(temp_db.clone(), level, try_number, cache_policy, cache_policy)));
        level_relation_store.write().insert(ORIGIN, BlockHashes::new(vec![])).unwrap();

        while let Some(hash) = queue.pop_front() {
            //TODO(relaxed): consider tightening to is_dag_ancestor_of
            if !self.reachability_service.is_dag_ancestor_of_result(root, hash).unwrap_or(false) {
                continue;
            }
            if !visited.insert(hash) {
                continue;
            }
            if hash == ORIGIN {
                continue;
            }
            let header = self.headers_store.get_header(hash).unwrap();
            let parents = Arc::new(
                self.parents_manager
                    .parents_at_level(&header, level)
                    .iter()
                    .copied()
                    .filter(|&p| self.headers_store.has(p).unwrap())
                    .collect::<Vec<_>>()
                    .push_if_empty(ORIGIN),
            );

            // Write parents to the relations store
            let mut relations_write = level_relation_store.write();
            relations_write.insert(hash, parents.clone()).unwrap();

            // Enqueue parents to fill full upper chain
            for &p in parents.iter() {
                queue.push_back(p);
            }
        }
        level_relation_store.clone()
    }

    /// Find a sufficient root at a given level by going through the headers store and looking
    /// for a deep enough level block
    /// For each root candidate, fill in the ghostdag data to see if it actually is deep enough.
    /// If the root is deep enough, it will satisfy these conditions
    /// 1. block at depth 2m at this level ∈ Future(root)
    /// 2. block at depth m at the next level ∈ Future(root)
    ///
    /// Returns: the filled ghostdag store from root to tip, the selected tip and the root
    fn find_sufficiently_deep_level_root(
        &self,
        pp_header: &HeaderWithBlockLevel,
        level: BlockLevel,
        required_block: Option<Hash>,
        temp_db: Arc<DB>,
    ) -> PruningProofManagerInternalResult<LevelProofStores> {
        // Step 1: Determine which selected tip to use
        let selected_tip = if pp_header.block_level >= level {
            pp_header.header.hash
        } else {
            self.find_approximate_selected_parent_header_at_level(&pp_header.header, level)?.hash
        };

        let cache_policy = CachePolicy::Count(2 * self.pruning_proof_m as usize);
        let required_level_depth = 2 * self.pruning_proof_m;

        // We only have the headers store (which has level 0 blue_scores) to assemble the proof data from.
        // We need to look deeper at higher levels (2x deeper every level) to find 2M (plus margin) blocks at that level
        // TODO: uncomment when the full fix to minimize proof sizes comes, and add current_dag_level as an argument
        // let mut required_base_level_depth = self.estimated_blue_depth_at_level_0(
        //     level,
        //     required_level_depth + 100, // We take a safety margin
        //     current_dag_level,
        // );
        // NOTE: Starting from required_level_depth (a much lower starting point than normal) will typically require O(N) iterations
        // for level L + N where L is the current dag level. This is fine since the steps per iteration are still exponential
        // and so we will complete each level in not much more than N iterations per level.
        // We start here anyway so we can try to minimize the proof size when the current dag level goes down significantly.
        let mut required_base_level_depth = required_level_depth + 100;

        let mut is_last_level_header;
        let mut tries = 0;

        let block_at_depth_m_at_next_level = required_block.unwrap_or(selected_tip);

        loop {
            // Step 2 - Find a deep enough root candidate
            let block_at_depth_2m = match self.level_block_at_base_depth(level, selected_tip, required_base_level_depth) {
                Ok((header, is_last_header)) => {
                    is_last_level_header = is_last_header;
                    header
                }
                Err(e) => return Err(e),
            };

            let root = if self.reachability_service.is_dag_ancestor_of(block_at_depth_2m, block_at_depth_m_at_next_level) {
                block_at_depth_2m
            } else if self.reachability_service.is_dag_ancestor_of(block_at_depth_m_at_next_level, block_at_depth_2m) {
                block_at_depth_m_at_next_level
            } else {
                // find common ancestor of block_at_depth_m_at_next_level and block_at_depth_2m in chain of block_at_depth_m_at_next_level
                let mut common_ancestor = self.headers_store.get_header(block_at_depth_m_at_next_level).unwrap();
                while !self.reachability_service.is_dag_ancestor_of(common_ancestor.hash, block_at_depth_2m) {
                    common_ancestor = match self.find_approximate_selected_parent_header_at_level(&common_ancestor, level) {
                        Ok(header) => header,
                        // Try to give this last header a chance at being root
                        Err(PruningProofManagerInternalError::NotEnoughHeadersToBuildProof(_)) => break,
                        Err(e) => return Err(e),
                    };
                }

                common_ancestor.hash
            };

            // Step 3 - Fill the ghostdag data from root to tip.
            //
            // First, derive the relevant relations down to the candidate root.
            let transient_relation_store = self.populate_relation_store_at_level(temp_db.clone(), selected_tip, root, level, tries);

            let transient_ghostdag_store =
                Arc::new(DbGhostdagStore::new_temp(temp_db.clone(), level, cache_policy, cache_policy, tries));
            let has_required_block = self.fill_level_proof_ghostdag_data(
                root,
                pp_header.header.hash,
                &transient_ghostdag_store,
                Some(block_at_depth_m_at_next_level),
                level,
<<<<<<< HEAD
                &transient_relation_store,
                self.ghostdag_k.get(pp_header.header.daa_score),
=======
                self.ghostdag_k.after(),
>>>>>>> 3c2115d9
            );

            // Step 4 - Check if we actually have enough depth.
            // Need to ensure this does the same 2M+1 depth that block_at_depth does
            if has_required_block
                && (root == self.genesis_hash
                    || transient_ghostdag_store.get_blue_score(selected_tip).unwrap() >= required_level_depth)
            {
                break Ok((transient_ghostdag_store, transient_relation_store, selected_tip, root));
            }

            tries += 1;
            if is_last_level_header {
                if has_required_block {
                    // Normally this scenario doesn't occur when syncing with nodes that already have the safety margin change in place.
                    // However, when syncing with an older node version that doesn't have a safety margin for the proof, it's possible to
                    // try to find 2500 depth worth of headers at a level, but the proof only contains about 2000 headers. To be able to sync
                    // with such an older node. As long as we found the required block, we can still proceed.
                    debug!("Failed to find sufficient root for level {level} after {tries} tries. Headers below the current depth of {required_base_level_depth} are already pruned. Required block found so trying anyway.");
                    break Ok((transient_ghostdag_store, transient_relation_store, selected_tip, root));
                } else {
                    panic!("Failed to find sufficient root for level {level} after {tries} tries. Headers below the current depth of {required_base_level_depth} are already pruned");
                }
            }

            // If we don't have enough depth now, we need to look deeper
            required_base_level_depth = (required_base_level_depth as f64 * 1.1) as u64;
            debug!("Failed to find sufficient root for level {level} after {tries} tries. Retrying again to find with depth {required_base_level_depth}");
        }
    }

    /// BFS forward iterates from root until selected tip, ignoring blocks in the antipast of selected_tip.
    /// For each block along the way, insert that hash into the ghostdag_store
    /// If we have a required_block to find, this will return true if that block was found along the way
    fn fill_level_proof_ghostdag_data(
        &self,
        root: Hash,
        selected_tip: Hash,
        transient_ghostdag_store: &Arc<DbGhostdagStore>,
        required_block: Option<Hash>,
        level: BlockLevel,
        transient_relations_store: &Arc<RwLock<DbRelationsStore>>,
        ghostdag_k: KType,
    ) -> bool {
        let transient_relations_service = RelationsStoreInFutureOfRoot {
            relations_store: transient_relations_store.read().clone(),
            reachability_service: self.reachability_service.clone(),
            root,
        };
        let transient_gd_manager = GhostdagManager::with_level(
            root,
            ghostdag_k,
            transient_ghostdag_store.clone(),
            transient_relations_service.clone(),
            self.headers_store.clone(),
            self.reachability_service.clone(),
            level,
            self.max_block_level,
        );

        // Note there is no need to initialize origin since we have a single root
        transient_ghostdag_store.insert(root, Arc::new(transient_gd_manager.genesis_ghostdag_data())).unwrap();

        let mut topological_heap: BinaryHeap<_> = Default::default();
        let mut visited = BlockHashSet::new();
        for child in transient_relations_service.get_children(root).unwrap().read().iter().copied() {
            topological_heap
                .push(Reverse(SortableBlock { hash: child, blue_work: self.headers_store.get_header(child).unwrap().blue_work }));
        }

        let mut has_required_block = required_block.is_some_and(|required_block| root == required_block);
        loop {
            let Some(current) = topological_heap.pop() else {
                break;
            };
            let current_hash = current.0.hash;
            if !visited.insert(current_hash) {
                continue;
            }

            if !self.reachability_service.is_dag_ancestor_of(current_hash, selected_tip) {
                // We don't care about blocks in the antipast of the selected tip
                continue;
            }

            if !has_required_block && required_block.is_some_and(|required_block| current_hash == required_block) {
                has_required_block = true;
            }

            let current_gd = transient_gd_manager.ghostdag(&transient_relations_service.get_parents(current_hash).unwrap());

            transient_ghostdag_store.insert(current_hash, Arc::new(current_gd)).unwrap_or_exists();

            for child in transient_relations_service.get_children(current_hash).unwrap().read().iter().copied() {
                topological_heap
                    .push(Reverse(SortableBlock { hash: child, blue_work: self.headers_store.get_header(child).unwrap().blue_work }));
            }
        }

        has_required_block
    }

    // The "current dag level" is the level right before the level whose parents are
    // not the same as our header's direct parents
    //
    // Find the current DAG level by going through all the parents at each level,
    // starting from the bottom level and see which is the first level that has
    // parents that are NOT our current pp_header's direct parents.
    fn find_current_dag_level(&self, pp_header: &Header) -> BlockLevel {
        let direct_parents = BlockHashSet::from_iter(pp_header.direct_parents().iter().copied());
        pp_header
            .parents_by_level
            .expanded_iter()
            .enumerate()
            .skip(1) // skip checking direct parents
            .find_map(|(level, parents)| {
                if BlockHashSet::from_iter(parents.iter().copied()) == direct_parents {
                    None
                } else {
                    Some((level - 1) as BlockLevel)
                }
            })
            .unwrap_or(self.max_block_level)
    }

    fn estimated_blue_depth_at_level_0(&self, level: BlockLevel, level_depth: u64, current_dag_level: BlockLevel) -> u64 {
        level_depth.checked_shl(level.saturating_sub(current_dag_level) as u32).unwrap_or(level_depth)
    }

    /// selected parent at level = the parent of the header at the level
    /// with the highest blue_work
    fn find_approximate_selected_parent_header_at_level(
        &self,
        header: &Header,
        level: BlockLevel,
    ) -> PruningProofManagerInternalResult<Arc<Header>> {
        // Parents manager parents_at_level may return parents that aren't currently in database and those are filtered out.
        // This is ok because this function is called in the context of deriving a root deep enough for a proof at this level,
        // not to find the "best" such proof
        let sp = self
            .parents_manager
            .parents_at_level(header, level)
            .iter()
            .copied()
            .filter(|&p| self.reachability_service.has_reachability_data(p))
            .filter_map(|p| self.headers_store.get_header(p).unwrap_option().map(|h| SortableBlock::new(p, h.blue_work)))
            .max()
            .ok_or(PruningProofManagerInternalError::NotEnoughHeadersToBuildProof("no parents with header".to_string()))?;
        Ok(self.headers_store.get_header(sp.hash).expect("unwrapped above"))
    }

    /// Finds a block on a given level that is at base_depth deep from it.
    /// Also returns if the block was the last one in the level
    /// base_depth = the blue score depth at level 0
    fn level_block_at_base_depth(
        &self,
        level: BlockLevel,
        high: Hash,
        base_depth: u64,
    ) -> PruningProofManagerInternalResult<(Hash, bool)> {
        let high_header = self
            .headers_store
            .get_header(high)
            .map_err(|err| PruningProofManagerInternalError::BlockAtDepth(format!("high: {high}, depth: {base_depth}, {err}")))?;
        let high_header_score = high_header.blue_score;
        let mut current_header = high_header;

        let mut is_last_header = false;

        while current_header.blue_score + base_depth >= high_header_score {
            if current_header.direct_parents().is_empty() {
                // Reached genesis
                break;
            }

            current_header = match self.find_approximate_selected_parent_header_at_level(&current_header, level) {
                Ok(header) => header,
                Err(PruningProofManagerInternalError::NotEnoughHeadersToBuildProof(_)) => {
                    // We want to give this root a shot if all its past is pruned
                    is_last_header = true;
                    break;
                }
                Err(e) => return Err(e),
            };
        }
        Ok((current_header.hash, is_last_header))
    }

    /// Copy of `block_at_depth` which returns the full chain up to depth. Temporarily used for assertion purposes.
    fn chain_up_to_depth(
        &self,
        transient_ghostdag_store: &impl GhostdagStoreReader,
        high: Hash,
        depth: u64,
    ) -> Result<Vec<Hash>, PruningProofManagerInternalError> {
        let high_gd = transient_ghostdag_store
            .get_compact_data(high)
            .map_err(|err| PruningProofManagerInternalError::BlockAtDepth(format!("high: {high}, depth: {depth}, {err}")))?;
        let mut current_gd = high_gd;
        let mut current = high;
        let mut res = vec![current];
        while current_gd.blue_score + depth >= high_gd.blue_score {
            if current_gd.selected_parent.is_origin() {
                break;
            }
            let prev = current;
            current = current_gd.selected_parent;
            res.push(current);
            current_gd = transient_ghostdag_store.get_compact_data(current).map_err(|err| {
                PruningProofManagerInternalError::BlockAtDepth(format!(
                    "high: {}, depth: {}, current: {}, high blue score: {}, current blue score: {}, {}",
                    high, depth, prev, high_gd.blue_score, current_gd.blue_score, err
                ))
            })?;
        }
        Ok(res)
    }

    fn find_common_ancestor_in_chain_of_a(
        &self,
        transient_ghostdag_store: &impl GhostdagStoreReader,
        a: Hash,
        b: Hash,
    ) -> Result<Hash, PruningProofManagerInternalError> {
        let a_gd = transient_ghostdag_store
            .get_compact_data(a)
            .map_err(|err| PruningProofManagerInternalError::FindCommonAncestor(format!("a: {a}, b: {b}, {err}")))?;
        let mut current_gd = a_gd;
        let mut current;
        let mut loop_counter = 0;
        loop {
            current = current_gd.selected_parent;
            loop_counter += 1;
            if current.is_origin() {
                break Err(PruningProofManagerInternalError::NoCommonAncestor(format!("a: {a}, b: {b} ({loop_counter} loop steps)")));
            }
            if self.reachability_service.is_dag_ancestor_of(current, b) {
                break Ok(current);
            }
            current_gd = transient_ghostdag_store
                .get_compact_data(current)
                .map_err(|err| PruningProofManagerInternalError::FindCommonAncestor(format!("a: {a}, b: {b}, {err}")))?;
        }
    }
}<|MERGE_RESOLUTION|>--- conflicted
+++ resolved
@@ -363,12 +363,8 @@
                 &transient_ghostdag_store,
                 Some(block_at_depth_m_at_next_level),
                 level,
-<<<<<<< HEAD
                 &transient_relation_store,
-                self.ghostdag_k.get(pp_header.header.daa_score),
-=======
                 self.ghostdag_k.after(),
->>>>>>> 3c2115d9
             );
 
             // Step 4 - Check if we actually have enough depth.

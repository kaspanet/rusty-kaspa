use std::{collections::VecDeque, sync::Arc};

use crate::model::{
    services::reachability::{MTReachabilityService, ReachabilityService},
    stores::{ghostdag::GhostdagStoreReader, reachability::ReachabilityStoreReader, relations::RelationsStoreReader},
};
use itertools::Itertools;
use kaspa_consensus_core::{
    blockhash::BlockHashExtensions,
    errors::traversal::{TraversalError, TraversalResult},
    BlockHashSet, ChainPath,
};
use kaspa_core::trace;
use kaspa_hashes::Hash;

#[derive(Clone)]
pub struct DagTraversalManager<T: GhostdagStoreReader, U: ReachabilityStoreReader, V: RelationsStoreReader> {
    genesis_hash: Hash,
    ghostdag_store: Arc<T>,
    relations_store: V,
    reachability_service: MTReachabilityService<U>,
}

impl<T: GhostdagStoreReader, U: ReachabilityStoreReader, V: RelationsStoreReader> DagTraversalManager<T, U, V> {
    pub fn new(
        genesis_hash: Hash,
        ghostdag_store: Arc<T>,
        relations_store: V,
        reachability_service: MTReachabilityService<U>,
    ) -> Self {
        Self { genesis_hash, ghostdag_store, relations_store, reachability_service }
    }

<<<<<<< HEAD
    pub fn calculate_chain_path(&self, from: Hash, to: Hash, max_traversal_allowed: usize) -> ChainPath {
=======
    pub fn calculate_chain_path(&self, from: Hash, to: Hash, chain_path_added_limit: Option<usize>) -> ChainPath {
>>>>>>> 4ab0017f
        let mut removed = Vec::new();
        let mut common_ancestor = from;
        for current in self.reachability_service.default_backward_chain_iterator(from).take(max_traversal_allowed) {
            if !self.reachability_service.is_chain_ancestor_of(current, to) {
                removed.push(current);
            } else {
                common_ancestor = current;
                break;
            }
        }
<<<<<<< HEAD
        if max_traversal_allowed == usize::MAX {
            //
=======
        if chain_path_added_limit.is_none() {
>>>>>>> 4ab0017f
            // Use backward chain iterator
            // It is more intuitive to use forward iterator here, but going downwards the selected chain is faster.
            let mut added = self.reachability_service.backward_chain_iterator(to, common_ancestor, false).collect_vec();
            added.reverse();
            return ChainPath { added, removed };
        }
        // Use forward chain iterator, to ascertain a path from the common ancestor to the target.
<<<<<<< HEAD
        let max_added_traversal_allowed = max_traversal_allowed - removed.len();
=======
>>>>>>> 4ab0017f
        let added = self
            .reachability_service
            .forward_chain_iterator(common_ancestor, to, true)
            .skip(1)
<<<<<<< HEAD
            .take(max_added_traversal_allowed)
=======
            .take(chain_path_added_limit.unwrap()) // we handle is_none so we may unwrap. 
>>>>>>> 4ab0017f
            .collect_vec();
        ChainPath { added, removed }
    }

    pub fn anticone(
        &self,
        block: Hash,
        tips: impl Iterator<Item = Hash>,
        max_traversal_allowed: Option<u64>,
    ) -> TraversalResult<Vec<Hash>> {
        self.antipast_traversal(tips, block, max_traversal_allowed, true)
    }

    pub fn antipast(
        &self,
        block: Hash,
        tips: impl Iterator<Item = Hash>,
        max_traversal_allowed: Option<u64>,
    ) -> TraversalResult<Vec<Hash>> {
        self.antipast_traversal(tips, block, max_traversal_allowed, false)
    }

    fn antipast_traversal(
        &self,
        tips: impl Iterator<Item = Hash>,
        block: Hash,
        max_traversal_allowed: Option<u64>,
        return_anticone_only: bool,
    ) -> Result<Vec<Hash>, TraversalError> {
        /*
           In some cases we search for the anticone of the pruning point starting from virtual parents.
           This means we might traverse ~pruning_depth blocks which are all stored in the visited set.
           Experiments (and theory) show that w/o completely tracking visited, the queue might grow in
           size quadratically due to many duplicate blocks, easily resulting in OOM errors if the DAG is
           wide. On the other hand, even at 10 BPS, pruning depth is around 2M blocks which is approx 64MB, a modest
           memory peak which happens at most once a in a pruning period (since pruning anticone is cached).
        */
        let mut output = Vec::new(); // Anticone or antipast, depending on args
        let mut queue = VecDeque::from_iter(tips);
        let mut visited = BlockHashSet::from_iter(queue.iter().copied());
        let mut traversal_count = 0;
        while let Some(current) = queue.pop_front() {
            // We reached a block in `past(block)` so we can terminate the BFS from this point on
            if self.reachability_service.is_dag_ancestor_of(current, block) {
                continue;
            }

            // We count the number of blocks in past(tips) \setminus past(block).
            // We don't use `visited.len()` since it includes some maximal blocks in past(block) as well.
            traversal_count += 1;
            if let Some(max_traversal_allowed) = max_traversal_allowed {
                if traversal_count > max_traversal_allowed {
                    return Err(TraversalError::ReachedMaxTraversalAllowed(traversal_count, max_traversal_allowed));
                }
            }

            if traversal_count % 10000 == 0 {
                trace!(
                    "[TRAVERSAL MANAGER] Traversal count: {}, queue size: {}, anticone size: {}, visited size: {}",
                    traversal_count,
                    queue.len(),
                    output.len(),
                    visited.len()
                );
            }
            // At this point, we know `current` is in antipast of `block`. The second condition is there to check if it's in the anticone
            if !return_anticone_only || !self.reachability_service.is_dag_ancestor_of(block, current) {
                output.push(current);
            }

            for parent in self.relations_store.get_parents(current).unwrap().iter().copied() {
                if visited.insert(parent) {
                    queue.push_back(parent);
                }
            }
        }

        Ok(output)
    }

    pub fn lowest_chain_block_above_or_equal_to_blue_score(&self, high: Hash, blue_score: u64) -> Hash {
        let high_gd = self.ghostdag_store.get_compact_data(high).unwrap();
        assert!(high_gd.blue_score >= blue_score);

        let mut current = high;
        let mut current_gd = high_gd;

        while current != self.genesis_hash {
            assert!(!current.is_origin(), "there's no such known block");
            let selected_parent_gd = self.ghostdag_store.get_compact_data(current_gd.selected_parent).unwrap();
            if selected_parent_gd.blue_score < blue_score {
                break;
            }

            current = current_gd.selected_parent;
            current_gd = selected_parent_gd;
        }

        current
    }
}<|MERGE_RESOLUTION|>--- conflicted
+++ resolved
@@ -31,11 +31,7 @@
         Self { genesis_hash, ghostdag_store, relations_store, reachability_service }
     }
 
-<<<<<<< HEAD
-    pub fn calculate_chain_path(&self, from: Hash, to: Hash, max_traversal_allowed: usize) -> ChainPath {
-=======
     pub fn calculate_chain_path(&self, from: Hash, to: Hash, chain_path_added_limit: Option<usize>) -> ChainPath {
->>>>>>> 4ab0017f
         let mut removed = Vec::new();
         let mut common_ancestor = from;
         for current in self.reachability_service.default_backward_chain_iterator(from).take(max_traversal_allowed) {
@@ -46,12 +42,7 @@
                 break;
             }
         }
-<<<<<<< HEAD
-        if max_traversal_allowed == usize::MAX {
-            //
-=======
         if chain_path_added_limit.is_none() {
->>>>>>> 4ab0017f
             // Use backward chain iterator
             // It is more intuitive to use forward iterator here, but going downwards the selected chain is faster.
             let mut added = self.reachability_service.backward_chain_iterator(to, common_ancestor, false).collect_vec();
@@ -59,19 +50,11 @@
             return ChainPath { added, removed };
         }
         // Use forward chain iterator, to ascertain a path from the common ancestor to the target.
-<<<<<<< HEAD
-        let max_added_traversal_allowed = max_traversal_allowed - removed.len();
-=======
->>>>>>> 4ab0017f
         let added = self
             .reachability_service
             .forward_chain_iterator(common_ancestor, to, true)
             .skip(1)
-<<<<<<< HEAD
-            .take(max_added_traversal_allowed)
-=======
             .take(chain_path_added_limit.unwrap()) // we handle is_none so we may unwrap. 
->>>>>>> 4ab0017f
             .collect_vec();
         ChainPath { added, removed }
     }

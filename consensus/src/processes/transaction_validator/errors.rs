--- conflicted
+++ resolved
@@ -1,84 +1,2 @@
-<<<<<<< HEAD
-use consensus_core::tx::TransactionOutpoint;
-use thiserror::Error;
-use txscript::TxScriptError;
-
-use crate::constants::MAX_SOMPI;
-
-#[derive(Error, Debug, Clone)]
-pub enum TxRuleError {
-    #[error("transaction has no inputs")]
-    NoTxInputs,
-
-    #[error("transaction has duplicate inputs")]
-    TxDuplicateInputs,
-
-    #[error("transaction has non zero gas value")]
-    TxHasGas,
-
-    #[error("a non coinbase transaction has a paylaod")]
-    NonCoinbaseTxHasPayload,
-
-    #[error("transaction version {0} is unknown")]
-    UnknownTxVersion(u16),
-
-    #[error("transaction has {0} inputs where the max allowed is {1}")]
-    TooManyInputs(usize, usize),
-
-    #[error("transaction has {0} outputs where the max allowed is {1}")]
-    TooManyOutputs(usize, usize),
-
-    #[error("transaction input #{0} signature script is above {1} bytes")]
-    TooBigSignatureScript(usize, usize),
-
-    #[error("transaction input #{0} signature script is above {1} bytes")]
-    TooBigScriptPublicKey(usize, usize),
-
-    #[error("transaction input #{0} is not finalized")]
-    NotFinalized(usize),
-
-    #[error("coinbase transaction has {0} inputs while none are expected")]
-    CoinbaseHasInputs(usize),
-
-    #[error("coinbase transaction has {0} outputs while at most {1} are expected")]
-    CoinbaseTooManyOutputs(usize, u64),
-
-    #[error("script public key of coinbase output #{0} is too long")]
-    CoinbaseScriptPublicKeyTooLong(usize),
-
-    #[error("transaction input #{0} tried to spend coinbase outpoint {1} with daa score of {2} while the merging block daa score is {3} and the coinbase maturity period of {4} hasn't passed yet")]
-    ImmatureCoinbaseSpend(usize, TransactionOutpoint, u64, u64, u64),
-
-    #[error("transaction total inputs spending amount overflowed u64")]
-    InputAmountOverflow,
-
-    #[error("transaction total inputs spending amount is higher than the max allowed of {}", MAX_SOMPI)]
-    InputAmountTooHigh,
-
-    #[error("transaction output {0} has zero value")]
-    TxOutZero(usize),
-
-    #[error("transaction output {0} value is higher than the max allowed of {}", MAX_SOMPI)]
-    TxOutTooHigh(usize),
-
-    #[error("transaction total outputs value overflowed u64")]
-    OutputsValueOverflow,
-
-    #[error("transaction total outputs value is higher than the max allowed of {}", MAX_SOMPI)]
-    TotalTxOutTooHigh,
-
-    #[error("transaction tries to spend {0} while its total inputs amount is {1}")]
-    SpendTooHigh(u64, u64),
-
-    #[error("one of the transaction sequence locks conditions was not met")]
-    SequenceLockConditionsAreNotMet,
-
-    #[error("failed to verify the signature script: {0}")]
-    SignatureInvalid(TxScriptError),
-}
-
-pub type TxResult<T> = std::result::Result<T, TxRuleError>;
-=======
 //! Re-exports tx-related errors from consensus core for internal crate usage
-pub(crate) use consensus_core::errors::tx::*;
->>>>>>> 24fa6597
+pub(crate) use consensus_core::errors::tx::*;
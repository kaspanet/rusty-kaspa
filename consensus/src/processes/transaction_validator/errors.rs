use consensus_core::tx::TransactionOutpoint;
use thiserror::Error;

use crate::constants::MAX_SOMPI;

#[derive(Error, Debug, Clone)]
pub enum TxRuleError {
    #[error("transaction has no inputs")]
    NoTxInputs,

    #[error("transaction has duplicate inputs")]
    TxDuplicateInputs,

    #[error("transaction has non zero gas value")]
    TxHasGas,

    #[error("a non coinbase transaction has a paylaod")]
    NonCoinbaseTxHasPayload,

    #[error("transaction version {0} is unknown")]
    UnknownTxVersion(u16),

    #[error("transaction has {0} inputs where the max allowed is {1}")]
    TooManyInputs(usize, usize),

    #[error("transaction has {0} outputs where the max allowed is {1}")]
    TooManyOutputs(usize, usize),

    #[error("transaction input #{0} signature script is above {1} bytes")]
    TooBigSignatureScript(usize, usize),

    #[error("transaction input #{0} signature script is above {1} bytes")]
    TooBigScriptPublicKey(usize, usize),

    #[error("transaction input #{0} is not finalized")]
    NotFinalized(usize),

<<<<<<< HEAD
    #[error("transaction input #{0} tried to spend coinbase outpoint {1} with daa score of {2} while the merging block daa score is {3} and the coinbase maturity period of {4} hasn't passed yet")]
    ImmatureCoinbaseSpend(usize, TransactionOutpoint, u64, u64, u64),

    #[error("transaction total inputs spending amount overflowed u64")]
    InputAmountOverflow,

    #[error("transaction total inputs spending amount is higher than the max allowed of {}", MAX_SOMPI)]
    InputAmountTooHigh,

    #[error("transaction output {0} has zero value")]
    TxOutZero(usize),

    #[error("transaction output {0} value is higher than the max allowed of {}", MAX_SOMPI)]
    TxOutTooHigh(usize),

    #[error("transaction total outputs value overflowed u64")]
    OutputsValueOverflow,

    #[error("transaction total outputs value is higher than the max allowed of {}", MAX_SOMPI)]
    TotalTxOutTooHigh,

    #[error("transaction tries to spend {0} while its total inputs amount is {1}")]
    SpendTooHigh(u64, u64),

    #[error("one of the transaction sequence locks conditions was not met")]
    SequenceLockConditionsAreNotMet,
=======
    #[error("coinbase transaction has {0} inputs while none are expected")]
    CoinbaseHasInputs(usize),

    #[error("coinbase transaction has {0} outputs while at most {1} are expected")]
    CoinbaseTooManyOutputs(usize, u64),

    #[error("script public key of coinbase output #{0} is too long")]
    CoinbaseScriptPublicKeyTooLong(usize),
>>>>>>> 365f2f35
}

pub type TxResult<T> = std::result::Result<T, TxRuleError>;<|MERGE_RESOLUTION|>--- conflicted
+++ resolved
@@ -35,7 +35,15 @@
     #[error("transaction input #{0} is not finalized")]
     NotFinalized(usize),
 
-<<<<<<< HEAD
+    #[error("coinbase transaction has {0} inputs while none are expected")]
+    CoinbaseHasInputs(usize),
+
+    #[error("coinbase transaction has {0} outputs while at most {1} are expected")]
+    CoinbaseTooManyOutputs(usize, u64),
+
+    #[error("script public key of coinbase output #{0} is too long")]
+    CoinbaseScriptPublicKeyTooLong(usize),
+
     #[error("transaction input #{0} tried to spend coinbase outpoint {1} with daa score of {2} while the merging block daa score is {3} and the coinbase maturity period of {4} hasn't passed yet")]
     ImmatureCoinbaseSpend(usize, TransactionOutpoint, u64, u64, u64),
 
@@ -62,16 +70,6 @@
 
     #[error("one of the transaction sequence locks conditions was not met")]
     SequenceLockConditionsAreNotMet,
-=======
-    #[error("coinbase transaction has {0} inputs while none are expected")]
-    CoinbaseHasInputs(usize),
-
-    #[error("coinbase transaction has {0} outputs while at most {1} are expected")]
-    CoinbaseTooManyOutputs(usize, u64),
-
-    #[error("script public key of coinbase output #{0} is too long")]
-    CoinbaseScriptPublicKeyTooLong(usize),
->>>>>>> 365f2f35
 }
 
 pub type TxResult<T> = std::result::Result<T, TxRuleError>;
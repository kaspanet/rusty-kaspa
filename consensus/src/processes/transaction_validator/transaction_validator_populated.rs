--- conflicted
+++ resolved
@@ -169,7 +169,6 @@
     pub fn check_scripts(&self, tx: &impl VerifiableTransaction, pov_daa_score: u64) -> TxResult<()> {
         let mut reused_values = SigHashReusedValues::new();
         for (i, (input, entry)) in tx.populated_inputs().enumerate() {
-<<<<<<< HEAD
             let mut engine = TxScriptEngine::from_transaction_input(
                 tx,
                 input,
@@ -179,13 +178,8 @@
                 &self.sig_cache,
                 pov_daa_score > self.kip10_activation_daa_score,
             )
-            .map_err(TxRuleError::SignatureInvalid)?;
-            engine.execute().map_err(TxRuleError::SignatureInvalid)?;
-=======
-            let mut engine = TxScriptEngine::from_transaction_input(tx, input, i, entry, &mut reused_values, &self.sig_cache)
-                .map_err(|err| map_script_err(err, input))?;
+            .map_err(|err| map_script_err(err, input))?;
             engine.execute().map_err(|err| map_script_err(err, input))?;
->>>>>>> 035a394d
         }
 
         Ok(())

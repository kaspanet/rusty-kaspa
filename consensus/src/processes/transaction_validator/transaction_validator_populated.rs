use crate::constants::{MAX_SOMPI, SEQUENCE_LOCK_TIME_DISABLED, SEQUENCE_LOCK_TIME_MASK};
<<<<<<< HEAD
use consensus_core::{hashing::sighash::SigHashReusedValues, tx::PopulatedTransaction};
use txscript::TxScriptEngine;
=======
use consensus_core::{
    hashing::{
        sighash::{calc_schnorr_signature_hash, SigHashReusedValues},
        sighash_type::SIG_HASH_ALL,
    },
    tx::VerifiableTransaction,
};
use kaspa_core::info;
>>>>>>> 24fa6597

use super::{
    errors::{TxResult, TxRuleError},
    TransactionValidator,
};

impl TransactionValidator {
    pub fn validate_populated_transaction_and_get_fee(&self, tx: &impl VerifiableTransaction, pov_daa_score: u64) -> TxResult<u64> {
        self.check_transaction_coinbase_maturity(tx, pov_daa_score)?;
        let total_in = self.check_transaction_input_amounts(tx)?;
        let total_out = Self::check_transaction_output_values(tx, total_in)?;
        Self::check_sequence_lock(tx, pov_daa_score)?;
        Self::check_sig_op_counts(tx)?;
        self.check_scripts(tx)?;

        Ok(total_in - total_out)
    }

    fn check_transaction_coinbase_maturity(&self, tx: &impl VerifiableTransaction, pov_daa_score: u64) -> TxResult<()> {
        if let Some((index, (input, entry))) = tx
            .populated_inputs()
            .enumerate()
            .find(|(_, (_, entry))| entry.is_coinbase && entry.block_daa_score + self.coinbase_maturity > pov_daa_score)
        {
            return Err(TxRuleError::ImmatureCoinbaseSpend(
                index,
                input.previous_outpoint,
                entry.block_daa_score,
                pov_daa_score,
                self.coinbase_maturity,
            ));
        }

        Ok(())
    }

    fn check_transaction_input_amounts(&self, tx: &impl VerifiableTransaction) -> TxResult<u64> {
        let mut total: u64 = 0;
        for (_, entry) in tx.populated_inputs() {
            if let Some(new_total) = total.checked_add(entry.amount) {
                total = new_total
            } else {
                return Err(TxRuleError::InputAmountOverflow);
            }

            if total > MAX_SOMPI {
                return Err(TxRuleError::InputAmountTooHigh);
            }
        }

        Ok(total)
    }

    fn check_transaction_output_values(tx: &impl VerifiableTransaction, total_in: u64) -> TxResult<u64> {
        // There's no need to check for overflow here because it was already checked by check_transaction_output_value_ranges
        let total_out: u64 = tx.outputs().iter().map(|out| out.value).sum();
        if total_in < total_out {
            return Err(TxRuleError::SpendTooHigh(total_out, total_in));
        }

        Ok(total_out)
    }

    fn check_sequence_lock(tx: &impl VerifiableTransaction, pov_daa_score: u64) -> TxResult<()> {
        let pov_daa_score: i64 = pov_daa_score as i64;
        if tx.populated_inputs().filter(|(input, _)| input.sequence & SEQUENCE_LOCK_TIME_DISABLED != SEQUENCE_LOCK_TIME_DISABLED).any(
            |(input, entry)| {
                // Given a sequence number, we apply the relative time lock
                // mask in order to obtain the time lock delta required before
                // this input can be spent.
                let relative_lock = (input.sequence & SEQUENCE_LOCK_TIME_MASK) as i64;

                // The relative lock-time for this input is expressed
                // in blocks so we calculate the relative offset from
                // the input's DAA score as its converted absolute
                // lock-time. We subtract one from the relative lock in
                // order to maintain the original lockTime semantics.
                //
                // Note: in the kaspad codebase there's a use in i64 in order to use the -1 value
                // as None. Here it's not needed, but we still use it to avoid breaking consensus.
                let lock_daa_score = entry.block_daa_score as i64 + relative_lock - 1;

                lock_daa_score >= pov_daa_score
            },
        ) {
            return Err(TxRuleError::SequenceLockConditionsAreNotMet);
        }
        Ok(())
    }

    fn check_sig_op_counts(_tx: &impl VerifiableTransaction) -> TxResult<()> {
        // TODO: Implement this
        Ok(())
    }

    fn check_scripts(&self, tx: &impl VerifiableTransaction) -> TxResult<()> {
        let mut reused_values = SigHashReusedValues::new();
        for (i, (input, entry)) in tx.populated_inputs().enumerate() {
            // TODO: this is a temporary implementation and not ready for consensus since any invalid signature
<<<<<<< HEAD
            let mut engine = TxScriptEngine::from_transaction_input(tx, input, i, entry, &mut reused_values, &self.sig_cache)
                .map_err(TxRuleError::SignatureInvalid)?;
            engine.execute().map_err(TxRuleError::SignatureInvalid)?;
=======
            // will crash the node. We need to replace it with a proper script engine once it's ready.
            let pk = &entry.script_public_key.script()[1..33];
            if let Ok(pk) = secp256k1::XOnlyPublicKey::from_slice(pk) {
                let sig = secp256k1::schnorr::Signature::from_slice(&input.signature_script[1..65]).unwrap();
                let sig_hash = calc_schnorr_signature_hash(tx, i, SIG_HASH_ALL, &mut reused_values);
                let msg = secp256k1::Message::from_slice(sig_hash.as_bytes().as_slice()).unwrap();
                let sig_cache_key = SigCacheKey { signature: sig, pub_key: pk, message: msg };
                match self.sig_cache.get(&sig_cache_key) {
                    Some(valid) => {
                        assert!(valid, "invalid signature in sig cache");
                    }
                    None => {
                        // TODO: Find a way to parallelize this part. This will be less trivial
                        // once this code is inside the script engine.
                        sig.verify(&msg, &pk).unwrap();
                        self.sig_cache.insert(sig_cache_key, true);
                    }
                }
            } else {
                info!("Looks like this is not a p2pk script, so the current code can't handle it")
            }
>>>>>>> 24fa6597
        }

        Ok(())
    }
}

#[cfg(test)]
mod tests {
    use consensus_core::subnets::SubnetworkId;
    use consensus_core::tx::{PopulatedTransaction, TransactionId, UtxoEntry};
    use consensus_core::tx::{ScriptPublicKey, Transaction, TransactionInput, TransactionOutpoint, TransactionOutput};
    use core::str::FromStr;
    use smallvec::SmallVec;

    use crate::{params::MAINNET_PARAMS, processes::transaction_validator::TransactionValidator};

    #[test]
    fn check_signature_test() {
        let mut params = MAINNET_PARAMS.clone();
        params.max_tx_inputs = 10;
        params.max_tx_outputs = 15;
        let tv = TransactionValidator::new(
            params.max_tx_inputs,
            params.max_tx_outputs,
            params.max_signature_script_len,
            params.max_script_public_key_len,
            params.ghostdag_k,
            params.coinbase_payload_script_public_key_max_len,
            params.coinbase_maturity,
        );

        let prev_tx_id = TransactionId::from_str("746915c8dfc5e1550eacbe1d87625a105750cf1a65aaddd1baa60f8bcf7e953c").unwrap();

        let mut bytes = [0u8; 66];
        faster_hex::hex_decode("4176cf2ee56b3eed1e8da083851f41cae11532fc70a63ca1ca9f17bc9a4c2fd3dcdf60df1c1a57465f0d112995a6f289511c8e0a79c806fb79165544a439d11c0201".as_bytes(), &mut bytes).unwrap();
        let signature_script = Vec::from(bytes.to_vec());

        let mut bytes = [0u8; 34];
        faster_hex::hex_decode("20e1d5835e09f3c3dad209debcb7b3bf3fb0e0d9642471f5db36c9ea58338b06beac".as_bytes(), &mut bytes).unwrap();
        let script_pub_key_1 = SmallVec::from(bytes.to_vec());

        let mut bytes = [0u8; 34];
        faster_hex::hex_decode("200749c89953b463d1e186a16a941f9354fa3fff313c391149e47961b95dd4df28ac".as_bytes(), &mut bytes).unwrap();
        let script_pub_key_2 = SmallVec::from(bytes.to_vec());

        let tx = Transaction::new(
            0,
            vec![TransactionInput {
                previous_outpoint: TransactionOutpoint { transaction_id: prev_tx_id, index: 1 },
                signature_script,
                sequence: 0,
                sig_op_count: 1,
            }],
            vec![
                TransactionOutput { value: 10360487799, script_public_key: ScriptPublicKey::new(0, script_pub_key_2.clone()) },
                TransactionOutput { value: 10518958752, script_public_key: ScriptPublicKey::new(0, script_pub_key_1.clone()) },
            ],
            0,
            SubnetworkId::from_bytes([0, 0, 0, 0, 0, 0, 0, 0, 0, 0, 0, 0, 0, 0, 0, 0, 0, 0, 0, 0]),
            0,
            vec![],
        );

        let populated_tx = PopulatedTransaction::new(
            &tx,
            vec![UtxoEntry {
                amount: 20879456551,
                script_public_key: ScriptPublicKey::new(0, script_pub_key_1),
                block_daa_score: 32022768,
                is_coinbase: false,
            }],
        );

        tv.check_scripts(&populated_tx).expect("Signature check failed");
    }

    #[test]
    fn check_incorrect_signature_test() {
        let mut params = MAINNET_PARAMS.clone();
        params.max_tx_inputs = 10;
        params.max_tx_outputs = 15;
        let tv = TransactionValidator::new(
            params.max_tx_inputs,
            params.max_tx_outputs,
            params.max_signature_script_len,
            params.max_script_public_key_len,
            params.ghostdag_k,
            params.coinbase_payload_script_public_key_max_len,
            params.coinbase_maturity,
        );

        let prev_tx_id = TransactionId::from_str("746915c8dfc5e1550eacbe1d87625a105750cf1a65aaddd1baa60f8bcf7e953c").unwrap();

        let mut bytes = [0u8; 66];
        faster_hex::hex_decode("4176cf2ee56b3eed1e8da083851f41cae11532fc70a63ca1ca9f17bc9a4c2fd3dcdf60df1c1a57465f0d112995a6f289511c8e0a79c806fb79165544a439d11c0201".as_bytes(), &mut bytes).unwrap();
        let signature_script = Vec::from(bytes.to_vec());

        let mut bytes = [0u8; 34];
        faster_hex::hex_decode("20e1d5835e09f3c3dad209debcb7b3bf3fb0e0d9642471f5db36c9ea58338b06beac".as_bytes(), &mut bytes).unwrap();
        let script_pub_key_1 = SmallVec::from(bytes.to_vec());

        let mut bytes = [0u8; 34];
        faster_hex::hex_decode("200749c89953b463d1e186a16a941f9354fa3fff313c391149e47961b95dd4df28ac".as_bytes(), &mut bytes).unwrap();
        let script_pub_key_2 = SmallVec::from(bytes.to_vec());

        let tx = Transaction::new(
            0,
            vec![TransactionInput {
                previous_outpoint: TransactionOutpoint { transaction_id: prev_tx_id, index: 1 },
                signature_script,
                sequence: 0,
                sig_op_count: 1,
            }],
            vec![
                TransactionOutput { value: 10360487799, script_public_key: ScriptPublicKey::new(0, script_pub_key_2.clone()) },
                TransactionOutput { value: 10518958752, script_public_key: ScriptPublicKey::new(0, script_pub_key_1.clone()) },
            ],
            0,
            SubnetworkId::from_bytes([0, 0, 0, 0, 0, 0, 0, 0, 0, 0, 0, 0, 0, 0, 0, 0, 0, 0, 0, 0]),
            0,
            vec![],
        );

        let populated_tx = PopulatedTransaction::new(
            &tx,
            vec![UtxoEntry {
                amount: 20879456551,
                script_public_key: ScriptPublicKey::new(0, script_pub_key_2),
                block_daa_score: 32022768,
                is_coinbase: false,
            }],
        );

        assert!(tv.check_scripts(&populated_tx).is_err(), "Failing Signature Test Failed");
    }
}<|MERGE_RESOLUTION|>--- conflicted
+++ resolved
@@ -1,17 +1,9 @@
 use crate::constants::{MAX_SOMPI, SEQUENCE_LOCK_TIME_DISABLED, SEQUENCE_LOCK_TIME_MASK};
-<<<<<<< HEAD
-use consensus_core::{hashing::sighash::SigHashReusedValues, tx::PopulatedTransaction};
-use txscript::TxScriptEngine;
-=======
 use consensus_core::{
-    hashing::{
-        sighash::{calc_schnorr_signature_hash, SigHashReusedValues},
-        sighash_type::SIG_HASH_ALL,
-    },
+    hashing::sighash::SigHashReusedValues,
     tx::VerifiableTransaction,
 };
-use kaspa_core::info;
->>>>>>> 24fa6597
+use txscript::TxScriptEngine;
 
 use super::{
     errors::{TxResult, TxRuleError},
@@ -111,33 +103,9 @@
         let mut reused_values = SigHashReusedValues::new();
         for (i, (input, entry)) in tx.populated_inputs().enumerate() {
             // TODO: this is a temporary implementation and not ready for consensus since any invalid signature
-<<<<<<< HEAD
             let mut engine = TxScriptEngine::from_transaction_input(tx, input, i, entry, &mut reused_values, &self.sig_cache)
                 .map_err(TxRuleError::SignatureInvalid)?;
             engine.execute().map_err(TxRuleError::SignatureInvalid)?;
-=======
-            // will crash the node. We need to replace it with a proper script engine once it's ready.
-            let pk = &entry.script_public_key.script()[1..33];
-            if let Ok(pk) = secp256k1::XOnlyPublicKey::from_slice(pk) {
-                let sig = secp256k1::schnorr::Signature::from_slice(&input.signature_script[1..65]).unwrap();
-                let sig_hash = calc_schnorr_signature_hash(tx, i, SIG_HASH_ALL, &mut reused_values);
-                let msg = secp256k1::Message::from_slice(sig_hash.as_bytes().as_slice()).unwrap();
-                let sig_cache_key = SigCacheKey { signature: sig, pub_key: pk, message: msg };
-                match self.sig_cache.get(&sig_cache_key) {
-                    Some(valid) => {
-                        assert!(valid, "invalid signature in sig cache");
-                    }
-                    None => {
-                        // TODO: Find a way to parallelize this part. This will be less trivial
-                        // once this code is inside the script engine.
-                        sig.verify(&msg, &pk).unwrap();
-                        self.sig_cache.insert(sig_cache_key, true);
-                    }
-                }
-            } else {
-                info!("Looks like this is not a p2pk script, so the current code can't handle it")
-            }
->>>>>>> 24fa6597
         }
 
         Ok(())
@@ -147,7 +115,7 @@
 #[cfg(test)]
 mod tests {
     use consensus_core::subnets::SubnetworkId;
-    use consensus_core::tx::{PopulatedTransaction, TransactionId, UtxoEntry};
+    use consensus_core::tx::{TransactionId, UtxoEntry, PopulatedTransaction};
     use consensus_core::tx::{ScriptPublicKey, Transaction, TransactionInput, TransactionOutpoint, TransactionOutput};
     use core::str::FromStr;
     use smallvec::SmallVec;

use crate::{
    constants::{MAX_SOMPI, TX_VERSION},
    model::stores::headers::HeaderStoreReader,
};
use consensus_core::tx::Transaction;
use std::collections::HashSet;

use super::{
    errors::{TxResult, TxRuleError},
    TransactionValidator,
};

impl<T: HeaderStoreReader> TransactionValidator<T> {
    pub fn validate_tx_in_isolation(&self, tx: &Transaction) -> TxResult<()> {
        self.check_transaction_inputs_in_isolation(tx)?;
        self.check_transaction_outputs_in_isolation(tx)?;
        self.check_coinbase_in_isolation(tx)?;

        check_transaction_output_value_ranges(tx)?;
        check_duplicate_transaction_inputs(tx)?;
        check_gas(tx)?;
        check_transaction_payload(tx)?;
        check_transaction_version(tx)
    }

    fn check_transaction_inputs_in_isolation(&self, tx: &Transaction) -> TxResult<()> {
        self.check_transaction_inputs_count(tx)?;
        self.check_transaction_signature_scripts(tx)
    }

    fn check_transaction_outputs_in_isolation(&self, tx: &Transaction) -> TxResult<()> {
        self.check_transaction_outputs_count(tx)?;
        self.check_transaction_script_public_keys(tx)
    }

    fn check_coinbase_in_isolation(&self, tx: &consensus_core::tx::Transaction) -> TxResult<()> {
        if !tx.is_coinbase() {
            return Ok(());
        }
        if !tx.inputs.is_empty() {
            return Err(TxRuleError::CoinbaseHasInputs(tx.inputs.len()));
        }
        let outputs_limit = self.ghostdag_k as u64 + 2;
        if tx.outputs.len() as u64 > outputs_limit {
            return Err(TxRuleError::CoinbaseTooManyOutputs(tx.outputs.len(), outputs_limit));
        }
        for (i, output) in tx.outputs.iter().enumerate() {
            if output.script_public_key.script.len() > self.coinbase_payload_script_public_key_max_len as usize {
                return Err(TxRuleError::CoinbaseScriptPublicKeyTooLong(i));
            }
        }
        Ok(())
    }

    fn check_transaction_outputs_count(&self, tx: &Transaction) -> TxResult<()> {
        if tx.outputs.len() > self.max_tx_outputs {
            return Err(TxRuleError::TooManyOutputs(tx.inputs.len(), self.max_tx_inputs));
        }

        Ok(())
    }

    fn check_transaction_inputs_count(&self, tx: &Transaction) -> TxResult<()> {
        if !tx.is_coinbase() && tx.inputs.is_empty() {
            return Err(TxRuleError::NoTxInputs);
        }

        if tx.inputs.len() > self.max_tx_inputs {
            return Err(TxRuleError::TooManyInputs(tx.inputs.len(), self.max_tx_inputs));
        }

        Ok(())
    }

    // The main purpose of this check is to avoid overflows when calculating transaction mass later.
    fn check_transaction_signature_scripts(&self, tx: &Transaction) -> TxResult<()> {
        if let Some(i) = tx.inputs.iter().position(|input| input.signature_script.len() > self.max_signature_script_len) {
            return Err(TxRuleError::TooBigSignatureScript(i, self.max_signature_script_len));
        }

        Ok(())
    }

    // The main purpose of this check is to avoid overflows when calculating transaction mass later.
    fn check_transaction_script_public_keys(&self, tx: &Transaction) -> TxResult<()> {
        if let Some(i) = tx.outputs.iter().position(|input| input.script_public_key.script.len() > self.max_script_public_key_len) {
            return Err(TxRuleError::TooBigScriptPublicKey(i, self.max_script_public_key_len));
        }

        Ok(())
    }
}

fn check_duplicate_transaction_inputs(tx: &Transaction) -> TxResult<()> {
    let mut existing = HashSet::new();
    for input in &tx.inputs {
        if !existing.insert(input.previous_outpoint) {
            return Err(TxRuleError::TxDuplicateInputs);
        }
    }
    Ok(())
}

fn check_gas(tx: &Transaction) -> TxResult<()> {
    // This should be revised if subnetworks are activated (along with other validations that weren't copied from kaspad)
    if tx.gas > 0 {
        return Err(TxRuleError::TxHasGas);
    }
    Ok(())
}

fn check_transaction_payload(tx: &Transaction) -> TxResult<()> {
    // This should be revised if subnetworks are activated (along with other validations that weren't copied from kaspad)
    if !tx.is_coinbase() && !tx.payload.is_empty() {
        return Err(TxRuleError::NonCoinbaseTxHasPayload);
    }
    Ok(())
}

fn check_transaction_version(tx: &Transaction) -> TxResult<()> {
    if tx.version != TX_VERSION {
        return Err(TxRuleError::UnknownTxVersion(tx.version));
    }
    Ok(())
}

fn check_transaction_output_value_ranges(tx: &Transaction) -> TxResult<()> {
    let mut total: u64 = 0;
    for (i, output) in tx.outputs.iter().enumerate() {
        if output.value == 0 {
            return Err(TxRuleError::TxOutZero(i));
        }

        if output.value > MAX_SOMPI {
            return Err(TxRuleError::TxOutTooHigh(i));
        }

        if let Some(new_total) = total.checked_add(output.value) {
            total = new_total
        } else {
            return Err(TxRuleError::OutputsValueOverflow);
        }

        if total > MAX_SOMPI {
            return Err(TxRuleError::TotalTxOutTooHigh);
        }
    }

    Ok(())
}

#[cfg(test)]
mod tests {
    use std::sync::Arc;

    use consensus_core::{
        subnets::{SUBNETWORK_ID_COINBASE, SUBNETWORK_ID_NATIVE},
        tx::{ScriptPublicKey, Transaction, TransactionId, TransactionInput, TransactionOutpoint, TransactionOutput},
    };
    use kaspa_core::assert_match;

    use crate::{
        constants::TX_VERSION,
        model::stores::headers::HeaderStoreReader,
        params::MAINNET_PARAMS,
        processes::transaction_validator::{errors::TxRuleError, TransactionValidator},
    };

    struct HeaderStoreMock {}

    impl HeaderStoreReader for HeaderStoreMock {
        fn get_daa_score(&self, hash: hashes::Hash) -> Result<u64, crate::model::stores::errors::StoreError> {
            todo!()
        }

        fn get_timestamp(&self, hash: hashes::Hash) -> Result<u64, crate::model::stores::errors::StoreError> {
            todo!()
        }

        fn get_bits(&self, hash: hashes::Hash) -> Result<u32, crate::model::stores::errors::StoreError> {
            todo!()
        }

        fn get_header(
            &self,
            hash: hashes::Hash,
        ) -> Result<Arc<consensus_core::header::Header>, crate::model::stores::errors::StoreError> {
            todo!()
        }

        fn get_compact_header_data(
            &self,
            hash: hashes::Hash,
        ) -> Result<crate::model::stores::headers::CompactHeaderData, crate::model::stores::errors::StoreError> {
            todo!()
        }
    }

    #[test]
    fn validate_tx_in_isolation_test() {
        let mut params = MAINNET_PARAMS.clone();
        params.max_tx_inputs = 10;
        params.max_tx_outputs = 15;
        let tv = TransactionValidator::new(
            params.max_tx_inputs,
            params.max_tx_outputs,
            params.max_signature_script_len,
            params.max_script_public_key_len,
<<<<<<< HEAD
            params.coinbase_maturity,
            Arc::new(HeaderStoreMock {}),
=======
            params.ghostdag_k,
            params.coinbase_payload_script_public_key_max_len,
>>>>>>> 365f2f35
        );

        let valid_cb = Transaction::new(
            0,
<<<<<<< HEAD
            vec![Arc::new(TransactionInput {
                previous_outpoint: TransactionOutpoint {
                    transaction_id: TransactionId::from_slice(&[
                        0x9b, 0x22, 0x59, 0x44, 0x66, 0xf0, 0xbe, 0x50, 0x7c, 0x1c, 0x8a, 0xf6, 0x06, 0x27, 0xe6, 0x33, 0x38, 0x7e,
                        0xd1, 0xd5, 0x8c, 0x42, 0x59, 0x1a, 0x31, 0xac, 0x9a, 0xa6, 0x2e, 0xd5, 0x2b, 0x0f,
                    ]),
                    index: 0xffffffff,
                },
                signature_script: vec![],
                sequence: u64::MAX,
                sig_op_count: 0,
            })],
=======
            vec![],
>>>>>>> 365f2f35
            vec![Arc::new(TransactionOutput {
                value: 0x12a05f200,
                script_public_key: Arc::new(ScriptPublicKey {
                    script: vec![
                        0xa9, 0x14, 0xda, 0x17, 0x45, 0xe9, 0xb5, 0x49, 0xbd, 0x0b, 0xfa, 0x1a, 0x56, 0x99, 0x71, 0xc7, 0x7e, 0xba,
                        0x30, 0xcd, 0x5a, 0x4b, 0x87,
                    ],
                    version: 0,
                }),
            })],
            0,
            SUBNETWORK_ID_COINBASE,
            0,
            vec![9, 0, 0, 0, 0, 0, 0, 0, 0, 0, 0, 0, 0, 0, 0, 0, 0, 0, 0],
            0,
        );

        tv.validate_tx_in_isolation(&valid_cb).unwrap();

        let valid_tx = Transaction::new(
            0,
            vec![Arc::new(TransactionInput {
                previous_outpoint: TransactionOutpoint {
                    transaction_id: TransactionId::from_slice(&[
                        0x03, 0x2e, 0x38, 0xe9, 0xc0, 0xa8, 0x4c, 0x60, 0x46, 0xd6, 0x87, 0xd1, 0x05, 0x56, 0xdc, 0xac, 0xc4, 0x1d,
                        0x27, 0x5e, 0xc5, 0x5f, 0xc0, 0x07, 0x79, 0xac, 0x88, 0xfd, 0xf3, 0x57, 0xa1, 0x87,
                    ]),
                    index: 0,
                },
                signature_script: vec![
                    0x49, // OP_DATA_73
                    0x30, 0x46, 0x02, 0x21, 0x00, 0xc3, 0x52, 0xd3, 0xdd, 0x99, 0x3a, 0x98, 0x1b, 0xeb, 0xa4, 0xa6, 0x3a, 0xd1, 0x5c,
                    0x20, 0x92, 0x75, 0xca, 0x94, 0x70, 0xab, 0xfc, 0xd5, 0x7d, 0xa9, 0x3b, 0x58, 0xe4, 0xeb, 0x5d, 0xce, 0x82, 0x02,
                    0x21, 0x00, 0x84, 0x07, 0x92, 0xbc, 0x1f, 0x45, 0x60, 0x62, 0x81, 0x9f, 0x15, 0xd3, 0x3e, 0xe7, 0x05, 0x5c, 0xf7,
                    0xb5, 0xee, 0x1a, 0xf1, 0xeb, 0xcc, 0x60, 0x28, 0xd9, 0xcd, 0xb1, 0xc3, 0xaf, 0x77, 0x48,
                    0x01, // 73-byte signature
                    0x41, // OP_DATA_65
                    0x04, 0xf4, 0x6d, 0xb5, 0xe9, 0xd6, 0x1a, 0x9d, 0xc2, 0x7b, 0x8d, 0x64, 0xad, 0x23, 0xe7, 0x38, 0x3a, 0x4e, 0x6c,
                    0xa1, 0x64, 0x59, 0x3c, 0x25, 0x27, 0xc0, 0x38, 0xc0, 0x85, 0x7e, 0xb6, 0x7e, 0xe8, 0xe8, 0x25, 0xdc, 0xa6, 0x50,
                    0x46, 0xb8, 0x2c, 0x93, 0x31, 0x58, 0x6c, 0x82, 0xe0, 0xfd, 0x1f, 0x63, 0x3f, 0x25, 0xf8, 0x7c, 0x16, 0x1b, 0xc6,
                    0xf8, 0xa6, 0x30, 0x12, 0x1d, 0xf2, 0xb3, 0xd3, // 65-byte pubkey
                ],
                sequence: u64::MAX,
                sig_op_count: 0,
            })],
            vec![
                Arc::new(TransactionOutput {
                    value: 0x2123e300,
                    script_public_key: Arc::new(ScriptPublicKey {
                        script: vec![
                            0x76, // OP_DUP
                            0xa9, // OP_HASH160
                            0x14, // OP_DATA_20
                            0xc3, 0x98, 0xef, 0xa9, 0xc3, 0x92, 0xba, 0x60, 0x13, 0xc5, 0xe0, 0x4e, 0xe7, 0x29, 0x75, 0x5e, 0xf7,
                            0xf5, 0x8b, 0x32, 0x88, // OP_EQUALVERIFY
                            0xac, // OP_CHECKSIG
                        ],
                        version: 0,
                    }),
                }),
                Arc::new(TransactionOutput {
                    value: 0x108e20f00,
                    script_public_key: Arc::new(ScriptPublicKey {
                        script: vec![
                            0x76, // OP_DUP
                            0xa9, // OP_HASH160
                            0x14, // OP_DATA_20
                            0x94, 0x8c, 0x76, 0x5a, 0x69, 0x14, 0xd4, 0x3f, 0x2a, 0x7a, 0xc1, 0x77, 0xda, 0x2c, 0x2f, 0x6b, 0x52,
                            0xde, 0x3d, 0x7c, 0x88, // OP_EQUALVERIFY
                            0xac, // OP_CHECKSIG
                        ],
                        version: 0,
                    }),
                }),
            ],
            0,
            SUBNETWORK_ID_NATIVE,
            0,
            vec![],
            0,
        );

        tv.validate_tx_in_isolation(&valid_tx).unwrap();

        let mut tx = valid_tx.clone();
        tx.inputs = vec![];
        assert_match!(tv.validate_tx_in_isolation(&tx), Err(TxRuleError::NoTxInputs));

        let mut tx = valid_tx.clone();
        tx.inputs = (0..params.max_tx_inputs + 1).map(|i| valid_tx.inputs[0].clone()).collect();
        assert_match!(tv.validate_tx_in_isolation(&tx), Err(TxRuleError::TooManyInputs(_, _)));

        let mut tx = valid_tx.clone();
        Arc::make_mut(&mut tx.inputs[0]).signature_script = vec![0; params.max_signature_script_len + 1];
        assert_match!(tv.validate_tx_in_isolation(&tx), Err(TxRuleError::TooBigSignatureScript(_, _)));

        let mut tx = valid_tx.clone();
        tx.outputs = (0..params.max_tx_outputs + 1).map(|i| valid_tx.outputs[0].clone()).collect();
        assert_match!(tv.validate_tx_in_isolation(&tx), Err(TxRuleError::TooManyOutputs(_, _)));

        let mut tx = valid_tx.clone();
        Arc::make_mut(&mut Arc::make_mut(&mut tx.outputs[0]).script_public_key).script = vec![0; params.max_script_public_key_len + 1];
        assert_match!(tv.validate_tx_in_isolation(&tx), Err(TxRuleError::TooBigScriptPublicKey(_, _)));

        let mut tx = valid_tx.clone();
        tx.inputs.push(tx.inputs[0].clone());
        assert_match!(tv.validate_tx_in_isolation(&tx), Err(TxRuleError::TxDuplicateInputs));

        let mut tx = valid_tx.clone();
        tx.gas = 1;
        assert_match!(tv.validate_tx_in_isolation(&tx), Err(TxRuleError::TxHasGas));

        let mut tx = valid_tx.clone();
        tx.payload = vec![0];
        assert_match!(tv.validate_tx_in_isolation(&tx), Err(TxRuleError::NonCoinbaseTxHasPayload));

        let mut tx = valid_tx;
        tx.version = TX_VERSION + 1;
        assert_match!(tv.validate_tx_in_isolation(&tx), Err(TxRuleError::UnknownTxVersion(_)));
    }
}<|MERGE_RESOLUTION|>--- conflicted
+++ resolved
@@ -206,33 +206,15 @@
             params.max_tx_outputs,
             params.max_signature_script_len,
             params.max_script_public_key_len,
-<<<<<<< HEAD
+            params.ghostdag_k,
+            params.coinbase_payload_script_public_key_max_len,
             params.coinbase_maturity,
             Arc::new(HeaderStoreMock {}),
-=======
-            params.ghostdag_k,
-            params.coinbase_payload_script_public_key_max_len,
->>>>>>> 365f2f35
         );
 
         let valid_cb = Transaction::new(
             0,
-<<<<<<< HEAD
-            vec![Arc::new(TransactionInput {
-                previous_outpoint: TransactionOutpoint {
-                    transaction_id: TransactionId::from_slice(&[
-                        0x9b, 0x22, 0x59, 0x44, 0x66, 0xf0, 0xbe, 0x50, 0x7c, 0x1c, 0x8a, 0xf6, 0x06, 0x27, 0xe6, 0x33, 0x38, 0x7e,
-                        0xd1, 0xd5, 0x8c, 0x42, 0x59, 0x1a, 0x31, 0xac, 0x9a, 0xa6, 0x2e, 0xd5, 0x2b, 0x0f,
-                    ]),
-                    index: 0xffffffff,
-                },
-                signature_script: vec![],
-                sequence: u64::MAX,
-                sig_op_count: 0,
-            })],
-=======
             vec![],
->>>>>>> 365f2f35
             vec![Arc::new(TransactionOutput {
                 value: 0x12a05f200,
                 script_public_key: Arc::new(ScriptPublicKey {

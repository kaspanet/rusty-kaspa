use std::sync::Arc;

use kaspa_consensus_core::{
    blockhash::{self, BlockHashExtensions, BlockHashes},
    BlockHashMap, BlockLevel, BlueWorkType, HashMapCustomHasher,
};
use kaspa_hashes::Hash;
use kaspa_math::Uint192;
use kaspa_utils::refs::Refs;

use crate::{
    model::{
        services::reachability::ReachabilityService,
        stores::{
            ghostdag::{GhostdagData, GhostdagStoreReader, HashKTypeMap, KType},
            headers::HeaderStoreReader,
            relations::RelationsStoreReader,
        },
    },
    processes::difficulty::{calc_work, level_work},
};

use super::ordering::*;

#[derive(Clone)]
pub struct GhostdagManager<T: GhostdagStoreReader, S: RelationsStoreReader, U: ReachabilityService, V: HeaderStoreReader> {
    genesis_hash: Hash,
    pub(super) k: KType,
    pub(super) ghostdag_store: Arc<T>,
    pub(super) relations_store: S,
    pub(super) headers_store: Arc<V>,
    pub(super) reachability_service: U,
<<<<<<< HEAD

    /// Level work is a lower-bound for the amount of work represented by each block.
    /// When running GD for higher-level sub-DAGs, this value should be set accordingly
    /// to the work represented by that level, and then used as a lower bound
    /// for the work calculated from header bits (which depends on current difficulty).
    /// For instance, assuming level 80 (i.e., pow hash has at least 80 zeros) is always
    /// above the difficulty target, all blocks in it should represent the same amount of
    /// work regardless of whether current difficulty requires 20 zeros or 25 zeros.  
    level_work: BlueWorkType,
=======
    use_score_as_work: bool,
>>>>>>> 38b3d432
}

impl<T: GhostdagStoreReader, S: RelationsStoreReader, U: ReachabilityService, V: HeaderStoreReader> GhostdagManager<T, S, U, V> {
    pub fn new(
        genesis_hash: Hash,
        k: KType,
        ghostdag_store: Arc<T>,
        relations_store: S,
        headers_store: Arc<V>,
        reachability_service: U,
        use_score_as_work: bool,
    ) -> Self {
<<<<<<< HEAD
        // For ordinary GD, always keep level_work=0 so the lower bound is ineffective
        Self { genesis_hash, k, ghostdag_store, relations_store, reachability_service, headers_store, level_work: 0.into() }
    }

    pub fn with_level(
        genesis_hash: Hash,
        k: KType,
        ghostdag_store: Arc<T>,
        relations_store: S,
        headers_store: Arc<V>,
        reachability_service: U,
        level: BlockLevel,
        max_block_level: BlockLevel,
    ) -> Self {
        Self {
            genesis_hash,
            k,
            ghostdag_store,
            relations_store,
            reachability_service,
            headers_store,
            level_work: level_work(level, max_block_level),
        }
=======
        Self { genesis_hash, k, ghostdag_store, relations_store, reachability_service, headers_store, use_score_as_work }
>>>>>>> 38b3d432
    }

    pub fn genesis_ghostdag_data(&self) -> GhostdagData {
        GhostdagData::new(
            0,
            Default::default(),
            blockhash::ORIGIN,
            BlockHashes::new(Vec::new()),
            BlockHashes::new(Vec::new()),
            HashKTypeMap::new(BlockHashMap::new()),
        )
    }

    pub fn origin_ghostdag_data(&self) -> Arc<GhostdagData> {
        Arc::new(GhostdagData::new(
            0,
            Default::default(),
            0.into(),
            BlockHashes::new(Vec::new()),
            BlockHashes::new(Vec::new()),
            HashKTypeMap::new(BlockHashMap::new()),
        ))
    }

    pub fn find_selected_parent(&self, parents: impl IntoIterator<Item = Hash>) -> Hash {
        parents
            .into_iter()
            .map(|parent| SortableBlock { hash: parent, blue_work: self.ghostdag_store.get_blue_work(parent).unwrap() })
            .max()
            .unwrap()
            .hash
    }

    /// Runs the GHOSTDAG protocol and calculates the block GhostdagData by the given parents.
    /// The function calculates mergeset blues by iterating over the blocks in
    /// the anticone of the new block selected parent (which is the parent with the
    /// highest blue work) and adds any block to the blue set if by adding
    /// it these conditions will not be violated:
    ///
    /// 1) |anticone-of-candidate-block ∩ blue-set-of-new-block| ≤ K
    ///
    /// 2) For every blue block in blue-set-of-new-block:
    ///    |(anticone-of-blue-block ∩ blue-set-new-block) ∪ {candidate-block}| ≤ K.
    ///    We validate this condition by maintaining a map blues_anticone_sizes for
    ///    each block which holds all the blue anticone sizes that were affected by
    ///    the new added blue blocks.
    ///    So to find out what is |anticone-of-blue ∩ blue-set-of-new-block| we just iterate in
    ///    the selected parent chain of the new block until we find an existing entry in
    ///    blues_anticone_sizes.
    ///
    /// For further details see the article <https://eprint.iacr.org/2018/104.pdf>
    pub fn ghostdag(&self, parents: &[Hash]) -> GhostdagData {
        assert!(!parents.is_empty(), "genesis must be added via a call to init");

        // Run the GHOSTDAG parent selection algorithm
        let selected_parent = self.find_selected_parent(parents.iter().copied());
        // Initialize new GHOSTDAG block data with the selected parent
        let mut new_block_data = GhostdagData::new_with_selected_parent(selected_parent, self.k);
        // Get the mergeset in consensus-agreed topological order (topological here means forward in time from blocks to children)
        let ordered_mergeset = self.ordered_mergeset_without_selected_parent(selected_parent, parents);

        for blue_candidate in ordered_mergeset.iter().cloned() {
            let coloring = self.check_blue_candidate(&new_block_data, blue_candidate);

            if let ColoringOutput::Blue(blue_anticone_size, blues_anticone_sizes) = coloring {
                // No k-cluster violation found, we can now set the candidate block as blue
                new_block_data.add_blue(blue_candidate, blue_anticone_size, &blues_anticone_sizes);
            } else {
                new_block_data.add_red(blue_candidate);
            }
        }

        // Handle the special case of origin children first
        if selected_parent.is_origin() {
            // ORIGIN is always a single parent so both blue score and work should remain zero
            return new_block_data;
        }

        let blue_score = self.ghostdag_store.get_blue_score(selected_parent).unwrap() + new_block_data.mergeset_blues.len() as u64;

<<<<<<< HEAD
        let added_blue_work: BlueWorkType = new_block_data
            .mergeset_blues
            .iter()
            .cloned()
            .map(|hash| calc_work(self.headers_store.get_bits(hash).unwrap()).max(self.level_work))
            .sum();
        let blue_work: BlueWorkType = self.ghostdag_store.get_blue_work(selected_parent).unwrap() + added_blue_work;
=======
        let blue_work: Uint192 = if self.use_score_as_work {
            blue_score.into()
        } else {
            let added_blue_work: BlueWorkType = new_block_data
                .mergeset_blues
                .iter()
                .cloned()
                .map(|hash| if hash.is_origin() { 0.into() } else { calc_work(self.headers_store.get_bits(hash).unwrap()) })
                .sum();

            self.ghostdag_store.get_blue_work(selected_parent).unwrap() + added_blue_work
        };
>>>>>>> 38b3d432

        new_block_data.finalize_score_and_work(blue_score, blue_work);

        new_block_data
    }

    fn check_blue_candidate_with_chain_block(
        &self,
        new_block_data: &GhostdagData,
        chain_block: &ChainBlock,
        blue_candidate: Hash,
        candidate_blues_anticone_sizes: &mut BlockHashMap<KType>,
        candidate_blue_anticone_size: &mut KType,
    ) -> ColoringState {
        // If blue_candidate is in the future of chain_block, it means
        // that all remaining blues are in the past of chain_block and thus
        // in the past of blue_candidate. In this case we know for sure that
        // the anticone of blue_candidate will not exceed K, and we can mark
        // it as blue.
        //
        // The new block is always in the future of blue_candidate, so there's
        // no point in checking it.

        // We check if chain_block is not the new block by checking if it has a hash.
        if let Some(hash) = chain_block.hash {
            if self.reachability_service.is_dag_ancestor_of(hash, blue_candidate) {
                return ColoringState::Blue;
            }
        }

        for &block in chain_block.data.mergeset_blues.iter() {
            // Skip blocks that exist in the past of blue_candidate.
            if self.reachability_service.is_dag_ancestor_of(block, blue_candidate) {
                continue;
            }

            candidate_blues_anticone_sizes.insert(block, self.blue_anticone_size(block, new_block_data));

            *candidate_blue_anticone_size += 1;
            if *candidate_blue_anticone_size > self.k {
                // k-cluster violation: The candidate's blue anticone exceeded k
                return ColoringState::Red;
            }

            if *candidate_blues_anticone_sizes.get(&block).unwrap() == self.k {
                // k-cluster violation: A block in candidate's blue anticone already
                // has k blue blocks in its own anticone
                return ColoringState::Red;
            }

            // This is a sanity check that validates that a blue
            // block's blue anticone is not already larger than K.
            assert!(*candidate_blues_anticone_sizes.get(&block).unwrap() <= self.k, "found blue anticone larger than K");
        }

        ColoringState::Pending
    }

    /// Returns the blue anticone size of `block` from the worldview of `context`.
    /// Expects `block` to be in the blue set of `context`
    fn blue_anticone_size(&self, block: Hash, context: &GhostdagData) -> KType {
        let mut current_blues_anticone_sizes = HashKTypeMap::clone(&context.blues_anticone_sizes);
        let mut current_selected_parent = context.selected_parent;
        loop {
            if let Some(size) = current_blues_anticone_sizes.get(&block) {
                return *size;
            }

            if current_selected_parent == self.genesis_hash || current_selected_parent == blockhash::ORIGIN {
                panic!("block {block} is not in blue set of the given context");
            }

            current_blues_anticone_sizes = self.ghostdag_store.get_blues_anticone_sizes(current_selected_parent).unwrap();
            current_selected_parent = self.ghostdag_store.get_selected_parent(current_selected_parent).unwrap();
        }
    }

    fn check_blue_candidate(&self, new_block_data: &GhostdagData, blue_candidate: Hash) -> ColoringOutput {
        // The maximum length of new_block_data.mergeset_blues can be K+1 because
        // it contains the selected parent.
        if new_block_data.mergeset_blues.len() as KType == self.k + 1 {
            return ColoringOutput::Red;
        }

        let mut candidate_blues_anticone_sizes: BlockHashMap<KType> = BlockHashMap::with_capacity(self.k as usize);
        // Iterate over all blocks in the blue past of the new block that are not in the past
        // of blue_candidate, and check for each one of them if blue_candidate potentially
        // enlarges their blue anticone to be over K, or that they enlarge the blue anticone
        // of blue_candidate to be over K.
        let mut chain_block = ChainBlock { hash: None, data: new_block_data.into() };
        let mut candidate_blue_anticone_size: KType = 0;

        loop {
            let state = self.check_blue_candidate_with_chain_block(
                new_block_data,
                &chain_block,
                blue_candidate,
                &mut candidate_blues_anticone_sizes,
                &mut candidate_blue_anticone_size,
            );

            match state {
                ColoringState::Blue => return ColoringOutput::Blue(candidate_blue_anticone_size, candidate_blues_anticone_sizes),
                ColoringState::Red => return ColoringOutput::Red,
                ColoringState::Pending => (), // continue looping
            }

            chain_block = ChainBlock {
                hash: Some(chain_block.data.selected_parent),
                data: self.ghostdag_store.get_data(chain_block.data.selected_parent).unwrap().into(),
            }
        }
    }
}

/// Chain block with attached ghostdag data
struct ChainBlock<'a> {
    hash: Option<Hash>, // if set to `None`, signals being the new block
    data: Refs<'a, GhostdagData>,
}

/// Represents the intermediate GHOSTDAG coloring state for the current candidate
enum ColoringState {
    Blue,
    Red,
    Pending,
}

/// Represents the final output of GHOSTDAG coloring for the current candidate
enum ColoringOutput {
    Blue(KType, BlockHashMap<KType>), // (blue anticone size, map of blue anticone sizes for each affected blue)
    Red,
}<|MERGE_RESOLUTION|>--- conflicted
+++ resolved
@@ -2,7 +2,7 @@
 
 use kaspa_consensus_core::{
     blockhash::{self, BlockHashExtensions, BlockHashes},
-    BlockHashMap, BlockLevel, BlueWorkType, HashMapCustomHasher,
+    BlockHashMap, BlueWorkType, HashMapCustomHasher,
 };
 use kaspa_hashes::Hash;
 use kaspa_math::Uint192;
@@ -17,7 +17,7 @@
             relations::RelationsStoreReader,
         },
     },
-    processes::difficulty::{calc_work, level_work},
+    processes::difficulty::calc_work,
 };
 
 use super::ordering::*;
@@ -30,19 +30,7 @@
     pub(super) relations_store: S,
     pub(super) headers_store: Arc<V>,
     pub(super) reachability_service: U,
-<<<<<<< HEAD
-
-    /// Level work is a lower-bound for the amount of work represented by each block.
-    /// When running GD for higher-level sub-DAGs, this value should be set accordingly
-    /// to the work represented by that level, and then used as a lower bound
-    /// for the work calculated from header bits (which depends on current difficulty).
-    /// For instance, assuming level 80 (i.e., pow hash has at least 80 zeros) is always
-    /// above the difficulty target, all blocks in it should represent the same amount of
-    /// work regardless of whether current difficulty requires 20 zeros or 25 zeros.  
-    level_work: BlueWorkType,
-=======
     use_score_as_work: bool,
->>>>>>> 38b3d432
 }
 
 impl<T: GhostdagStoreReader, S: RelationsStoreReader, U: ReachabilityService, V: HeaderStoreReader> GhostdagManager<T, S, U, V> {
@@ -55,33 +43,7 @@
         reachability_service: U,
         use_score_as_work: bool,
     ) -> Self {
-<<<<<<< HEAD
-        // For ordinary GD, always keep level_work=0 so the lower bound is ineffective
-        Self { genesis_hash, k, ghostdag_store, relations_store, reachability_service, headers_store, level_work: 0.into() }
-    }
-
-    pub fn with_level(
-        genesis_hash: Hash,
-        k: KType,
-        ghostdag_store: Arc<T>,
-        relations_store: S,
-        headers_store: Arc<V>,
-        reachability_service: U,
-        level: BlockLevel,
-        max_block_level: BlockLevel,
-    ) -> Self {
-        Self {
-            genesis_hash,
-            k,
-            ghostdag_store,
-            relations_store,
-            reachability_service,
-            headers_store,
-            level_work: level_work(level, max_block_level),
-        }
-=======
         Self { genesis_hash, k, ghostdag_store, relations_store, reachability_service, headers_store, use_score_as_work }
->>>>>>> 38b3d432
     }
 
     pub fn genesis_ghostdag_data(&self) -> GhostdagData {
@@ -132,7 +94,7 @@
     ///    the selected parent chain of the new block until we find an existing entry in
     ///    blues_anticone_sizes.
     ///
-    /// For further details see the article <https://eprint.iacr.org/2018/104.pdf>
+    /// For further details see the article https://eprint.iacr.org/2018/104.pdf
     pub fn ghostdag(&self, parents: &[Hash]) -> GhostdagData {
         assert!(!parents.is_empty(), "genesis must be added via a call to init");
 
@@ -154,23 +116,8 @@
             }
         }
 
-        // Handle the special case of origin children first
-        if selected_parent.is_origin() {
-            // ORIGIN is always a single parent so both blue score and work should remain zero
-            return new_block_data;
-        }
-
         let blue_score = self.ghostdag_store.get_blue_score(selected_parent).unwrap() + new_block_data.mergeset_blues.len() as u64;
 
-<<<<<<< HEAD
-        let added_blue_work: BlueWorkType = new_block_data
-            .mergeset_blues
-            .iter()
-            .cloned()
-            .map(|hash| calc_work(self.headers_store.get_bits(hash).unwrap()).max(self.level_work))
-            .sum();
-        let blue_work: BlueWorkType = self.ghostdag_store.get_blue_work(selected_parent).unwrap() + added_blue_work;
-=======
         let blue_work: Uint192 = if self.use_score_as_work {
             blue_score.into()
         } else {
@@ -183,7 +130,6 @@
 
             self.ghostdag_store.get_blue_work(selected_parent).unwrap() + added_blue_work
         };
->>>>>>> 38b3d432
 
         new_block_data.finalize_score_and_work(blue_score, blue_work);
 

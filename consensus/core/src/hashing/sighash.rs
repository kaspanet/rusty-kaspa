--- conflicted
+++ resolved
@@ -3,7 +3,10 @@
 use std::cell::Cell;
 use std::sync::Arc;
 
-use crate::tx::{ScriptPublicKey, Transaction, TransactionOutpoint, TransactionOutput, VerifiableTransaction};
+use crate::{
+    subnets::SUBNETWORK_ID_NATIVE,
+    tx::{ScriptPublicKey, Transaction, TransactionOutpoint, TransactionOutput, VerifiableTransaction},
+};
 
 use super::{sighash_type::SigHashType, HasherExtensions};
 
@@ -16,10 +19,6 @@
     sequences_hash: Cell<Option<Hash>>,
     sig_op_counts_hash: Cell<Option<Hash>>,
     outputs_hash: Cell<Option<Hash>>,
-<<<<<<< HEAD
-    payload_hash: Cell<Option<Hash>>,
-=======
->>>>>>> 38b3d432
 }
 
 impl SigHashReusedValuesUnsync {
@@ -34,10 +33,6 @@
     sequences_hash: ArcSwapOption<Hash>,
     sig_op_counts_hash: ArcSwapOption<Hash>,
     outputs_hash: ArcSwapOption<Hash>,
-<<<<<<< HEAD
-    payload_hash: ArcSwapOption<Hash>,
-=======
->>>>>>> 38b3d432
 }
 
 impl SigHashReusedValuesSync {
@@ -49,11 +44,6 @@
 pub trait SigHashReusedValues {
     fn previous_outputs_hash(&self, set: impl Fn() -> Hash) -> Hash;
     fn sequences_hash(&self, set: impl Fn() -> Hash) -> Hash;
-<<<<<<< HEAD
-    fn sig_op_counts_hash(&self, set: impl Fn() -> Hash) -> Hash;
-    fn outputs_hash(&self, set: impl Fn() -> Hash) -> Hash;
-    fn payload_hash(&self, set: impl Fn() -> Hash) -> Hash;
-=======
 
     fn sig_op_counts_hash(&self, set: impl Fn() -> Hash) -> Hash;
 
@@ -76,7 +66,6 @@
     fn outputs_hash(&self, set: impl Fn() -> Hash) -> Hash {
         self.as_ref().outputs_hash(set)
     }
->>>>>>> 38b3d432
 }
 
 impl SigHashReusedValues for SigHashReusedValuesUnsync {
@@ -111,17 +100,6 @@
             hash
         })
     }
-<<<<<<< HEAD
-
-    fn payload_hash(&self, set: impl Fn() -> Hash) -> Hash {
-        self.payload_hash.get().unwrap_or_else(|| {
-            let hash = set();
-            self.payload_hash.set(Some(hash));
-            hash
-        })
-    }
-=======
->>>>>>> 38b3d432
 }
 
 impl SigHashReusedValues for SigHashReusedValuesSync {
@@ -160,18 +138,6 @@
         self.outputs_hash.rcu(|_| Arc::new(hash));
         hash
     }
-<<<<<<< HEAD
-
-    fn payload_hash(&self, set: impl Fn() -> Hash) -> Hash {
-        if let Some(value) = self.payload_hash.load().as_ref() {
-            return **value;
-        }
-        let hash = set();
-        self.payload_hash.rcu(|_| Arc::new(hash));
-        hash
-    }
-=======
->>>>>>> 38b3d432
 }
 
 pub fn previous_outputs_hash(tx: &Transaction, hash_type: SigHashType, reused_values: &impl SigHashReusedValues) -> Hash {
@@ -218,17 +184,17 @@
     reused_values.sig_op_counts_hash(hash)
 }
 
-pub fn payload_hash(tx: &Transaction, reused_values: &impl SigHashReusedValues) -> Hash {
-    if tx.subnetwork_id.is_native() && tx.payload.is_empty() {
+pub fn payload_hash(tx: &Transaction) -> Hash {
+    if tx.subnetwork_id == SUBNETWORK_ID_NATIVE {
         return ZERO_HASH;
     }
 
-    let hash = || {
-        let mut hasher = TransactionSigningHash::new();
-        hasher.write_var_bytes(&tx.payload);
-        hasher.finalize()
-    };
-    reused_values.payload_hash(hash)
+    // TODO: Right now this branch will never be executed, since payload is disabled
+    // for all non coinbase transactions. Once payload is enabled, the payload hash
+    // should be cached to make it cost O(1) instead of O(tx.inputs.len()).
+    let mut hasher = TransactionSigningHash::new();
+    hasher.write_var_bytes(&tx.payload);
+    hasher.finalize()
 }
 
 pub fn outputs_hash(tx: &Transaction, hash_type: SigHashType, reused_values: &impl SigHashReusedValues, input_index: usize) -> Hash {
@@ -296,7 +262,7 @@
         .write_u64(tx.lock_time)
         .update(&tx.subnetwork_id)
         .write_u64(tx.gas)
-        .update(payload_hash(tx, reused_values))
+        .update(payload_hash(tx))
         .write_u8(hash_type.to_u8());
     hasher.finalize()
 }
@@ -321,7 +287,7 @@
 
     use crate::{
         hashing::sighash_type::{SIG_HASH_ALL, SIG_HASH_ANY_ONE_CAN_PAY, SIG_HASH_NONE, SIG_HASH_SINGLE},
-        subnets::{SubnetworkId, SUBNETWORK_ID_NATIVE},
+        subnets::SubnetworkId,
         tx::{PopulatedTransaction, Transaction, TransactionId, TransactionInput, UtxoEntry},
     };
 
@@ -643,14 +609,6 @@
                 input_index: 2,
                 action: ModifyAction::NoAction,
                 expected_hash: "846689131fb08b77f83af1d3901076732ef09d3f8fdff945be89aa4300562e5f", // should change the hash
-            },
-            TestVector {
-                name: "native-all-0-modify-payload",
-                populated_tx: &native_populated_tx,
-                hash_type: SIG_HASH_ALL,
-                input_index: 0,
-                action: ModifyAction::Payload,
-                expected_hash: "72ea6c2871e0f44499f1c2b556f265d9424bfea67cca9cb343b4b040ead65525", // should change the hash
             },
             // subnetwork transaction
             TestVector {

--- conflicted
+++ resolved
@@ -85,13 +85,8 @@
 #[inline(always)]
 fn write_input<T: Hasher>(hasher: &mut T, input: &TransactionInput, encoding_flags: TxEncodingFlags) {
     write_outpoint(hasher, &input.previous_outpoint);
-<<<<<<< HEAD
-    if encoding_flags & TX_ENCODING_EXCLUDE_SIGNATURE_SCRIPT != TX_ENCODING_EXCLUDE_SIGNATURE_SCRIPT {
+    if !encoding_flags.contains(TxEncodingFlags::EXCLUDE_SIGNATURE_SCRIPT) {
         hasher.write_var_bytes(input.signature_script.as_slice()).update(input.sig_op_count.to_le_bytes());
-=======
-    if !encoding_flags.contains(TxEncodingFlags::EXCLUDE_SIGNATURE_SCRIPT) {
-        hasher.write_var_bytes(input.signature_script.as_slice()).update([input.sig_op_count]);
->>>>>>> f25a737b
     } else {
         hasher.write_var_bytes(&[]);
     }

--- conflicted
+++ resolved
@@ -155,15 +155,9 @@
 
 /// Sign a transaction input with a sighash_type using schnorr
 pub fn sign_input(tx: &impl VerifiableTransaction, input_index: usize, private_key: &[u8; 32], hash_type: SigHashType) -> Vec<u8> {
-<<<<<<< HEAD
-    let mut reused_values = SigHashReusedValues::new();
-
-    let hash = calc_schnorr_signature_hash(tx, input_index, hash_type, &mut reused_values);
-=======
     let reused_values = SigHashReusedValuesUnsync::new();
 
     let hash = calc_schnorr_signature_hash(tx, input_index, hash_type, &reused_values);
->>>>>>> b28dfb37
     let msg = secp256k1::Message::from_digest_slice(hash.as_bytes().as_slice()).unwrap();
     let schnorr_key = secp256k1::Keypair::from_seckey_slice(secp256k1::SECP256K1, private_key).unwrap();
     let sig: [u8; 64] = *schnorr_key.sign_schnorr(msg).as_ref();

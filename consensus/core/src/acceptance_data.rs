use kaspa_hashes::Hash;
use serde::{Deserialize, Serialize};

use crate::tx::{TransactionId, TransactionIndexType};

<<<<<<< HEAD
#[derive(Debug, Clone, Default, Serialize, Deserialize, PartialEq, Eq)]
pub struct AcceptanceData {
    pub mergeset: Vec<MergesetBlockAcceptanceData>,
    pub accepting_blue_score: u64,
}

#[derive(Debug, Clone, Serialize, Deserialize, PartialEq, Eq)]
=======
/// Holds a mergeset acceptance data, a list of all its merged block with their accepted transactions
pub type AcceptanceData = Vec<MergesetBlockAcceptanceData>;

#[derive(Debug, Clone, Serialize, Deserialize)]
/// Holds a merged block with its accepted transactions
>>>>>>> 2ccc9e4c
pub struct MergesetBlockAcceptanceData {
    pub block_hash: Hash,
    pub accepted_transactions: Vec<AcceptedTxEntry>,
}

#[derive(Debug, Clone, Serialize, Deserialize, PartialEq, Eq)]
pub struct AcceptedTxEntry {
    pub transaction_id: TransactionId,
    pub index_within_block: TransactionIndexType,
}<|MERGE_RESOLUTION|>--- conflicted
+++ resolved
@@ -3,21 +3,11 @@
 
 use crate::tx::{TransactionId, TransactionIndexType};
 
-<<<<<<< HEAD
-#[derive(Debug, Clone, Default, Serialize, Deserialize, PartialEq, Eq)]
-pub struct AcceptanceData {
-    pub mergeset: Vec<MergesetBlockAcceptanceData>,
-    pub accepting_blue_score: u64,
-}
-
-#[derive(Debug, Clone, Serialize, Deserialize, PartialEq, Eq)]
-=======
 /// Holds a mergeset acceptance data, a list of all its merged block with their accepted transactions
 pub type AcceptanceData = Vec<MergesetBlockAcceptanceData>;
 
 #[derive(Debug, Clone, Serialize, Deserialize)]
 /// Holds a merged block with its accepted transactions
->>>>>>> 2ccc9e4c
 pub struct MergesetBlockAcceptanceData {
     pub block_hash: Hash,
     pub accepted_transactions: Vec<AcceptedTxEntry>,

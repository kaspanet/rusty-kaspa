use kaspa_hashes::Hash;
use thiserror::Error;

use crate::{tx::TransactionIndexType, utxo::utxo_inquirer::UtxoInquirerError};

use super::{difficulty::DifficultyError, sync::SyncManagerError, traversal::TraversalError};

#[derive(Error, Debug, Clone)]
pub enum ConsensusError {
    #[error("cannot find full block {0}")]
    BlockNotFound(Hash),

    #[error("cannot find header {0}")]
    HeaderNotFound(Hash),

    #[error("trying to query {0} txs in block {1}, but the block only holds {2} txs")]
    TransactionQueryTooLarge(usize, Hash, usize),

    #[error("index {0} out of max {1} in block {2} is out of bounds")]
    TransactionIndexOutOfBounds(TransactionIndexType, usize, Hash),

    #[error("block {0} is invalid")]
    InvalidBlock(Hash),

    #[error("some data is missing for block {0}")]
    MissingData(Hash),

    #[error("got unexpected pruning point")]
    UnexpectedPruningPoint,

    #[error("pruning point is not at sufficient depth from virtual, cannot obtain its final anticone at this stage")]
    PruningPointInsufficientDepth,

    #[error("sync manager error: {0}")]
    SyncManagerError(#[from] SyncManagerError),

    #[error("traversal error: {0}")]
    TraversalError(#[from] TraversalError),

    #[error("difficulty error: {0}")]
    DifficultyError(#[from] DifficultyError),

    #[error("{0}")]
    General(&'static str),

<<<<<<< HEAD
=======
    #[error("utxo inquirer error: {0}")]
    UtxoInquirerError(#[from] UtxoInquirerError),

>>>>>>> 8b370fc6
    #[error("{0}")]
    GeneralOwned(String),
}

pub type ConsensusResult<T> = std::result::Result<T, ConsensusError>;<|MERGE_RESOLUTION|>--- conflicted
+++ resolved
@@ -43,12 +43,9 @@
     #[error("{0}")]
     General(&'static str),
 
-<<<<<<< HEAD
-=======
     #[error("utxo inquirer error: {0}")]
     UtxoInquirerError(#[from] UtxoInquirerError),
 
->>>>>>> 8b370fc6
     #[error("{0}")]
     GeneralOwned(String),
 }

--- conflicted
+++ resolved
@@ -36,12 +36,9 @@
     #[error("the pruning proof doesn't have any shared blocks with the known DAGs, but doesn't have enough headers from levels higher than the existing block levels.")]
     PruningProofNotEnoughHeaders,
 
-<<<<<<< HEAD
-=======
     #[error("block {0} already appeared in the proof headers for leve {1}")]
     PruningProofDuplicateHeaderAtLevel(Hash, BlockLevel),
 
->>>>>>> 37a8ccc1
     #[error("new pruning point has an invalid transaction {0}: {1}")]
     NewPruningPointTxError(Hash, TxRuleError),
 

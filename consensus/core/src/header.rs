use crate::{hashing, BlueWorkType};
use borsh::{BorshDeserialize, BorshSerialize};
use kaspa_hashes::Hash;
use kaspa_utils::mem_size::MemSizeEstimator;
use serde::{Deserialize, Serialize};

/// @category Consensus
#[derive(Clone, Debug, Serialize, Deserialize, BorshSerialize, BorshDeserialize)]
#[serde(rename_all = "camelCase")]
pub struct Header {
    /// Cached hash
    pub hash: Hash,
    pub version: u16,
    pub parents_by_level: Vec<Vec<Hash>>,
    pub hash_merkle_root: Hash,
    pub accepted_id_merkle_root: Hash,
    pub utxo_commitment: Hash,
    /// Timestamp is in milliseconds
    pub timestamp: u64,
    pub bits: u32,
    pub nonce: u64,
    pub daa_score: u64,
    pub blue_work: BlueWorkType,
    pub blue_score: u64,
    pub pruning_point: Hash,
}

impl Header {
    #[allow(clippy::too_many_arguments)]
    pub fn new_finalized(
        version: u16,
        parents_by_level: Vec<Vec<Hash>>,
        hash_merkle_root: Hash,
        accepted_id_merkle_root: Hash,
        utxo_commitment: Hash,
        timestamp: u64,
        bits: u32,
        nonce: u64,
        daa_score: u64,
        blue_work: BlueWorkType,
        blue_score: u64,
        pruning_point: Hash,
    ) -> Self {
        let mut header = Self {
            hash: Default::default(), // Temp init before the finalize below
            version,
            parents_by_level,
            hash_merkle_root,
            accepted_id_merkle_root,
            utxo_commitment,
            nonce,
            timestamp,
            daa_score,
            bits,
            blue_work,
            blue_score,
            pruning_point,
        };
        header.finalize();
        header
    }

    /// Finalizes the header and recomputes the header hash
    pub fn finalize(&mut self) {
        self.hash = hashing::header::hash(self);
    }

    pub fn direct_parents(&self) -> &[Hash] {
        if self.parents_by_level.is_empty() {
            &[]
        } else {
            &self.parents_by_level[0]
        }
    }

    /// WARNING: To be used for test purposes only
    pub fn from_precomputed_hash(hash: Hash, parents: Vec<Hash>) -> Header {
        Header {
            version: crate::constants::BLOCK_VERSION,
            hash,
            parents_by_level: vec![parents],
            hash_merkle_root: Default::default(),
            accepted_id_merkle_root: Default::default(),
            utxo_commitment: Default::default(),
            nonce: 0,
            timestamp: 0,
            daa_score: 0,
            bits: 0,
            blue_work: 0.into(),
            blue_score: 0,
            pruning_point: Default::default(),
        }
    }
}

<<<<<<< HEAD
impl AsRef<Header> for Header {
    fn as_ref(&self) -> &Header {
        self
=======
impl MemSizeEstimator for Header {
    fn estimate_mem_bytes(&self) -> usize {
        size_of::<Self>() + self.parents_by_level.iter().map(|l| l.len()).sum::<usize>() * size_of::<Hash>()
>>>>>>> 8e934375
    }
}

#[cfg(test)]
mod tests {
    use super::*;
    use kaspa_math::Uint192;
    use serde_json::Value;

    #[test]
    fn test_header_ser() {
        let header = Header::new_finalized(
            1,
            vec![vec![1.into()]],
            Default::default(),
            Default::default(),
            Default::default(),
            234,
            23,
            567,
            0,
            Uint192([0x1234567890abcfed, 0xc0dec0ffeec0ffee, 0x1234567890abcdef]),
            u64::MAX,
            Default::default(),
        );
        let json = serde_json::to_string(&header).unwrap();
        println!("{}", json);

        let v = serde_json::from_str::<Value>(&json).unwrap();
        let blue_work = v.get("blueWork").expect("missing `blueWork` property");
        let blue_work = blue_work.as_str().expect("`blueWork` is not a string");
        assert_eq!(blue_work, "1234567890abcdefc0dec0ffeec0ffee1234567890abcfed");
        let blue_score = v.get("blueScore").expect("missing `blueScore` property");
        let blue_score: u64 = blue_score.as_u64().expect("blueScore is not a u64 compatible value");
        assert_eq!(blue_score, u64::MAX);

        let h = serde_json::from_str::<Header>(&json).unwrap();
        assert!(h.blue_score == header.blue_score && h.blue_work == header.blue_work);
    }
}<|MERGE_RESOLUTION|>--- conflicted
+++ resolved
@@ -93,15 +93,15 @@
     }
 }
 
-<<<<<<< HEAD
 impl AsRef<Header> for Header {
     fn as_ref(&self) -> &Header {
         self
-=======
+    }
+}
+
 impl MemSizeEstimator for Header {
     fn estimate_mem_bytes(&self) -> usize {
         size_of::<Self>() + self.parents_by_level.iter().map(|l| l.len()).sum::<usize>() * size_of::<Hash>()
->>>>>>> 8e934375
     }
 }
 

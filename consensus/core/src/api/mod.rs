--- conflicted
+++ resolved
@@ -31,7 +31,6 @@
 
     fn get_virtual_daa_score(self: Arc<Self>) -> u64;
 
-<<<<<<< HEAD
     fn get_virtual_state_tips(self: Arc<Self>) -> Vec<Hash>;
 
     fn get_virtual_utxos(
@@ -39,9 +38,8 @@
         from_outpoint: Option<TransactionOutpoint>,
         chunk_size: usize,
     ) -> Vec<(TransactionOutpoint, UtxoEntry)>;
-=======
+    
     fn modify_coinbase_payload(self: Arc<Self>, payload: Vec<u8>, miner_data: &MinerData) -> CoinbaseResult<Vec<u8>>;
->>>>>>> 8cdfff95
 }
 
 pub type DynConsensus = Arc<dyn ConsensusApi>;
--- conflicted
+++ resolved
@@ -20,15 +20,10 @@
     mass::{ContextualMasses, NonContextualMasses},
     pruning::{PruningPointProof, PruningPointTrustedData, PruningPointsList, PruningProofMetadata},
     trusted::{ExternalGhostdagData, TrustedBlock},
-<<<<<<< HEAD
-    tx::{MutableTransaction, SignableTransaction, Transaction, TransactionOutpoint, UtxoEntry},
-    utxo::utxo_inquirer::UtxoInquirerError,
-=======
     tx::{
         MutableTransaction, Transaction, TransactionId, TransactionIndexType, TransactionOutpoint, TransactionQueryResult,
         TransactionType, UtxoEntry,
     },
->>>>>>> 8b370fc6
     BlockHashSet, BlueWorkType, ChainPath,
 };
 use kaspa_hashes::Hash;
@@ -178,9 +173,6 @@
 
     /// Returns the fully populated transaction with the given txid which was accepted at the provided accepting_block_daa_score.
     /// The argument `accepting_block_daa_score` is expected to be the DAA score of the accepting chain block of `txid`.
-<<<<<<< HEAD
-    fn get_populated_transaction(&self, txid: Hash, accepting_block_daa_score: u64) -> Result<SignableTransaction, UtxoInquirerError> {
-=======
     /// Note: If the transaction vec is None, the function returns all accepted transactions.
     fn get_transactions_by_accepting_daa_score(
         &self,
@@ -197,7 +189,6 @@
         tx_ids: Option<Vec<TransactionId>>,
         tx_type: TransactionType,
     ) -> ConsensusResult<TransactionQueryResult> {
->>>>>>> 8b370fc6
         unimplemented!()
     }
 

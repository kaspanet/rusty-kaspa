use futures_util::future::BoxFuture;
use kaspa_muhash::MuHash;
use std::sync::Arc;

use crate::{
    block::{Block, BlockTemplate},
    blockstatus::BlockStatus,
    coinbase::MinerData,
    errors::{
        block::{BlockProcessResult, RuleError},
        coinbase::CoinbaseResult,
        consensus::ConsensusResult,
        pruning::PruningImportResult,
        tx::TxResult,
    },
    header::Header,
    pruning::{PruningPointProof, PruningPointsList},
    trusted::{TrustedBlock, TrustedGhostdagData, TrustedHeader},
    tx::{MutableTransaction, Transaction, TransactionOutpoint, UtxoEntry},
    BlockHashSet,
};
use kaspa_hashes::Hash;
pub type BlockValidationFuture = BoxFuture<'static, BlockProcessResult<BlockStatus>>;

/// Abstracts the consensus external API
#[allow(unused_variables)]
pub trait ConsensusApi: Send + Sync {
    fn build_block_template(&self, miner_data: MinerData, txs: Vec<Transaction>) -> Result<BlockTemplate, RuleError> {
        unimplemented!()
    }

    fn validate_and_insert_block(&self, block: Block, update_virtual: bool) -> BlockValidationFuture {
        unimplemented!()
    }

    fn validate_and_insert_trusted_block(&self, tb: TrustedBlock) -> BlockValidationFuture {
        unimplemented!()
    }

    /// Populates the mempool transaction with maximally found UTXO entry data and proceeds to full transaction
<<<<<<< HEAD
    /// validation if all are found. If validation is successful, also [`calculated_fee`] is expected to be populated
    fn validate_mempool_transaction_and_populate(&self, transaction: &mut MutableTransaction) -> TxResult<()> {
        unimplemented!()
    }
=======
    /// validation if all are found. If validation is successful, also `transaction.calculated_fee` is expected to be populated.
    fn validate_mempool_transaction_and_populate(&self, transaction: &mut MutableTransaction) -> TxResult<()>;
>>>>>>> fd2175d0

    fn calculate_transaction_mass(&self, transaction: &Transaction) -> u64 {
        unimplemented!()
    }

    fn get_virtual_daa_score(&self) -> u64 {
        unimplemented!()
    }

    fn get_virtual_merge_depth_root(&self) -> Option<Hash> {
        unimplemented!()
    }

    fn get_sink_timestamp(&self) -> Option<u64> {
        unimplemented!()
    }

<<<<<<< HEAD
    fn get_virtual_parents(&self) -> BlockHashSet {
        unimplemented!()
    }
=======
    /// Returns whether this consensus is considered synced or close to being synced.
    ///
    /// This info is used to determine if it's ok to use a block template from this node for mining purposes.
    fn is_nearly_synced(&self) -> bool;

    fn get_virtual_parents(&self) -> BlockHashSet;
>>>>>>> fd2175d0

    fn get_virtual_utxos(
        &self,
        from_outpoint: Option<TransactionOutpoint>,
        chunk_size: usize,
        skip_first: bool,
    ) -> Vec<(TransactionOutpoint, UtxoEntry)> {
        unimplemented!()
    }

    fn modify_coinbase_payload(&self, payload: Vec<u8>, miner_data: &MinerData) -> CoinbaseResult<Vec<u8>> {
        unimplemented!()
    }

    fn validate_pruning_proof(&self, proof: &PruningPointProof) -> PruningImportResult<()> {
        unimplemented!()
    }

    fn apply_pruning_proof(&self, proof: PruningPointProof, trusted_set: &[TrustedBlock]) {
        unimplemented!()
    }

    fn import_pruning_points(&self, pruning_points: PruningPointsList) {
        unimplemented!()
    }

    fn append_imported_pruning_point_utxos(&self, utxoset_chunk: &[(TransactionOutpoint, UtxoEntry)], current_multiset: &mut MuHash) {
        unimplemented!()
    }

    fn import_pruning_point_utxo_set(&self, new_pruning_point: Hash, imported_utxo_multiset: &mut MuHash) -> PruningImportResult<()> {
        unimplemented!()
    }

    fn header_exists(&self, hash: Hash) -> bool {
        unimplemented!()
    }

    fn is_chain_ancestor_of(&self, low: Hash, high: Hash) -> ConsensusResult<bool> {
        unimplemented!()
    }

    fn get_hashes_between(&self, low: Hash, high: Hash, max_blocks: usize) -> ConsensusResult<(Vec<Hash>, Hash)> {
        unimplemented!()
    }

    fn get_header(&self, hash: Hash) -> ConsensusResult<Arc<Header>> {
        unimplemented!()
    }

    fn get_headers_selected_tip(&self) -> Hash {
        unimplemented!()
    }

    fn get_pruning_point_proof(&self) -> Arc<PruningPointProof> {
        unimplemented!()
    }

    fn create_headers_selected_chain_block_locator(&self, low: Option<Hash>, high: Option<Hash>) -> ConsensusResult<Vec<Hash>> {
        unimplemented!()
    }

    fn pruning_point_headers(&self) -> Vec<Arc<Header>> {
        unimplemented!()
    }

    fn get_pruning_point_anticone_and_trusted_data(&self) -> Arc<(Vec<Hash>, Vec<TrustedHeader>, Vec<TrustedGhostdagData>)> {
        unimplemented!()
    }

    fn get_block(&self, hash: Hash) -> ConsensusResult<Block> {
        unimplemented!()
    }

    fn get_pruning_point_utxos(
        &self,
        expected_pruning_point: Hash,
        from_outpoint: Option<TransactionOutpoint>,
        chunk_size: usize,
        skip_first: bool,
    ) -> ConsensusResult<Vec<(TransactionOutpoint, UtxoEntry)>> {
        unimplemented!()
    }

    fn get_block_status(&self, hash: Hash) -> Option<BlockStatus> {
        unimplemented!()
    }

    fn get_missing_block_body_hashes(&self, high: Hash) -> ConsensusResult<Vec<Hash>> {
        unimplemented!()
    }

    fn pruning_point(&self) -> Option<Hash> {
        unimplemented!()
    }
}

pub type DynConsensus = Arc<dyn ConsensusApi>;<|MERGE_RESOLUTION|>--- conflicted
+++ resolved
@@ -38,15 +38,10 @@
     }
 
     /// Populates the mempool transaction with maximally found UTXO entry data and proceeds to full transaction
-<<<<<<< HEAD
-    /// validation if all are found. If validation is successful, also [`calculated_fee`] is expected to be populated
+    /// validation if all are found. If validation is successful, also [`transaction.calculated_fee`] is expected to be populated
     fn validate_mempool_transaction_and_populate(&self, transaction: &mut MutableTransaction) -> TxResult<()> {
         unimplemented!()
     }
-=======
-    /// validation if all are found. If validation is successful, also `transaction.calculated_fee` is expected to be populated.
-    fn validate_mempool_transaction_and_populate(&self, transaction: &mut MutableTransaction) -> TxResult<()>;
->>>>>>> fd2175d0
 
     fn calculate_transaction_mass(&self, transaction: &Transaction) -> u64 {
         unimplemented!()
@@ -64,18 +59,16 @@
         unimplemented!()
     }
 
-<<<<<<< HEAD
+    /// Returns whether this consensus is considered synced or close to being synced.
+    ///
+    /// This info is used to determine if it's ok to use a block template from this node for mining purposes.
+    fn is_nearly_synced(&self) -> bool {
+        unimplemented!()
+    }
+
     fn get_virtual_parents(&self) -> BlockHashSet {
         unimplemented!()
     }
-=======
-    /// Returns whether this consensus is considered synced or close to being synced.
-    ///
-    /// This info is used to determine if it's ok to use a block template from this node for mining purposes.
-    fn is_nearly_synced(&self) -> bool;
-
-    fn get_virtual_parents(&self) -> BlockHashSet;
->>>>>>> fd2175d0
 
     fn get_virtual_utxos(
         &self,

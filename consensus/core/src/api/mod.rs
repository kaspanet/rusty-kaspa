use futures_util::future::BoxFuture;
use std::sync::Arc;

use crate::{
    block::{Block, BlockTemplate},
    blockstatus::BlockStatus,
    coinbase::MinerData,
    errors::{
        block::{BlockProcessResult, RuleError},
        coinbase::CoinbaseResult,
        pruning::PruningError,
        tx::TxResult,
    },
<<<<<<< HEAD
    pruning::{PruningPointProof, PruningPointsList},
    trusted::TrustedBlock,
    tx::{MutableTransaction, Transaction},
};

pub type BlockValidationFuture = BoxFuture<'static, BlockProcessResult<BlockStatus>>;

=======
    tx::{MutableTransaction, Transaction, TransactionOutpoint, UtxoEntry},
};
use hashes::Hash;
>>>>>>> ba338779
/// Abstracts the consensus external API
pub trait ConsensusApi: Send + Sync {
    fn build_block_template(self: Arc<Self>, miner_data: MinerData, txs: Vec<Transaction>) -> Result<BlockTemplate, RuleError>;

    fn validate_and_insert_block(self: Arc<Self>, block: Block, update_virtual: bool) -> BlockValidationFuture;

    fn validate_and_insert_trusted_block(self: Arc<Self>, tb: TrustedBlock) -> BlockValidationFuture;

    /// Populates the mempool transaction with maximally found UTXO entry data and proceeds to full transaction
    /// validation if all are found. If validation is successful, also [`calculated_fee`] is expected to be populated
    fn validate_mempool_transaction_and_populate(self: Arc<Self>, transaction: &mut MutableTransaction) -> TxResult<()>;

    fn calculate_transaction_mass(self: Arc<Self>, transaction: &Transaction) -> u64;

    fn get_virtual_daa_score(self: Arc<Self>) -> u64;

    fn get_virtual_state_tips(self: Arc<Self>) -> Vec<Hash>;

    fn get_virtual_utxos(
        self: Arc<Self>,
        from_outpoint: Option<TransactionOutpoint>,
        chunk_size: usize,
        skip_first: bool,
    ) -> Vec<(TransactionOutpoint, UtxoEntry)>;

    fn modify_coinbase_payload(self: Arc<Self>, payload: Vec<u8>, miner_data: &MinerData) -> CoinbaseResult<Vec<u8>>;

    fn validate_pruning_proof(self: Arc<Self>, proof: &PruningPointProof) -> Result<(), PruningError>;

    fn apply_pruning_proof(self: Arc<Self>, proof: PruningPointProof, trusted_set: &[TrustedBlock]);

    fn import_pruning_points(self: Arc<Self>, pruning_points: PruningPointsList);
}

pub type DynConsensus = Arc<dyn ConsensusApi>;<|MERGE_RESOLUTION|>--- conflicted
+++ resolved
@@ -11,19 +11,13 @@
         pruning::PruningError,
         tx::TxResult,
     },
-<<<<<<< HEAD
     pruning::{PruningPointProof, PruningPointsList},
     trusted::TrustedBlock,
-    tx::{MutableTransaction, Transaction},
-};
-
-pub type BlockValidationFuture = BoxFuture<'static, BlockProcessResult<BlockStatus>>;
-
-=======
     tx::{MutableTransaction, Transaction, TransactionOutpoint, UtxoEntry},
 };
 use hashes::Hash;
->>>>>>> ba338779
+pub type BlockValidationFuture = BoxFuture<'static, BlockProcessResult<BlockStatus>>;
+
 /// Abstracts the consensus external API
 pub trait ConsensusApi: Send + Sync {
     fn build_block_template(self: Arc<Self>, miner_data: MinerData, txs: Vec<Transaction>) -> Result<BlockTemplate, RuleError>;

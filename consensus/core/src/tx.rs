mod script_public_key;

use borsh::{BorshDeserialize, BorshSchema, BorshSerialize};
use kaspa_utils::{serde_bytes, serde_bytes_fixed_ref};
pub use script_public_key::{scriptvec, ScriptPublicKey, ScriptPublicKeyVersion, ScriptPublicKeys, ScriptVec, SCRIPT_VECTOR_SIZE};

use serde::{Deserialize, Serialize};
use std::{
    fmt::Display,
    ops::Range,
    str::{self},
};
use wasm_bindgen::prelude::*;
<<<<<<< HEAD
use workflow_wasm::prelude::*;
=======
>>>>>>> ec94c9a9

use crate::{
    hashing,
    subnets::{self, SubnetworkId},
};

/// COINBASE_TRANSACTION_INDEX is the index of the coinbase transaction in every block
pub const COINBASE_TRANSACTION_INDEX: usize = 0;
pub type TransactionId = kaspa_hashes::Hash;

<<<<<<< HEAD
/// Used as the underlying type for script public key data, optimized for the common p2pk script size (34).
pub type ScriptVec = SmallVec<[u8; SCRIPT_VECTOR_SIZE]>;

/// Represents the ScriptPublicKey Version
pub type ScriptPublicKeyVersion = u16;

use kaspa_utils::serde_bytes::FromHexVisitor;
/// Alias the `smallvec!` macro to ease maintenance
pub use smallvec::smallvec as scriptvec;

//Represents a Set of [`ScriptPublicKey`]s
pub type ScriptPublicKeys = HashSet<ScriptPublicKey>;

/// Represents a Kaspad ScriptPublicKey
#[derive(Default, Debug, PartialEq, Eq, Clone, Hash)]
#[wasm_bindgen(inspectable)]
pub struct ScriptPublicKey {
    #[wasm_bindgen(skip)]
    pub version: ScriptPublicKeyVersion,
    script: ScriptVec, // Kept private to preserve read-only semantics
}

impl FromHex for ScriptPublicKey {
    type Error = faster_hex::Error;

    fn from_hex(hex_str: &str) -> Result<Self, Self::Error> {
        ScriptPublicKey::from_str(hex_str)
    }
}

#[derive(Default, Debug, PartialEq, Eq, Serialize, Deserialize, Clone, Hash)]
#[serde(rename_all = "camelCase")]
#[serde(rename = "ScriptPublicKey")]
struct ScriptPublicKeyInternal<'a> {
    version: ScriptPublicKeyVersion,
    script: &'a [u8],
}

impl Serialize for ScriptPublicKey {
    fn serialize<S>(&self, serializer: S) -> Result<S::Ok, S::Error>
    where
        S: Serializer,
    {
        if serializer.is_human_readable() {
            let mut hex = vec![0u8; self.script.len() * 2 + 4];
            faster_hex::hex_encode(&self.version.to_be_bytes(), &mut hex).map_err(serde::ser::Error::custom)?;
            faster_hex::hex_encode(&self.script, &mut hex[4..]).map_err(serde::ser::Error::custom)?;
            serializer.serialize_str(unsafe { str::from_utf8_unchecked(&hex) })
        } else {
            ScriptPublicKeyInternal { version: self.version, script: &self.script }.serialize(serializer)
        }
    }
}

impl<'de: 'a, 'a> Deserialize<'de> for ScriptPublicKey {
    fn deserialize<D>(deserializer: D) -> Result<Self, D::Error>
    where
        D: Deserializer<'de>,
    {
        if deserializer.is_human_readable() {
            deserializer.deserialize_str(FromHexVisitor::default())
        } else {
            ScriptPublicKeyInternal::deserialize(deserializer)
                .map(|ScriptPublicKeyInternal { script, version }| Self { version, script: SmallVec::from_slice(script) })
        }
    }
}

impl FromStr for ScriptPublicKey {
    type Err = faster_hex::Error;
    fn from_str(hex_str: &str) -> Result<Self, Self::Err> {
        let hex_len = hex_str.len();
        if hex_len < 4 {
            return Err(faster_hex::Error::InvalidLength(hex_len));
        }
        let mut bytes = vec![0u8; hex_len / 2];
        faster_hex::hex_decode(hex_str.as_bytes(), bytes.as_mut_slice())?;
        let version = u16::from_be_bytes(bytes[0..2].try_into().unwrap());
        Ok(Self { version, script: SmallVec::from_slice(&bytes[2..]) })
    }
}

impl ScriptPublicKey {
    pub fn new(version: ScriptPublicKeyVersion, script: ScriptVec) -> Self {
        Self { version, script }
    }

    pub fn from_vec(version: ScriptPublicKeyVersion, script: Vec<u8>) -> Self {
        Self { version, script: ScriptVec::from_vec(script) }
    }

    pub fn version(&self) -> ScriptPublicKeyVersion {
        self.version
    }

    pub fn script(&self) -> &[u8] {
        &self.script
    }
}

#[wasm_bindgen]
impl ScriptPublicKey {
    #[wasm_bindgen(constructor)]
    pub fn constructor(version: u16, script: JsValue) -> Result<ScriptPublicKey, JsError> {
        let script = script.try_as_vec_u8()?;
        Ok(ScriptPublicKey::new(version, script.into()))
    }

    #[wasm_bindgen(getter = script)]
    pub fn script_as_hex(&self) -> String {
        self.script.to_hex()
    }
}

//
// Borsh serializers need to be manually implemented for `ScriptPublicKey` since
// smallvec does not currently support Borsh
//

impl BorshSerialize for ScriptPublicKey {
    fn serialize<W: std::io::Write>(&self, writer: &mut W) -> std::io::Result<()> {
        borsh::BorshSerialize::serialize(&self.version, writer)?;
        // Vectors and slices are all serialized internally the same way
        borsh::BorshSerialize::serialize(&self.script.as_slice(), writer)?;
        Ok(())
    }
}

impl BorshDeserialize for ScriptPublicKey {
    fn deserialize(buf: &mut &[u8]) -> std::io::Result<Self> {
        // Deserialize into vec first since we have no custom smallvec support
        Ok(Self::from_vec(borsh::BorshDeserialize::deserialize(buf)?, borsh::BorshDeserialize::deserialize(buf)?))
    }
}

impl BorshSchema for ScriptPublicKey {
    fn add_definitions_recursively(
        definitions: &mut std::collections::HashMap<borsh::schema::Declaration, borsh::schema::Definition>,
    ) {
        let fields = borsh::schema::Fields::NamedFields(std::vec![
            ("version".to_string(), <u16>::declaration()),
            ("script".to_string(), <Vec<u8>>::declaration())
        ]);
        let definition = borsh::schema::Definition::Struct { fields };
        Self::add_definition(Self::declaration(), definition, definitions);
        <u16>::add_definitions_recursively(definitions);
        // `<Vec<u8>>` can be safely used as scheme definition for smallvec. See comments above.
        <Vec<u8>>::add_definitions_recursively(definitions);
    }

    fn declaration() -> borsh::schema::Declaration {
        "ScriptPublicKey".to_string()
    }
}

impl TryFrom<JsValue> for ScriptPublicKey {
    type Error = JsValue;

    fn try_from(js_value: JsValue) -> Result<Self, Self::Error> {
        if let Ok(script_public_key) = ref_from_abi!(ScriptPublicKey, &js_value) {
            Ok(script_public_key)
        } else if let Some(hex_str) = js_value.as_string() {
            Self::from_str(&hex_str).map_err(|e| JsValue::from_str(&format!("{}", e)))
        } else {
            Err(JsValue::from_str(&format!("Unable to convert ScriptPublicKey from: {js_value:?}")))
        }
    }
}

=======
>>>>>>> ec94c9a9
/// Holds details about an individual transaction output in a utxo
/// set such as whether or not it was contained in a coinbase tx, the daa
/// score of the block that accepts the tx, its public key script, and how
/// much it pays.
#[derive(Debug, Clone, PartialEq, Eq, Serialize, Deserialize, BorshSerialize, BorshDeserialize, BorshSchema)]
#[serde(rename_all = "camelCase")]
#[wasm_bindgen(inspectable, js_name = TxUtxoEntry)]
pub struct UtxoEntry {
    pub amount: u64,
    #[wasm_bindgen(js_name = scriptPublicKey, getter_with_clone)]
    pub script_public_key: ScriptPublicKey,
    #[wasm_bindgen(js_name = blockDaaScore)]
    pub block_daa_score: u64,
    #[wasm_bindgen(js_name = isCoinbase)]
    pub is_coinbase: bool,
}

impl UtxoEntry {
    pub fn new(amount: u64, script_public_key: ScriptPublicKey, block_daa_score: u64, is_coinbase: bool) -> Self {
        Self { amount, script_public_key, block_daa_score, is_coinbase }
    }
}

pub type TransactionIndexType = u32;

/// Represents a Kaspa transaction outpoint
#[derive(Eq, Hash, PartialEq, Debug, Copy, Clone, Serialize, Deserialize, BorshSerialize, BorshDeserialize, BorshSchema)]
#[serde(rename_all = "camelCase")]
pub struct TransactionOutpoint {
    #[serde(with = "serde_bytes_fixed_ref")]
    pub transaction_id: TransactionId,
    pub index: TransactionIndexType,
}

impl TransactionOutpoint {
    pub fn new(transaction_id: TransactionId, index: u32) -> Self {
        Self { transaction_id, index }
    }
}

impl Display for TransactionOutpoint {
    fn fmt(&self, f: &mut std::fmt::Formatter<'_>) -> std::fmt::Result {
        write!(f, "({}, {})", self.transaction_id, self.index)
    }
}

/// Represents a Kaspa transaction input
#[derive(Debug, Serialize, Deserialize, Clone, PartialEq, Eq, BorshSerialize, BorshDeserialize, BorshSchema)]
#[serde(rename_all = "camelCase")]
pub struct TransactionInput {
    pub previous_outpoint: TransactionOutpoint,
    #[serde(with = "serde_bytes")]
    pub signature_script: Vec<u8>, // TODO: Consider using SmallVec
    pub sequence: u64,
    pub sig_op_count: u8,
}

impl TransactionInput {
    pub fn new(previous_outpoint: TransactionOutpoint, signature_script: Vec<u8>, sequence: u64, sig_op_count: u8) -> Self {
        Self { previous_outpoint, signature_script, sequence, sig_op_count }
    }
}

/// Represents a Kaspad transaction output
#[derive(Debug, Serialize, Deserialize, Clone, PartialEq, Eq, BorshSerialize, BorshDeserialize, BorshSchema)]
#[serde(rename_all = "camelCase")]
pub struct TransactionOutput {
    pub value: u64,
    pub script_public_key: ScriptPublicKey,
}

impl TransactionOutput {
    pub fn new(value: u64, script_public_key: ScriptPublicKey) -> Self {
        Self { value, script_public_key }
    }
}

/// Represents a Kaspa transaction
#[derive(Debug, Clone, PartialEq, Eq, Default, Serialize, Deserialize)]
#[serde(rename_all = "camelCase")]
pub struct Transaction {
    pub version: u16,
    pub inputs: Vec<TransactionInput>,
    pub outputs: Vec<TransactionOutput>,
    pub lock_time: u64,
    pub subnetwork_id: SubnetworkId,
    pub gas: u64,
    #[serde(with = "serde_bytes")]
    pub payload: Vec<u8>,

    // A field that is used to cache the transaction ID.
    // Always use the corresponding self.id() instead of accessing this field directly
    #[serde(with = "serde_bytes_fixed_ref")]
    id: TransactionId,
}

impl Transaction {
    pub fn new(
        version: u16,
        inputs: Vec<TransactionInput>,
        outputs: Vec<TransactionOutput>,
        lock_time: u64,
        subnetwork_id: SubnetworkId,
        gas: u64,
        payload: Vec<u8>,
    ) -> Self {
        let mut tx = Self {
            version,
            inputs,
            outputs,
            lock_time,
            subnetwork_id,
            gas,
            payload,
            id: Default::default(), // Temp init before the finalize below
        };
        tx.finalize();
        tx
    }
}

impl Transaction {
    /// Determines whether or not a transaction is a coinbase transaction. A coinbase
    /// transaction is a special transaction created by miners that distributes fees and block subsidy
    /// to the previous blocks' miners, and specifies the script_pub_key that will be used to pay the current
    /// miner in future blocks.
    pub fn is_coinbase(&self) -> bool {
        self.subnetwork_id == subnets::SUBNETWORK_ID_COINBASE
    }

    /// Recompute and finalize the tx id based on updated tx fields
    pub fn finalize(&mut self) {
        self.id = hashing::tx::id(self);
    }

    /// Returns the transaction ID
    pub fn id(&self) -> TransactionId {
        self.id
    }
}

/// Represents any kind of transaction which has populated UTXO entry data and can be verified/signed etc
pub trait VerifiableTransaction {
    fn tx(&self) -> &Transaction;

    /// Returns the `i`'th populated input
    fn populated_input(&self, index: usize) -> (&TransactionInput, &UtxoEntry);

    /// Returns an iterator over populated `(input, entry)` pairs
    fn populated_inputs(&self) -> PopulatedInputIterator<'_, Self>
    where
        Self: Sized,
    {
        PopulatedInputIterator::new(self)
    }

    fn inputs(&self) -> &[TransactionInput] {
        &self.tx().inputs
    }

    fn outputs(&self) -> &[TransactionOutput] {
        &self.tx().outputs
    }

    fn is_coinbase(&self) -> bool {
        self.tx().is_coinbase()
    }

    fn id(&self) -> TransactionId {
        self.tx().id()
    }
}

/// A custom iterator written only so that `populated_inputs` has a known return type and can de defined on the trait level
pub struct PopulatedInputIterator<'a, T: VerifiableTransaction> {
    tx: &'a T,
    r: Range<usize>,
}

impl<'a, T: VerifiableTransaction> PopulatedInputIterator<'a, T> {
    pub fn new(tx: &'a T) -> Self {
        Self { tx, r: (0..tx.inputs().len()) }
    }
}

impl<'a, T: VerifiableTransaction> Iterator for PopulatedInputIterator<'a, T> {
    type Item = (&'a TransactionInput, &'a UtxoEntry);

    fn next(&mut self) -> Option<Self::Item> {
        self.r.next().map(|i| self.tx.populated_input(i))
    }

    fn size_hint(&self) -> (usize, Option<usize>) {
        self.r.size_hint()
    }
}

impl<'a, T: VerifiableTransaction> ExactSizeIterator for PopulatedInputIterator<'a, T> {}

/// Represents a read-only referenced transaction along with fully populated UTXO entry data
pub struct PopulatedTransaction<'a> {
    pub tx: &'a Transaction,
    pub entries: Vec<UtxoEntry>,
}

impl<'a> PopulatedTransaction<'a> {
    pub fn new(tx: &'a Transaction, entries: Vec<UtxoEntry>) -> Self {
        assert_eq!(tx.inputs.len(), entries.len());
        Self { tx, entries }
    }
}

impl<'a> VerifiableTransaction for PopulatedTransaction<'a> {
    fn tx(&self) -> &Transaction {
        self.tx
    }

    fn populated_input(&self, index: usize) -> (&TransactionInput, &UtxoEntry) {
        (&self.tx.inputs[index], &self.entries[index])
    }
}

/// Represents a validated transaction with populated UTXO entry data and a calculated fee
pub struct ValidatedTransaction<'a> {
    pub tx: &'a Transaction,
    pub entries: Vec<UtxoEntry>,
    pub calculated_fee: u64,
}

impl<'a> ValidatedTransaction<'a> {
    pub fn new(populated_tx: PopulatedTransaction<'a>, calculated_fee: u64) -> Self {
        Self { tx: populated_tx.tx, entries: populated_tx.entries, calculated_fee }
    }

    pub fn new_coinbase(tx: &'a Transaction) -> Self {
        assert!(tx.is_coinbase());
        Self { tx, entries: Vec::new(), calculated_fee: 0 }
    }
}

impl<'a> VerifiableTransaction for ValidatedTransaction<'a> {
    fn tx(&self) -> &Transaction {
        self.tx
    }

    fn populated_input(&self, index: usize) -> (&TransactionInput, &UtxoEntry) {
        (&self.tx.inputs[index], &self.entries[index])
    }
}

impl AsRef<Transaction> for Transaction {
    fn as_ref(&self) -> &Transaction {
        self
    }
}

/// Represents a generic mutable/readonly/pointer transaction type along
/// with partially filled UTXO entry data and optional fee and mass
#[derive(Clone, Debug, PartialEq, Eq)]
pub struct MutableTransaction<T: AsRef<Transaction> = std::sync::Arc<Transaction>> {
    /// The inner transaction
    pub tx: T,
    /// Partially filled UTXO entry data
    pub entries: Vec<Option<UtxoEntry>>,
    /// Populated fee
    pub calculated_fee: Option<u64>,
    /// Populated mass
    pub calculated_mass: Option<u64>,
}

impl<T: AsRef<Transaction>> MutableTransaction<T> {
    pub fn new(tx: T) -> Self {
        let num_inputs = tx.as_ref().inputs.len();
        Self { tx, entries: vec![None; num_inputs], calculated_fee: None, calculated_mass: None }
    }

    pub fn id(&self) -> TransactionId {
        self.tx.as_ref().id()
    }

    pub fn with_entries(tx: T, entries: Vec<UtxoEntry>) -> Self {
        assert_eq!(tx.as_ref().inputs.len(), entries.len());
        Self { tx, entries: entries.into_iter().map(Some).collect(), calculated_fee: None, calculated_mass: None }
    }

    /// Returns the tx wrapped as a [`VerifiableTransaction`]. Note that this function
    /// must be called only once all UTXO entries are populated, otherwise it panics.
    pub fn as_verifiable(&self) -> impl VerifiableTransaction + '_ {
        assert!(self.is_verifiable());
        MutableTransactionVerifiableWrapper { inner: self }
    }

    pub fn is_verifiable(&self) -> bool {
        assert_eq!(self.entries.len(), self.tx.as_ref().inputs.len());
        self.entries.iter().all(|e| e.is_some())
    }

    pub fn is_fully_populated(&self) -> bool {
        self.is_verifiable() && self.calculated_fee.is_some() && self.calculated_mass.is_some()
    }

    pub fn missing_outpoints(&self) -> impl Iterator<Item = TransactionOutpoint> + '_ {
        assert_eq!(self.entries.len(), self.tx.as_ref().inputs.len());
        self.entries.iter().enumerate().filter_map(|(i, entry)| {
            if entry.is_none() {
                Some(self.tx.as_ref().inputs[i].previous_outpoint)
            } else {
                None
            }
        })
    }

    pub fn clear_entries(&mut self) {
        for entry in self.entries.iter_mut() {
            *entry = None;
        }
    }
}

/// Private struct used to wrap a [`MutableTransaction`] as a [`VerifiableTransaction`]
struct MutableTransactionVerifiableWrapper<'a, T: AsRef<Transaction>> {
    inner: &'a MutableTransaction<T>,
}

impl<T: AsRef<Transaction>> VerifiableTransaction for MutableTransactionVerifiableWrapper<'_, T> {
    fn tx(&self) -> &Transaction {
        self.inner.tx.as_ref()
    }

    fn populated_input(&self, index: usize) -> (&TransactionInput, &UtxoEntry) {
        (
            &self.inner.tx.as_ref().inputs[index],
            self.inner.entries[index].as_ref().expect("expected to be called only following full UTXO population"),
        )
    }
}

/// Specialized impl for `T=Arc<Transaction>`
impl MutableTransaction {
    pub fn from_tx(tx: Transaction) -> Self {
        Self::new(std::sync::Arc::new(tx))
    }
}

/// Alias for a fully mutable and owned transaction which can be populated with external data
/// and can also be modified internally and signed etc.
pub type SignableTransaction = MutableTransaction<Transaction>;

#[cfg(test)]
mod tests {
    use super::*;
    use consensus_core::subnets::SUBNETWORK_ID_COINBASE;
    use smallvec::smallvec;

    fn test_transaction() -> Transaction {
        let script_public_key = ScriptPublicKey::new(
            0,
            smallvec![
                0x76, 0xa9, 0x21, 0x03, 0x2f, 0x7e, 0x43, 0x0a, 0xa4, 0xc9, 0xd1, 0x59, 0x43, 0x7e, 0x84, 0xb9, 0x75, 0xdc, 0x76,
                0xd9, 0x00, 0x3b, 0xf0, 0x92, 0x2c, 0xf3, 0xaa, 0x45, 0x28, 0x46, 0x4b, 0xab, 0x78, 0x0d, 0xba, 0x5e
            ],
        );
        Transaction::new(
            1,
            vec![
                TransactionInput {
                    previous_outpoint: TransactionOutpoint {
                        transaction_id: TransactionId::from_slice(&[
                            0x16, 0x5e, 0x38, 0xe8, 0xb3, 0x91, 0x45, 0x95, 0xd9, 0xc6, 0x41, 0xf3, 0xb8, 0xee, 0xc2, 0xf3, 0x46,
                            0x11, 0x89, 0x6b, 0x82, 0x1a, 0x68, 0x3b, 0x7a, 0x4e, 0xde, 0xfe, 0x2c, 0x00, 0x00, 0x00,
                        ]),
                        index: 0xfffffffa,
                    },
                    signature_script: vec![
                        0x00, 0x01, 0x02, 0x03, 0x04, 0x05, 0x06, 0x07, 0x08, 0x09, 0x0a, 0x0b, 0x0c, 0x0d, 0x0e, 0x0f, 0x10, 0x11,
                        0x12, 0x13, 0x14, 0x15, 0x16, 0x17, 0x18, 0x19, 0x1a, 0x1b, 0x1c, 0x1d, 0x1e, 0x1f,
                    ],
                    sequence: 2,
                    sig_op_count: 3,
                },
                TransactionInput {
                    previous_outpoint: TransactionOutpoint {
                        transaction_id: TransactionId::from_slice(&[
                            0x4b, 0xb0, 0x75, 0x35, 0xdf, 0xd5, 0x8e, 0x0b, 0x3c, 0xd6, 0x4f, 0xd7, 0x15, 0x52, 0x80, 0x87, 0x2a,
                            0x04, 0x71, 0xbc, 0xf8, 0x30, 0x95, 0x52, 0x6a, 0xce, 0x0e, 0x38, 0xc6, 0x00, 0x00, 0x00,
                        ]),
                        index: 0xfffffffb,
                    },
                    signature_script: vec![
                        0x20, 0x21, 0x22, 0x23, 0x24, 0x25, 0x26, 0x27, 0x28, 0x29, 0x2a, 0x2b, 0x2c, 0x2d, 0x2e, 0x2f, 0x30, 0x31,
                        0x32, 0x33, 0x34, 0x35, 0x36, 0x37, 0x38, 0x39, 0x3a, 0x3b, 0x3c, 0x3d, 0x3e, 0x3f,
                    ],
                    sequence: 4,
                    sig_op_count: 5,
                },
            ],
            vec![
                TransactionOutput { value: 6, script_public_key: script_public_key.clone() },
                TransactionOutput { value: 7, script_public_key },
            ],
            8,
            SUBNETWORK_ID_COINBASE,
            9,
            vec![
                0x00, 0x01, 0x02, 0x03, 0x04, 0x05, 0x06, 0x07, 0x08, 0x09, 0x0a, 0x0b, 0x0c, 0x0d, 0x0e, 0x0f, 0x10, 0x11, 0x12,
                0x13, 0x14, 0x15, 0x16, 0x17, 0x18, 0x19, 0x1a, 0x1b, 0x1c, 0x1d, 0x1e, 0x1f, 0x20, 0x21, 0x22, 0x23, 0x24, 0x25,
                0x26, 0x27, 0x28, 0x29, 0x2a, 0x2b, 0x2c, 0x2d, 0x2e, 0x2f, 0x30, 0x31, 0x32, 0x33, 0x34, 0x35, 0x36, 0x37, 0x38,
                0x39, 0x3a, 0x3b, 0x3c, 0x3d, 0x3e, 0x3f, 0x40, 0x41, 0x42, 0x43, 0x44, 0x45, 0x46, 0x47, 0x48, 0x49, 0x4a, 0x4b,
                0x4c, 0x4d, 0x4e, 0x4f, 0x50, 0x51, 0x52, 0x53, 0x54, 0x55, 0x56, 0x57, 0x58, 0x59, 0x5a, 0x5b, 0x5c, 0x5d, 0x5e,
                0x5f, 0x60, 0x61, 0x62, 0x63,
            ],
        )
    }

    #[test]
    fn test_transaction_bincode() {
        let tx = test_transaction();
        let bts = bincode::serialize(&tx).unwrap();

        // standard, based on https://github.com/kaspanet/rusty-kaspa/commit/7e947a06d2434daf4bc7064d4cd87dc1984b56fe
        let expected_bts = vec![
            1, 0, 2, 0, 0, 0, 0, 0, 0, 0, 22, 94, 56, 232, 179, 145, 69, 149, 217, 198, 65, 243, 184, 238, 194, 243, 70, 17, 137, 107,
            130, 26, 104, 59, 122, 78, 222, 254, 44, 0, 0, 0, 250, 255, 255, 255, 32, 0, 0, 0, 0, 0, 0, 0, 0, 1, 2, 3, 4, 5, 6, 7, 8,
            9, 10, 11, 12, 13, 14, 15, 16, 17, 18, 19, 20, 21, 22, 23, 24, 25, 26, 27, 28, 29, 30, 31, 2, 0, 0, 0, 0, 0, 0, 0, 3, 75,
            176, 117, 53, 223, 213, 142, 11, 60, 214, 79, 215, 21, 82, 128, 135, 42, 4, 113, 188, 248, 48, 149, 82, 106, 206, 14, 56,
            198, 0, 0, 0, 251, 255, 255, 255, 32, 0, 0, 0, 0, 0, 0, 0, 32, 33, 34, 35, 36, 37, 38, 39, 40, 41, 42, 43, 44, 45, 46, 47,
            48, 49, 50, 51, 52, 53, 54, 55, 56, 57, 58, 59, 60, 61, 62, 63, 4, 0, 0, 0, 0, 0, 0, 0, 5, 2, 0, 0, 0, 0, 0, 0, 0, 6, 0,
            0, 0, 0, 0, 0, 0, 0, 0, 36, 0, 0, 0, 0, 0, 0, 0, 118, 169, 33, 3, 47, 126, 67, 10, 164, 201, 209, 89, 67, 126, 132, 185,
            117, 220, 118, 217, 0, 59, 240, 146, 44, 243, 170, 69, 40, 70, 75, 171, 120, 13, 186, 94, 7, 0, 0, 0, 0, 0, 0, 0, 0, 0,
            36, 0, 0, 0, 0, 0, 0, 0, 118, 169, 33, 3, 47, 126, 67, 10, 164, 201, 209, 89, 67, 126, 132, 185, 117, 220, 118, 217, 0,
            59, 240, 146, 44, 243, 170, 69, 40, 70, 75, 171, 120, 13, 186, 94, 8, 0, 0, 0, 0, 0, 0, 0, 1, 0, 0, 0, 0, 0, 0, 0, 0, 0,
            0, 0, 0, 0, 0, 0, 0, 0, 0, 0, 9, 0, 0, 0, 0, 0, 0, 0, 100, 0, 0, 0, 0, 0, 0, 0, 0, 1, 2, 3, 4, 5, 6, 7, 8, 9, 10, 11, 12,
            13, 14, 15, 16, 17, 18, 19, 20, 21, 22, 23, 24, 25, 26, 27, 28, 29, 30, 31, 32, 33, 34, 35, 36, 37, 38, 39, 40, 41, 42,
            43, 44, 45, 46, 47, 48, 49, 50, 51, 52, 53, 54, 55, 56, 57, 58, 59, 60, 61, 62, 63, 64, 65, 66, 67, 68, 69, 70, 71, 72,
            73, 74, 75, 76, 77, 78, 79, 80, 81, 82, 83, 84, 85, 86, 87, 88, 89, 90, 91, 92, 93, 94, 95, 96, 97, 98, 99, 69, 146, 193,
            64, 98, 49, 45, 0, 77, 32, 25, 122, 77, 15, 211, 252, 61, 210, 82, 177, 39, 153, 127, 33, 188, 172, 138, 38, 67, 75, 241,
            176,
        ];
        assert_eq!(expected_bts, bts);
        assert_eq!(tx, bincode::deserialize(&bts).unwrap());
    }

    #[test]
    fn test_transaction_json() {
        let tx = test_transaction();
        let str = serde_json::to_string_pretty(&tx).unwrap();
        let expected_str = r#"{
  "version": 1,
  "inputs": [
    {
      "previousOutpoint": {
        "transactionId": "165e38e8b3914595d9c641f3b8eec2f34611896b821a683b7a4edefe2c000000",
        "index": 4294967290
      },
      "signatureScript": "000102030405060708090a0b0c0d0e0f101112131415161718191a1b1c1d1e1f",
      "sequence": 2,
      "sigOpCount": 3
    },
    {
      "previousOutpoint": {
        "transactionId": "4bb07535dfd58e0b3cd64fd7155280872a0471bcf83095526ace0e38c6000000",
        "index": 4294967291
      },
      "signatureScript": "202122232425262728292a2b2c2d2e2f303132333435363738393a3b3c3d3e3f",
      "sequence": 4,
      "sigOpCount": 5
    }
  ],
  "outputs": [
    {
      "value": 6,
      "scriptPublicKey": "000076a921032f7e430aa4c9d159437e84b975dc76d9003bf0922cf3aa4528464bab780dba5e"
    },
    {
      "value": 7,
      "scriptPublicKey": "000076a921032f7e430aa4c9d159437e84b975dc76d9003bf0922cf3aa4528464bab780dba5e"
    }
  ],
  "lockTime": 8,
  "subnetworkId": "0100000000000000000000000000000000000000",
  "gas": 9,
  "payload": "000102030405060708090a0b0c0d0e0f101112131415161718191a1b1c1d1e1f202122232425262728292a2b2c2d2e2f303132333435363738393a3b3c3d3e3f404142434445464748494a4b4c4d4e4f505152535455565758595a5b5c5d5e5f60616263",
  "id": "4592c14062312d004d20197a4d0fd3fc3dd252b127997f21bcac8a26434bf1b0"
}"#;
        assert_eq!(expected_str, str);
        assert_eq!(tx, serde_json::from_str(&str).unwrap());
    }

    #[test]
    fn test_spk_serde_json() {
        let vec = (0..SCRIPT_VECTOR_SIZE as u8).collect::<Vec<_>>();
        let spk = ScriptPublicKey::from_vec(0xc0de, vec.clone());
        let hex: String = serde_json::to_string(&spk).unwrap();
        assert_eq!("\"c0de000102030405060708090a0b0c0d0e0f101112131415161718191a1b1c1d1e1f20212223\"", hex);
        let spk = serde_json::from_str::<ScriptPublicKey>(&hex).unwrap();
        assert_eq!(spk.version, 0xc0de);
        assert_eq!(spk.script.as_slice(), vec.as_slice());
        let result = "00".parse::<ScriptPublicKey>();
        assert!(matches!(result, Err(faster_hex::Error::InvalidLength(2))));
        let result = "0000".parse::<ScriptPublicKey>();
        let _empty = ScriptPublicKey { version: 0, script: ScriptVec::new() };
        assert!(matches!(result, Ok(_empty)));
    }

    #[test]
    fn test_spk_borsh() {
        // Tests for ScriptPublicKey Borsh ser/deser since we manually implemented them
        let spk = ScriptPublicKey::from_vec(12, vec![32; 20]);
        let bin = spk.try_to_vec().unwrap();
        let spk2: ScriptPublicKey = BorshDeserialize::try_from_slice(&bin).unwrap();
        assert_eq!(spk, spk2);

        let spk = ScriptPublicKey::from_vec(55455, vec![11; 200]);
        let bin = spk.try_to_vec().unwrap();
        let spk2: ScriptPublicKey = BorshDeserialize::try_from_slice(&bin).unwrap();
        assert_eq!(spk, spk2);
    }

    // use wasm_bindgen_test::wasm_bindgen_test;
    // #[wasm_bindgen_test]
    // pub fn test_wasm_serde_spk_constructor() {
    //     let str = "kaspa:qpauqsvk7yf9unexwmxsnmg547mhyga37csh0kj53q6xxgl24ydxjsgzthw5j";
    //     let a = Address::constructor(str);
    //     let value = to_value(&a).unwrap();
    //
    //     assert_eq!(JsValue::from_str("string"), value.js_typeof());
    //     assert_eq!(value, JsValue::from_str(str));
    //     assert_eq!(a, from_value(value).unwrap());
    // }
    //
    // #[wasm_bindgen_test]
    // pub fn test_wasm_js_serde_spk_object() {
    //     let expected = Address::constructor("kaspa:qpauqsvk7yf9unexwmxsnmg547mhyga37csh0kj53q6xxgl24ydxjsgzthw5j");
    //
    //     use web_sys::console;
    //     console::log_4(&"address: ".into(), &expected.version().into(), &expected.prefix().into(), &expected.payload().into());
    //
    //     let obj = Object::new();
    //     obj.set("version", &JsValue::from_str("PubKey")).unwrap();
    //     obj.set("prefix", &JsValue::from_str("kaspa")).unwrap();
    //     obj.set("payload", &JsValue::from_str("qpauqsvk7yf9unexwmxsnmg547mhyga37csh0kj53q6xxgl24ydxjsgzthw5j")).unwrap();
    //
    //     assert_eq!(JsValue::from_str("object"), obj.js_typeof());
    //
    //     let obj_js = obj.into_js_result().unwrap();
    //     let actual = from_value(obj_js).unwrap();
    //     assert_eq!(expected, actual);
    // }
    //
    // #[wasm_bindgen_test]
    // pub fn test_wasm_serde_spk_object() {
    //     use wasm_bindgen::convert::IntoWasmAbi;
    //
    //     let expected = Address::constructor("kaspa:qpauqsvk7yf9unexwmxsnmg547mhyga37csh0kj53q6xxgl24ydxjsgzthw5j");
    //     let wasm_js_value: JsValue = expected.clone().into_abi().into();
    //
    //     // use web_sys::console;
    //     // console::log_4(&"address: ".into(), &expected.version().into(), &expected.prefix().into(), &expected.payload().into());
    //
    //     let actual = from_value(wasm_js_value).unwrap();
    //     assert_eq!(expected, actual);
    // }
}<|MERGE_RESOLUTION|>--- conflicted
+++ resolved
@@ -11,10 +11,6 @@
     str::{self},
 };
 use wasm_bindgen::prelude::*;
-<<<<<<< HEAD
-use workflow_wasm::prelude::*;
-=======
->>>>>>> ec94c9a9
 
 use crate::{
     hashing,
@@ -25,178 +21,6 @@
 pub const COINBASE_TRANSACTION_INDEX: usize = 0;
 pub type TransactionId = kaspa_hashes::Hash;
 
-<<<<<<< HEAD
-/// Used as the underlying type for script public key data, optimized for the common p2pk script size (34).
-pub type ScriptVec = SmallVec<[u8; SCRIPT_VECTOR_SIZE]>;
-
-/// Represents the ScriptPublicKey Version
-pub type ScriptPublicKeyVersion = u16;
-
-use kaspa_utils::serde_bytes::FromHexVisitor;
-/// Alias the `smallvec!` macro to ease maintenance
-pub use smallvec::smallvec as scriptvec;
-
-//Represents a Set of [`ScriptPublicKey`]s
-pub type ScriptPublicKeys = HashSet<ScriptPublicKey>;
-
-/// Represents a Kaspad ScriptPublicKey
-#[derive(Default, Debug, PartialEq, Eq, Clone, Hash)]
-#[wasm_bindgen(inspectable)]
-pub struct ScriptPublicKey {
-    #[wasm_bindgen(skip)]
-    pub version: ScriptPublicKeyVersion,
-    script: ScriptVec, // Kept private to preserve read-only semantics
-}
-
-impl FromHex for ScriptPublicKey {
-    type Error = faster_hex::Error;
-
-    fn from_hex(hex_str: &str) -> Result<Self, Self::Error> {
-        ScriptPublicKey::from_str(hex_str)
-    }
-}
-
-#[derive(Default, Debug, PartialEq, Eq, Serialize, Deserialize, Clone, Hash)]
-#[serde(rename_all = "camelCase")]
-#[serde(rename = "ScriptPublicKey")]
-struct ScriptPublicKeyInternal<'a> {
-    version: ScriptPublicKeyVersion,
-    script: &'a [u8],
-}
-
-impl Serialize for ScriptPublicKey {
-    fn serialize<S>(&self, serializer: S) -> Result<S::Ok, S::Error>
-    where
-        S: Serializer,
-    {
-        if serializer.is_human_readable() {
-            let mut hex = vec![0u8; self.script.len() * 2 + 4];
-            faster_hex::hex_encode(&self.version.to_be_bytes(), &mut hex).map_err(serde::ser::Error::custom)?;
-            faster_hex::hex_encode(&self.script, &mut hex[4..]).map_err(serde::ser::Error::custom)?;
-            serializer.serialize_str(unsafe { str::from_utf8_unchecked(&hex) })
-        } else {
-            ScriptPublicKeyInternal { version: self.version, script: &self.script }.serialize(serializer)
-        }
-    }
-}
-
-impl<'de: 'a, 'a> Deserialize<'de> for ScriptPublicKey {
-    fn deserialize<D>(deserializer: D) -> Result<Self, D::Error>
-    where
-        D: Deserializer<'de>,
-    {
-        if deserializer.is_human_readable() {
-            deserializer.deserialize_str(FromHexVisitor::default())
-        } else {
-            ScriptPublicKeyInternal::deserialize(deserializer)
-                .map(|ScriptPublicKeyInternal { script, version }| Self { version, script: SmallVec::from_slice(script) })
-        }
-    }
-}
-
-impl FromStr for ScriptPublicKey {
-    type Err = faster_hex::Error;
-    fn from_str(hex_str: &str) -> Result<Self, Self::Err> {
-        let hex_len = hex_str.len();
-        if hex_len < 4 {
-            return Err(faster_hex::Error::InvalidLength(hex_len));
-        }
-        let mut bytes = vec![0u8; hex_len / 2];
-        faster_hex::hex_decode(hex_str.as_bytes(), bytes.as_mut_slice())?;
-        let version = u16::from_be_bytes(bytes[0..2].try_into().unwrap());
-        Ok(Self { version, script: SmallVec::from_slice(&bytes[2..]) })
-    }
-}
-
-impl ScriptPublicKey {
-    pub fn new(version: ScriptPublicKeyVersion, script: ScriptVec) -> Self {
-        Self { version, script }
-    }
-
-    pub fn from_vec(version: ScriptPublicKeyVersion, script: Vec<u8>) -> Self {
-        Self { version, script: ScriptVec::from_vec(script) }
-    }
-
-    pub fn version(&self) -> ScriptPublicKeyVersion {
-        self.version
-    }
-
-    pub fn script(&self) -> &[u8] {
-        &self.script
-    }
-}
-
-#[wasm_bindgen]
-impl ScriptPublicKey {
-    #[wasm_bindgen(constructor)]
-    pub fn constructor(version: u16, script: JsValue) -> Result<ScriptPublicKey, JsError> {
-        let script = script.try_as_vec_u8()?;
-        Ok(ScriptPublicKey::new(version, script.into()))
-    }
-
-    #[wasm_bindgen(getter = script)]
-    pub fn script_as_hex(&self) -> String {
-        self.script.to_hex()
-    }
-}
-
-//
-// Borsh serializers need to be manually implemented for `ScriptPublicKey` since
-// smallvec does not currently support Borsh
-//
-
-impl BorshSerialize for ScriptPublicKey {
-    fn serialize<W: std::io::Write>(&self, writer: &mut W) -> std::io::Result<()> {
-        borsh::BorshSerialize::serialize(&self.version, writer)?;
-        // Vectors and slices are all serialized internally the same way
-        borsh::BorshSerialize::serialize(&self.script.as_slice(), writer)?;
-        Ok(())
-    }
-}
-
-impl BorshDeserialize for ScriptPublicKey {
-    fn deserialize(buf: &mut &[u8]) -> std::io::Result<Self> {
-        // Deserialize into vec first since we have no custom smallvec support
-        Ok(Self::from_vec(borsh::BorshDeserialize::deserialize(buf)?, borsh::BorshDeserialize::deserialize(buf)?))
-    }
-}
-
-impl BorshSchema for ScriptPublicKey {
-    fn add_definitions_recursively(
-        definitions: &mut std::collections::HashMap<borsh::schema::Declaration, borsh::schema::Definition>,
-    ) {
-        let fields = borsh::schema::Fields::NamedFields(std::vec![
-            ("version".to_string(), <u16>::declaration()),
-            ("script".to_string(), <Vec<u8>>::declaration())
-        ]);
-        let definition = borsh::schema::Definition::Struct { fields };
-        Self::add_definition(Self::declaration(), definition, definitions);
-        <u16>::add_definitions_recursively(definitions);
-        // `<Vec<u8>>` can be safely used as scheme definition for smallvec. See comments above.
-        <Vec<u8>>::add_definitions_recursively(definitions);
-    }
-
-    fn declaration() -> borsh::schema::Declaration {
-        "ScriptPublicKey".to_string()
-    }
-}
-
-impl TryFrom<JsValue> for ScriptPublicKey {
-    type Error = JsValue;
-
-    fn try_from(js_value: JsValue) -> Result<Self, Self::Error> {
-        if let Ok(script_public_key) = ref_from_abi!(ScriptPublicKey, &js_value) {
-            Ok(script_public_key)
-        } else if let Some(hex_str) = js_value.as_string() {
-            Self::from_str(&hex_str).map_err(|e| JsValue::from_str(&format!("{}", e)))
-        } else {
-            Err(JsValue::from_str(&format!("Unable to convert ScriptPublicKey from: {js_value:?}")))
-        }
-    }
-}
-
-=======
->>>>>>> ec94c9a9
 /// Holds details about an individual transaction output in a utxo
 /// set such as whether or not it was contained in a coinbase tx, the daa
 /// score of the block that accepts the tx, its public key script, and how

<<<<<<< HEAD
use super::genesis::{GenesisBlock, DEVNET_GENESIS, GENESIS, SIMNET_GENESIS, TESTNET_GENESIS};
use crate::{networktype::NetworkType, BlockLevel, KType};
=======
use crate::{BlockLevel, KType};
use kaspa_hashes::{Hash, HASH_SIZE};
use std::time::{SystemTime, UNIX_EPOCH};
>>>>>>> fd2175d0

/// Consensus parameters. Contains settings and configurations which are consensus-sensitive.
/// Changing one of these on a network node would exclude and prevent it from reaching consensus
/// with the other unmodified nodes.
#[derive(Clone)]
pub struct Params {
    pub net: NetworkType,
    pub net_suffix: Option<u32>,
    pub genesis: GenesisBlock,
    pub ghostdag_k: KType,
    pub timestamp_deviation_tolerance: u64,
    pub target_time_per_block: u64,
    pub max_block_parents: u8,
    pub difficulty_window_size: usize,
    pub mergeset_size_limit: u64,
    pub merge_depth: u64,
    pub finality_depth: u64,
    pub pruning_depth: u64,
    pub coinbase_payload_script_public_key_max_len: u8,
    pub max_coinbase_payload_len: usize,
    pub max_tx_inputs: usize,
    pub max_tx_outputs: usize,
    pub max_signature_script_len: usize,
    pub max_script_public_key_len: usize,
    pub mass_per_tx_byte: u64,
    pub mass_per_script_pub_key_byte: u64,
    pub mass_per_sig_op: u64,
    pub max_block_mass: u64,
    pub deflationary_phase_daa_score: u64,
    pub pre_deflationary_phase_base_subsidy: u64,
    pub coinbase_maturity: u64,
    pub skip_proof_of_work: bool,
    pub max_block_level: BlockLevel,
    pub pruning_proof_m: u64,
}

fn unix_now() -> u64 {
    SystemTime::now().duration_since(UNIX_EPOCH).unwrap().as_millis() as u64
}

impl Params {
    pub fn expected_daa_window_duration_in_milliseconds(&self) -> u64 {
        self.target_time_per_block * self.difficulty_window_size as u64
    }

<<<<<<< HEAD
    pub fn network_name(&self) -> String {
        self.net.name(self.net_suffix)
=======
    /// Returns whether the sink timestamp is recent enough and the node is considered synced or nearly synced.
    pub fn is_nearly_synced(&self, sink_timestamp: u64) -> bool {
        // We consider the node close to being synced if the sink (virtual selected parent) block
        // timestamp is within DAA window duration far in the past. Blocks mined over such DAG state would
        // enter the DAA window of fully-synced nodes and thus contribute to overall network difficulty
        unix_now() < sink_timestamp + self.expected_daa_window_duration_in_milliseconds()
>>>>>>> fd2175d0
    }
}

const DEFAULT_GHOSTDAG_K: KType = 18;
pub const MAINNET_PARAMS: Params = Params {
    net: NetworkType::Mainnet,
    net_suffix: None,
    genesis: GENESIS,
    ghostdag_k: DEFAULT_GHOSTDAG_K,
    timestamp_deviation_tolerance: 132,
    target_time_per_block: 1000,
    max_block_parents: 10,
    difficulty_window_size: 2641,
    mergeset_size_limit: (DEFAULT_GHOSTDAG_K as u64) * 10,
    merge_depth: 3600,
    finality_depth: 86400,
    pruning_depth: 185798,
    coinbase_payload_script_public_key_max_len: 150,
    max_coinbase_payload_len: 204,

    // This is technically a soft fork from the Go implementation since kaspad's consensus doesn't
    // check these rules, but in practice it's enforced by the network layer that limits the message
    // size to 1 GB.
    // These values should be lowered to more reasonable amounts on the next planned HF/SF.
    max_tx_inputs: 1_000_000_000,
    max_tx_outputs: 1_000_000_000,
    max_signature_script_len: 1_000_000_000,
    max_script_public_key_len: 1_000_000_000,

    mass_per_tx_byte: 1,
    mass_per_script_pub_key_byte: 10,
    mass_per_sig_op: 1000,
    max_block_mass: 500_000,

    // deflationary_phase_daa_score is the DAA score after which the pre-deflationary period
    // switches to the deflationary period. This number is calculated as follows:
    // We define a year as 365.25 days
    // Half a year in seconds = 365.25 / 2 * 24 * 60 * 60 = 15778800
    // The network was down for three days shortly after launch
    // Three days in seconds = 3 * 24 * 60 * 60 = 259200
    deflationary_phase_daa_score: 15778800 - 259200,
    pre_deflationary_phase_base_subsidy: 50000000000,
    coinbase_maturity: 100,
    skip_proof_of_work: false,
    max_block_level: 225,
    pruning_proof_m: 1000,
};

pub const TESTNET_PARAMS: Params = Params {
    net: NetworkType::Testnet,
    net_suffix: Some(10),
    genesis: TESTNET_GENESIS,
    ghostdag_k: DEFAULT_GHOSTDAG_K,
    timestamp_deviation_tolerance: 132,
    target_time_per_block: 1000,
    max_block_parents: 10,
    difficulty_window_size: 2641,
    mergeset_size_limit: (DEFAULT_GHOSTDAG_K as u64) * 10,
    merge_depth: 3600,
    finality_depth: 86400,
    pruning_depth: 185798,
    coinbase_payload_script_public_key_max_len: 150,
    max_coinbase_payload_len: 204,

    // This is technically a soft fork from the Go implementation since kaspad's consensus doesn't
    // check these rules, but in practice it's enforced by the network layer that limits the message
    // size to 1 GB.
    // These values should be lowered to more reasonable amounts on the next planned HF/SF.
    max_tx_inputs: 1_000_000_000,
    max_tx_outputs: 1_000_000_000,
    max_signature_script_len: 1_000_000_000,
    max_script_public_key_len: 1_000_000_000,

    mass_per_tx_byte: 1,
    mass_per_script_pub_key_byte: 10,
    mass_per_sig_op: 1000,
    max_block_mass: 500_000,

    // deflationary_phase_daa_score is the DAA score after which the pre-deflationary period
    // switches to the deflationary period. This number is calculated as follows:
    // We define a year as 365.25 days
    // Half a year in seconds = 365.25 / 2 * 24 * 60 * 60 = 15778800
    // The network was down for three days shortly after launch
    // Three days in seconds = 3 * 24 * 60 * 60 = 259200
    deflationary_phase_daa_score: 15778800 - 259200,
    pre_deflationary_phase_base_subsidy: 50000000000,
    coinbase_maturity: 100,
    skip_proof_of_work: false,
    max_block_level: 250,
    pruning_proof_m: 1000,
};

pub const SIMNET_PARAMS: Params = Params {
    net: NetworkType::Simnet,
    net_suffix: None,
    genesis: SIMNET_GENESIS,
    ghostdag_k: DEFAULT_GHOSTDAG_K,
    timestamp_deviation_tolerance: 132,
    target_time_per_block: 1000,
    max_block_parents: 10,
    difficulty_window_size: 2641,
    mergeset_size_limit: (DEFAULT_GHOSTDAG_K as u64) * 10,
    merge_depth: 3600,
    finality_depth: 86400,
    pruning_depth: 185798,
    coinbase_payload_script_public_key_max_len: 150,
    max_coinbase_payload_len: 204,

    // This is technically a soft fork from the Go implementation since kaspad's consensus doesn't
    // check these rules, but in practice it's enforced by the network layer that limits the message
    // size to 1 GB.
    // These values should be lowered to more reasonable amounts on the next planned HF/SF.
    max_tx_inputs: 1_000_000_000,
    max_tx_outputs: 1_000_000_000,
    max_signature_script_len: 1_000_000_000,
    max_script_public_key_len: 1_000_000_000,

    mass_per_tx_byte: 1,
    mass_per_script_pub_key_byte: 10,
    mass_per_sig_op: 1000,
    max_block_mass: 500_000,

    // deflationary_phase_daa_score is the DAA score after which the pre-deflationary period
    // switches to the deflationary period. This number is calculated as follows:
    // We define a year as 365.25 days
    // Half a year in seconds = 365.25 / 2 * 24 * 60 * 60 = 15778800
    // The network was down for three days shortly after launch
    // Three days in seconds = 3 * 24 * 60 * 60 = 259200
    deflationary_phase_daa_score: 15778800 - 259200,
    pre_deflationary_phase_base_subsidy: 50000000000,
    coinbase_maturity: 100,
    skip_proof_of_work: false,
    max_block_level: 250,
    pruning_proof_m: 1000,
};

pub const DEVNET_PARAMS: Params = Params {
    net: NetworkType::Devnet,
    net_suffix: None,
    genesis: DEVNET_GENESIS,
    ghostdag_k: DEFAULT_GHOSTDAG_K,
    timestamp_deviation_tolerance: 132,
    target_time_per_block: 1000,
    max_block_parents: 10,
    difficulty_window_size: 2641,
    mergeset_size_limit: (DEFAULT_GHOSTDAG_K as u64) * 10,
    merge_depth: 3600,
    finality_depth: 86400,
    pruning_depth: 185798,
    coinbase_payload_script_public_key_max_len: 150,
    max_coinbase_payload_len: 204,

    // This is technically a soft fork from the Go implementation since kaspad's consensus doesn't
    // check these rules, but in practice it's enforced by the network layer that limits the message
    // size to 1 GB.
    // These values should be lowered to more reasonable amounts on the next planned HF/SF.
    max_tx_inputs: 1_000_000_000,
    max_tx_outputs: 1_000_000_000,
    max_signature_script_len: 1_000_000_000,
    max_script_public_key_len: 1_000_000_000,

    mass_per_tx_byte: 1,
    mass_per_script_pub_key_byte: 10,
    mass_per_sig_op: 1000,
    max_block_mass: 500_000,

    // deflationary_phase_daa_score is the DAA score after which the pre-deflationary period
    // switches to the deflationary period. This number is calculated as follows:
    // We define a year as 365.25 days
    // Half a year in seconds = 365.25 / 2 * 24 * 60 * 60 = 15778800
    // The network was down for three days shortly after launch
    // Three days in seconds = 3 * 24 * 60 * 60 = 259200
    deflationary_phase_daa_score: 15778800 - 259200,
    pre_deflationary_phase_base_subsidy: 50000000000,
    coinbase_maturity: 100,
    skip_proof_of_work: false,
    max_block_level: 250,
    pruning_proof_m: 1000,
};<|MERGE_RESOLUTION|>--- conflicted
+++ resolved
@@ -1,11 +1,6 @@
-<<<<<<< HEAD
 use super::genesis::{GenesisBlock, DEVNET_GENESIS, GENESIS, SIMNET_GENESIS, TESTNET_GENESIS};
 use crate::{networktype::NetworkType, BlockLevel, KType};
-=======
-use crate::{BlockLevel, KType};
-use kaspa_hashes::{Hash, HASH_SIZE};
 use std::time::{SystemTime, UNIX_EPOCH};
->>>>>>> fd2175d0
 
 /// Consensus parameters. Contains settings and configurations which are consensus-sensitive.
 /// Changing one of these on a network node would exclude and prevent it from reaching consensus
@@ -51,17 +46,16 @@
         self.target_time_per_block * self.difficulty_window_size as u64
     }
 
-<<<<<<< HEAD
-    pub fn network_name(&self) -> String {
-        self.net.name(self.net_suffix)
-=======
     /// Returns whether the sink timestamp is recent enough and the node is considered synced or nearly synced.
     pub fn is_nearly_synced(&self, sink_timestamp: u64) -> bool {
         // We consider the node close to being synced if the sink (virtual selected parent) block
         // timestamp is within DAA window duration far in the past. Blocks mined over such DAG state would
         // enter the DAA window of fully-synced nodes and thus contribute to overall network difficulty
         unix_now() < sink_timestamp + self.expected_daa_window_duration_in_milliseconds()
->>>>>>> fd2175d0
+    }
+
+    pub fn network_name(&self) -> String {
+        self.net.name(self.net_suffix)
     }
 }
 

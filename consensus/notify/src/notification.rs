use derive_more::Display;
use kaspa_consensus_core::{acceptance_data::AcceptanceData, block::Block, tx::TransactionId, utxo::utxo_diff::UtxoDiff};
use kaspa_hashes::Hash;
use kaspa_notify::{
    events::EventType,
    full_featured,
    notification::Notification as NotificationTrait,
    subscription::{
        single::{OverallSubscription, UtxosChangedSubscription, VirtualChainChangedSubscription},
        Subscription,
    },
};
use std::sync::Arc;

full_featured! {
#[derive(Clone, Debug, Display)]
pub enum Notification {
    #[display(fmt = "BlockAdded notification: block hash {}", "_0.block.header.hash")]
    BlockAdded(BlockAddedNotification),

    #[display(fmt = "VirtualChainChanged notification: {} removed blocks, {} added blocks, {} accepted transactions", "_0.removed_chain_block_hashes.len()", "_0.added_chain_block_hashes.len()", "_0.added_chain_blocks_acceptance_data.len()")]
    VirtualChainChanged(VirtualChainChangedNotification),

    #[display(fmt = "FinalityConflict notification: violating block hash {}", "_0.violating_block_hash")]
    FinalityConflict(FinalityConflictNotification),

    #[display(fmt = "FinalityConflict notification: violating block hash {}", "_0.finality_block_hash")]
    FinalityConflictResolved(FinalityConflictResolvedNotification),

    #[display(fmt = "UtxosChanged notification")]
    UtxosChanged(UtxosChangedNotification),

    #[display(fmt = "SinkBlueScoreChanged notification: virtual selected parent blue score {}", "_0.sink_blue_score")]
    SinkBlueScoreChanged(SinkBlueScoreChangedNotification),

    #[display(fmt = "VirtualDaaScoreChanged notification: virtual DAA score {}", "_0.virtual_daa_score")]
    VirtualDaaScoreChanged(VirtualDaaScoreChangedNotification),

    #[display(fmt = "PruningPointUtxoSetOverride notification")]
    PruningPointUtxoSetOverride(PruningPointUtxoSetOverrideNotification),

    #[display(fmt = "NewBlockTemplate notification")]
    NewBlockTemplate(NewBlockTemplateNotification),

<<<<<<< HEAD
    #[display(fmt = "PrunedTransactionIds notification")]
    PrunedTransactionIds(PrunedTransactionIdsNotification),

    #[display(fmt = "PruningStart notification")]
    PruningStart(PruningStartNotification),

    #[display(fmt = "PruningEnd notification")]
    PruningEnd(PruningEndNotification),

    #[display(fmt = "ConsensusShutDown notification")]
    ConsensusShutDown(ConsensusShutDownNotification),
=======
    #[display(fmt = "ConsensusShutDown notification")]
    ConsensusShutdown(ConsensusShutdownNotification),
>>>>>>> 962e86c0
}
}
impl NotificationTrait for Notification {
    fn apply_overall_subscription(&self, subscription: &OverallSubscription) -> Option<Self> {
        match subscription.active() {
            true => Some(self.clone()),
            false => None,
        }
    }

    fn apply_virtual_chain_changed_subscription(&self, subscription: &VirtualChainChangedSubscription) -> Option<Self> {
        match subscription.active() {
            true => {
                // If the subscription excludes accepted transaction ids and the notification includes some
                // then we must re-create the object and drop the ids, otherwise we can clone it as is.
                if let Notification::VirtualChainChanged(ref payload) = self {
                    if !subscription.include_accepted_transaction_ids() && !payload.added_chain_blocks_acceptance_data.is_empty() {
                        return Some(Notification::VirtualChainChanged(VirtualChainChangedNotification {
                            removed_chain_block_hashes: payload.removed_chain_block_hashes.clone(),
                            added_chain_block_hashes: payload.added_chain_block_hashes.clone(),
                            added_chain_blocks_acceptance_data: Arc::new(vec![]),
                        }));
                    }
                }
                Some(self.clone())
            }
            false => None,
        }
    }

    fn apply_utxos_changed_subscription(&self, _subscription: &UtxosChangedSubscription) -> Option<Self> {
        // No effort is made here to apply the subscription addresses.
        // This will be achieved farther along the notification backbone.
        Some(self.clone())
    }

    fn event_type(&self) -> EventType {
        self.into()
    }
}

#[derive(Debug, Clone)]
pub struct BlockAddedNotification {
    pub block: Block,
}

impl BlockAddedNotification {
    pub fn new(block: Block) -> Self {
        Self { block }
    }
}

#[derive(Debug, Clone)]
pub struct VirtualChainChangedNotification {
    pub added_chain_block_hashes: Arc<Vec<Hash>>,
    pub removed_chain_block_hashes: Arc<Vec<Hash>>,
    pub added_chain_blocks_acceptance_data: Arc<Vec<Arc<AcceptanceData>>>,
}
impl VirtualChainChangedNotification {
    pub fn new(
        added_chain_block_hashes: Arc<Vec<Hash>>,
        removed_chain_block_hashes: Arc<Vec<Hash>>,
        added_chain_blocks_acceptance_data: Arc<Vec<Arc<AcceptanceData>>>,
    ) -> Self {
        Self { added_chain_block_hashes, removed_chain_block_hashes, added_chain_blocks_acceptance_data }
    }
}

#[derive(Debug, Clone, Default)]
pub struct FinalityConflictNotification {
    pub violating_block_hash: Hash,
}

impl FinalityConflictNotification {
    pub fn new(violating_block_hash: Hash) -> Self {
        Self { violating_block_hash }
    }
}

#[derive(Debug, Clone, Default)]
pub struct FinalityConflictResolvedNotification {
    pub finality_block_hash: Hash,
}

impl FinalityConflictResolvedNotification {
    pub fn new(finality_block_hash: Hash) -> Self {
        Self { finality_block_hash }
    }
}

#[derive(Debug, Clone)]
pub struct UtxosChangedNotification {
    /// Accumulated UTXO diff between the last virtual state and the current virtual state
    pub accumulated_utxo_diff: Arc<UtxoDiff>,
    pub virtual_parents: Arc<Vec<Hash>>,
}

impl UtxosChangedNotification {
    pub fn new(accumulated_utxo_diff: Arc<UtxoDiff>, virtual_parents: Arc<Vec<Hash>>) -> Self {
        Self { accumulated_utxo_diff, virtual_parents }
    }
}

#[derive(Debug, Clone)]
pub struct SinkBlueScoreChangedNotification {
    pub sink_blue_score: u64,
}

impl SinkBlueScoreChangedNotification {
    pub fn new(sink_blue_score: u64) -> Self {
        Self { sink_blue_score }
    }
}

#[derive(Debug, Clone)]
pub struct VirtualDaaScoreChangedNotification {
    pub virtual_daa_score: u64,
}

impl VirtualDaaScoreChangedNotification {
    pub fn new(virtual_daa_score: u64) -> Self {
        Self { virtual_daa_score }
    }
}

#[derive(Debug, Clone, Default)]
pub struct PruningPointUtxoSetOverrideNotification {}

#[derive(Debug, Clone)]
pub struct NewBlockTemplateNotification {}

#[derive(Debug, Clone)]
<<<<<<< HEAD
pub struct PrunedTransactionIdsNotification {
    pub transaction_ids: Arc<Vec<TransactionId>>,
}

impl PrunedTransactionIdsNotification {
    pub fn new(transaction_ids: Arc<Vec<TransactionId>>) -> Self {
        Self { transaction_ids }
    }
}

#[derive(Debug, Clone)]
pub struct PruningStartNotification {
    pub old_pruning_point: Arc<Hash>,
    pub old_history_root: Arc<Hash>,
}

impl PruningStartNotification {
    pub fn new(old_pruning_point: Arc<Hash>, old_history_root: Arc<Hash>) -> Self {
        Self { old_pruning_point, old_history_root }
    }
}

#[derive(Debug, Clone)]
pub struct PruningEndNotification {
    pub new_pruning_point: Arc<Hash>,
    pub new_history_root: Arc<Hash>,
}

impl PruningEndNotification {
    pub fn new(new_pruning_point: Arc<Hash>, new_history_root: Arc<Hash>) -> Self {
        Self { new_pruning_point, new_history_root }
    }
}

#[derive(Debug, Clone)]
pub struct ConsensusShutDownNotification {}

impl ConsensusShutDownNotification {}
=======
pub struct ConsensusShutdownNotification {}

impl ConsensusShutdownNotification {}
>>>>>>> 962e86c0
<|MERGE_RESOLUTION|>--- conflicted
+++ resolved
@@ -1,5 +1,5 @@
 use derive_more::Display;
-use kaspa_consensus_core::{acceptance_data::AcceptanceData, block::Block, tx::TransactionId, utxo::utxo_diff::UtxoDiff};
+use kaspa_consensus_core::{acceptance_data::AcceptanceData, block::Block, utxo::utxo_diff::UtxoDiff};
 use kaspa_hashes::Hash;
 use kaspa_notify::{
     events::EventType,
@@ -42,24 +42,11 @@
     #[display(fmt = "NewBlockTemplate notification")]
     NewBlockTemplate(NewBlockTemplateNotification),
 
-<<<<<<< HEAD
-    #[display(fmt = "PrunedTransactionIds notification")]
-    PrunedTransactionIds(PrunedTransactionIdsNotification),
-
-    #[display(fmt = "PruningStart notification")]
-    PruningStart(PruningStartNotification),
-
-    #[display(fmt = "PruningEnd notification")]
-    PruningEnd(PruningEndNotification),
-
-    #[display(fmt = "ConsensusShutDown notification")]
-    ConsensusShutDown(ConsensusShutDownNotification),
-=======
     #[display(fmt = "ConsensusShutDown notification")]
     ConsensusShutdown(ConsensusShutdownNotification),
->>>>>>> 962e86c0
 }
 }
+
 impl NotificationTrait for Notification {
     fn apply_overall_subscription(&self, subscription: &OverallSubscription) -> Option<Self> {
         match subscription.active() {
@@ -190,47 +177,6 @@
 pub struct NewBlockTemplateNotification {}
 
 #[derive(Debug, Clone)]
-<<<<<<< HEAD
-pub struct PrunedTransactionIdsNotification {
-    pub transaction_ids: Arc<Vec<TransactionId>>,
-}
-
-impl PrunedTransactionIdsNotification {
-    pub fn new(transaction_ids: Arc<Vec<TransactionId>>) -> Self {
-        Self { transaction_ids }
-    }
-}
-
-#[derive(Debug, Clone)]
-pub struct PruningStartNotification {
-    pub old_pruning_point: Arc<Hash>,
-    pub old_history_root: Arc<Hash>,
-}
-
-impl PruningStartNotification {
-    pub fn new(old_pruning_point: Arc<Hash>, old_history_root: Arc<Hash>) -> Self {
-        Self { old_pruning_point, old_history_root }
-    }
-}
-
-#[derive(Debug, Clone)]
-pub struct PruningEndNotification {
-    pub new_pruning_point: Arc<Hash>,
-    pub new_history_root: Arc<Hash>,
-}
-
-impl PruningEndNotification {
-    pub fn new(new_pruning_point: Arc<Hash>, new_history_root: Arc<Hash>) -> Self {
-        Self { new_pruning_point, new_history_root }
-    }
-}
-
-#[derive(Debug, Clone)]
-pub struct ConsensusShutDownNotification {}
-
-impl ConsensusShutDownNotification {}
-=======
 pub struct ConsensusShutdownNotification {}
 
-impl ConsensusShutdownNotification {}
->>>>>>> 962e86c0
+impl ConsensusShutdownNotification {}
--- conflicted
+++ resolved
@@ -187,12 +187,7 @@
             let hash = blockhash::new_unique();
             new_tips.push(hash);
 
-<<<<<<< HEAD
-            let b = consensus.build_block_with_parents(hash, tips.clone());
-=======
-            // Use fake transaction to make the block propagate to body and virtual processors
             let b = consensus.build_block_with_parents_and_transactions(hash, tips.clone(), vec![]);
->>>>>>> 6c732ad7
 
             // Submit to consensus
             let f = consensus.validate_and_insert_block(Arc::new(b));

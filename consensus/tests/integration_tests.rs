//!
//! Integration tests
//!

use async_channel::unbounded;
use consensus::config::{Config, ConfigBuilder};
use consensus::consensus::test_consensus::{create_temp_db, TestConsensus};
use consensus::model::stores::ghostdag::{GhostdagStoreReader, HashKTypeMap, KType as GhostdagKType};
use consensus::model::stores::headers::HeaderStoreReader;
use consensus::model::stores::reachability::DbReachabilityStore;
use consensus::params::{Params, DEVNET_PARAMS, MAINNET_PARAMS};
use consensus::processes::reachability::tests::{DagBlock, DagBuilder, StoreValidationExtensions};
use consensus_core::api::ConsensusApi;
use consensus_core::block::Block;
use consensus_core::blockhash::new_unique;
use consensus_core::blockstatus::BlockStatus;
use consensus_core::constants::BLOCK_VERSION;
use consensus_core::errors::block::{BlockProcessResult, RuleError};
use consensus_core::events::ConsensusEvent;
use consensus_core::header::Header;
use consensus_core::subnets::SubnetworkId;
use consensus_core::trusted::{ExternalGhostdagData, TrustedBlock};
use consensus_core::tx::{ScriptPublicKey, Transaction, TransactionInput, TransactionOutpoint, TransactionOutput, UtxoEntry};
use consensus_core::{blockhash, hashing, BlockHashMap, BlueWorkType};
use event_processor::notify::Notification;
use event_processor::processor::EventProcessor;
use hashes::Hash;

use flate2::read::GzDecoder;
use futures_util::future::join_all;
use itertools::Itertools;
use kaspa_core::core::Core;
use kaspa_core::info;
use kaspa_core::signals::Shutdown;
use kaspa_core::task::runtime::AsyncRuntime;
use math::Uint256;
use muhash::MuHash;
use serde::{Deserialize, Serialize};
use std::cmp::Ordering;
use std::collections::HashSet;
use std::path::Path;
use std::sync::Arc;
use std::{
    collections::HashMap,
    fs::File,
    future::Future,
    io::{BufRead, BufReader},
    str::{from_utf8, FromStr},
    time::{Duration, SystemTime, UNIX_EPOCH},
};
use utxoindex::api::UtxoIndexApi;
use utxoindex::UtxoIndex;

mod common;

#[derive(Serialize, Deserialize, Debug)]
struct JsonBlock {
    id: String,
    parents: Vec<String>,
}

impl From<&JsonBlock> for DagBlock {
    fn from(src: &JsonBlock) -> Self {
        // Apply +1 to ids to avoid the zero hash
        Self::new(
            (src.id.parse::<u64>().unwrap() + 1).into(),
            src.parents.iter().map(|id| (id.parse::<u64>().unwrap() + 1).into()).collect(),
        )
    }
}

// Test configuration
const NUM_BLOCKS_EXPONENT: i32 = 12;

fn reachability_stretch_test(use_attack_json: bool) {
    // Arrange
    let path_str = format!(
        "tests/testdata/reachability/{}attack-dag-blocks--2^{}-delay-factor--1-k--18.json.gz",
        if use_attack_json { "" } else { "no" },
        NUM_BLOCKS_EXPONENT
    );
    let file = common::open_file(Path::new(&path_str));
    let decoder = GzDecoder::new(file);
    let json_blocks: Vec<JsonBlock> = serde_json::from_reader(decoder).unwrap();

    let root = blockhash::ORIGIN;
    let mut map = HashMap::<Hash, DagBlock>::new();
    let mut blocks = Vec::<Hash>::new();

    for json_block in &json_blocks {
        let block: DagBlock = json_block.into();
        blocks.push(block.hash);
        map.insert(block.hash, block);
    }
    // Set root as genesis parent
    map.get_mut(&blocks[0]).unwrap().parents.push(root);

    // Act
    let (_temp_db_lifetime, db) = create_temp_db();
    let mut store = DbReachabilityStore::new(db, 100000);
    let mut builder = DagBuilder::new(&mut store);

    builder.init();

    for (i, block) in blocks.iter().enumerate() {
        builder.add_block(map[block].clone());
        if i % 100 == 0 {
            builder.store().validate_intervals(root).unwrap();
        }
    }
    builder.store().validate_intervals(root).unwrap();

    let num_chains = if use_attack_json { blocks.len() / 8 } else { blocks.len() / 2 };
    let max_chain = 20;
    let validation_freq = usize::max(1, num_chains / 100);

    use rand::prelude::*;
    let mut rng = StdRng::seed_from_u64(22322);

    for i in 0..num_chains {
        let rand_idx = rng.gen_range(0..blocks.len());
        let rand_parent = blocks[rand_idx];
        let new_hash: Hash = ((blocks.len() + 1) as u64).into();
        let new_block = DagBlock::new(new_hash, vec![rand_parent]);
        builder.add_block(new_block.clone());
        blocks.push(new_hash);
        map.insert(new_hash, new_block);

        // Add a random-length chain with probability 1/8
        if rng.gen_range(0..8) == 0 {
            let chain_len = rng.gen_range(0..max_chain);
            let mut chain_tip = new_hash;
            for _ in 0..chain_len {
                let new_hash: Hash = ((blocks.len() + 1) as u64).into();
                let new_block = DagBlock::new(new_hash, vec![chain_tip]);
                builder.add_block(new_block.clone());
                blocks.push(new_hash);
                map.insert(new_hash, new_block);
                chain_tip = new_hash;
            }
        }

        if i % validation_freq == 0 {
            builder.store().validate_intervals(root).unwrap();
        } else {
            // For most iterations, validate intervals for
            // new chain only in order to shorten the test
            builder.store().validate_intervals(new_hash).unwrap();
        }
    }

    // Assert
    store.validate_intervals(root).unwrap();
}

#[test]
fn test_attack_json() {
    reachability_stretch_test(true);
}

#[test]
fn test_noattack_json() {
    reachability_stretch_test(false);
}

#[tokio::test]
async fn consensus_sanity_test() {
    let genesis_child: Hash = 2.into();
    let config = ConfigBuilder::new(MAINNET_PARAMS).skip_proof_of_work().build();
    let consensus = TestConsensus::create_from_temp_db_and_dummy_sender(&config);
    let wait_handles = consensus.init();

    consensus
        .validate_and_insert_block(consensus.build_block_with_parents(genesis_child, vec![MAINNET_PARAMS.genesis_hash]).to_immutable())
        .await
        .unwrap();

    consensus.shutdown(wait_handles);
}

#[derive(Serialize, Deserialize, Debug)]
struct GhostdagTestDag {
    #[serde(rename = "K")]
    k: GhostdagKType,

    #[serde(rename = "GenesisID")]
    genesis_id: String,

    #[serde(rename = "Blocks")]
    blocks: Vec<GhostdagTestBlock>,
}

#[derive(Serialize, Deserialize, Debug)]
struct GhostdagTestBlock {
    #[serde(rename = "ID")]
    id: String,

    #[serde(rename = "ExpectedScore")]
    score: u64,

    #[serde(rename = "ExpectedSelectedParent")]
    selected_parent: String,

    #[serde(rename = "ExpectedReds")]
    mergeset_reds: Vec<String>,

    #[serde(rename = "ExpectedBlues")]
    mergeset_blues: Vec<String>,

    #[serde(rename = "Parents")]
    parents: Vec<String>,
}

#[tokio::test]
async fn ghostdag_test() {
    let mut path_strings: Vec<String> =
        common::read_dir("tests/testdata/dags").map(|f| f.unwrap().path().to_str().unwrap().to_owned()).collect();
    path_strings.sort();

    for path_str in path_strings.iter() {
        info!("Running test {path_str}");
        let file = File::open(path_str).unwrap();
        let reader = BufReader::new(file);
        let test: GhostdagTestDag = serde_json::from_reader(reader).unwrap();

        let config = ConfigBuilder::new(MAINNET_PARAMS)
            .skip_proof_of_work()
            .edit_consensus_params(|p| {
                p.genesis_hash = string_to_hash(&test.genesis_id);
                p.ghostdag_k = test.k;
            })
            .build();
        let consensus = TestConsensus::create_from_temp_db_and_dummy_sender(&config);
        let wait_handles = consensus.init();

        for block in test.blocks.iter() {
            info!("Processing block {}", block.id);
            let block_id = string_to_hash(&block.id);
            let block_header = consensus.build_header_with_parents(block_id, strings_to_hashes(&block.parents));

            // Submit to consensus
            consensus.validate_and_insert_block(Block::from_header(block_header)).await.unwrap();
        }

        // Clone with a new cache in order to verify correct writes to the DB itself
        let ghostdag_store = consensus.ghostdag_store().clone_with_new_cache(10000);

        // Assert GHOSTDAG output data
        for block in test.blocks {
            info!("Asserting block {}", block.id);
            let block_id = string_to_hash(&block.id);
            let output_ghostdag_data = ghostdag_store.get_data(block_id).unwrap();

            assert_eq!(
                output_ghostdag_data.selected_parent,
                string_to_hash(&block.selected_parent),
                "selected parent assertion failed for {}",
                block.id,
            );

            assert_eq!(
                output_ghostdag_data.mergeset_reds.to_vec(),
                strings_to_hashes(&block.mergeset_reds),
                "mergeset reds assertion failed for {}",
                block.id,
            );

            assert_eq!(
                output_ghostdag_data.mergeset_blues.to_vec(),
                strings_to_hashes(&block.mergeset_blues),
                "mergeset blues assertion failed for {:?} with SP {:?}",
                string_to_hash(&block.id),
                string_to_hash(&block.selected_parent)
            );

            assert_eq!(output_ghostdag_data.blue_score, block.score, "blue score assertion failed for {}", block.id,);
        }

        consensus.shutdown(wait_handles);
    }
}

fn string_to_hash(s: &str) -> Hash {
    let mut data = s.as_bytes().to_vec();
    data.resize(32, 0);
    Hash::from_slice(&data)
}

fn strings_to_hashes(strings: &Vec<String>) -> Vec<Hash> {
    let mut vec = Vec::with_capacity(strings.len());
    for string in strings {
        vec.push(string_to_hash(string));
    }
    vec
}

#[tokio::test]
async fn block_window_test() {
    let config = ConfigBuilder::new(MAINNET_PARAMS)
        .skip_proof_of_work()
        .edit_consensus_params(|p| {
            p.genesis_hash = string_to_hash("A");
            p.ghostdag_k = 1;
        })
        .build();
    let consensus = TestConsensus::create_from_temp_db_and_dummy_sender(&config);
    let wait_handles = consensus.init();

    struct TestBlock {
        parents: Vec<&'static str>,
        id: &'static str,
        expected_window: Vec<&'static str>,
    }

    let test_blocks = vec![
        TestBlock { parents: vec!["A"], id: "B", expected_window: vec![] },
        TestBlock { parents: vec!["B"], id: "C", expected_window: vec!["B"] },
        TestBlock { parents: vec!["B"], id: "D", expected_window: vec!["B"] },
        TestBlock { parents: vec!["D", "C"], id: "E", expected_window: vec!["D", "C", "B"] },
        TestBlock { parents: vec!["D", "C"], id: "F", expected_window: vec!["D", "C", "B"] },
        TestBlock { parents: vec!["A"], id: "G", expected_window: vec![] },
        TestBlock { parents: vec!["G"], id: "H", expected_window: vec!["G"] },
        TestBlock { parents: vec!["H", "F"], id: "I", expected_window: vec!["F", "H", "D", "C", "G", "B"] },
        TestBlock { parents: vec!["I"], id: "J", expected_window: vec!["I", "F", "H", "D", "C", "G", "B"] },
        TestBlock { parents: vec!["J"], id: "K", expected_window: vec!["J", "I", "F", "H", "D", "C", "G", "B"] },
        TestBlock { parents: vec!["K"], id: "L", expected_window: vec!["K", "J", "I", "F", "H", "D", "C", "G", "B"] },
        TestBlock { parents: vec!["L"], id: "M", expected_window: vec!["L", "K", "J", "I", "F", "H", "D", "C", "G", "B"] },
        TestBlock { parents: vec!["M"], id: "N", expected_window: vec!["M", "L", "K", "J", "I", "F", "H", "D", "C", "G"] },
        TestBlock { parents: vec!["N"], id: "O", expected_window: vec!["N", "M", "L", "K", "J", "I", "F", "H", "D", "C"] },
    ];

    for test_block in test_blocks {
        info!("Processing block {}", test_block.id);
        let block_id = string_to_hash(test_block.id);
        let block = consensus.build_block_with_parents(
            block_id,
            strings_to_hashes(&test_block.parents.iter().map(|parent| String::from(*parent)).collect()),
        );

        // Submit to consensus
        consensus.validate_and_insert_block(block.to_immutable()).await.unwrap();

        let window = consensus.dag_traversal_manager().block_window(&consensus.ghostdag_store().get_data(block_id).unwrap(), 10);

        let window_hashes: Vec<String> = window
            .into_sorted_vec()
            .iter()
            .map(|item| {
                let slice = &item.0.hash.as_bytes()[..1];
                from_utf8(slice).unwrap().to_owned()
            })
            .collect();

        let expected_window_ids: Vec<String> = test_block.expected_window.iter().map(|id| String::from(*id)).collect();
        assert_eq!(expected_window_ids, window_hashes);
    }

    consensus.shutdown(wait_handles);
}

#[tokio::test]
async fn header_in_isolation_validation_test() {
    let config = Config::new(MAINNET_PARAMS);
    let consensus = TestConsensus::create_from_temp_db_and_dummy_sender(&config);
    let wait_handles = consensus.init();
    let block = consensus.build_block_with_parents(1.into(), vec![config.genesis_hash]);

    {
        let mut block = block.clone();
        let block_version = BLOCK_VERSION - 1;
        block.header.version = block_version;
        match consensus.validate_and_insert_block(block.to_immutable()).await {
            Err(RuleError::WrongBlockVersion(wrong_version)) => {
                assert_eq!(wrong_version, block_version)
            }
            res => {
                panic!("Unexpected result: {res:?}")
            }
        }
    }

    {
        let mut block = block.clone();
        block.header.hash = 2.into();

        let now = SystemTime::now().duration_since(UNIX_EPOCH).unwrap().as_millis() as u64;
        let block_ts = now + config.timestamp_deviation_tolerance * config.target_time_per_block + 2000;
        block.header.timestamp = block_ts;
        match consensus.validate_and_insert_block(block.to_immutable()).await {
            Err(RuleError::TimeTooFarIntoTheFuture(ts, _)) => {
                assert_eq!(ts, block_ts)
            }
            res => {
                panic!("Unexpected result: {res:?}")
            }
        }
    }

    {
        let mut block = block.clone();
        block.header.hash = 3.into();
        block.header.parents_by_level[0] = vec![];
        match consensus.validate_and_insert_block(block.to_immutable()).await {
            Err(RuleError::NoParents) => {}
            res => {
                panic!("Unexpected result: {res:?}")
            }
        }
    }

    {
        let mut block = block.clone();
        block.header.hash = 4.into();
        block.header.parents_by_level[0] = (5..(config.max_block_parents + 6)).map(|x| (x as u64).into()).collect();
        match consensus.validate_and_insert_block(block.to_immutable()).await {
            Err(RuleError::TooManyParents(num_parents, limit)) => {
                assert_eq!((config.max_block_parents + 1) as usize, num_parents);
                assert_eq!(limit, config.max_block_parents as usize);
            }
            res => {
                panic!("Unexpected result: {res:?}")
            }
        }
    }

    consensus.shutdown(wait_handles);
}

#[tokio::test]
async fn incest_test() {
    let config = ConfigBuilder::new(MAINNET_PARAMS).skip_proof_of_work().build();
    let consensus = TestConsensus::create_from_temp_db_and_dummy_sender(&config);
    let wait_handles = consensus.init();
    let block = consensus.build_block_with_parents(1.into(), vec![config.genesis_hash]);
    consensus.validate_and_insert_block(block.to_immutable()).await.unwrap();

    let mut block = consensus.build_block_with_parents(2.into(), vec![config.genesis_hash]);
    block.header.parents_by_level[0] = vec![1.into(), config.genesis_hash];
    match consensus.validate_and_insert_block(block.to_immutable()).await {
        Err(RuleError::InvalidParentsRelation(a, b)) => {
            assert_eq!(a, config.genesis_hash);
            assert_eq!(b, 1.into());
        }
        res => {
            panic!("Unexpected result: {res:?}")
        }
    }

    consensus.shutdown(wait_handles);
}

#[tokio::test]
async fn missing_parents_test() {
    let config = ConfigBuilder::new(MAINNET_PARAMS).skip_proof_of_work().build();
    let consensus = TestConsensus::create_from_temp_db_and_dummy_sender(&config);
    let wait_handles = consensus.init();
    let mut block = consensus.build_block_with_parents(1.into(), vec![config.genesis_hash]);
    block.header.parents_by_level[0] = vec![0.into()];
    match consensus.validate_and_insert_block(block.to_immutable()).await {
        Err(RuleError::MissingParents(missing)) => {
            assert_eq!(missing, vec![0.into()]);
        }
        res => {
            panic!("Unexpected result: {res:?}")
        }
    }

    consensus.shutdown(wait_handles);
}

// Errors such as ErrTimeTooOld which happen after DAA and PoW validation should set the block
// as a known invalid.
#[tokio::test]
async fn known_invalid_test() {
    let config = ConfigBuilder::new(MAINNET_PARAMS).skip_proof_of_work().build();
    let consensus = TestConsensus::create_from_temp_db_and_dummy_sender(&config);
    let wait_handles = consensus.init();
    let mut block = consensus.build_block_with_parents(1.into(), vec![config.genesis_hash]);
    block.header.timestamp -= 1;

    match consensus.validate_and_insert_block(block.clone().to_immutable()).await {
        Err(RuleError::TimeTooOld(_, _)) => {}
        res => {
            panic!("Unexpected result: {res:?}")
        }
    }

    match consensus.validate_and_insert_block(block.to_immutable()).await {
        Err(RuleError::KnownInvalid) => {}
        res => {
            panic!("Unexpected result: {res:?}")
        }
    }

    consensus.shutdown(wait_handles);
}

#[tokio::test]
async fn median_time_test() {
    let config = ConfigBuilder::new(MAINNET_PARAMS).skip_proof_of_work().build();
    let consensus = TestConsensus::create_from_temp_db_and_dummy_sender(&config);
    let wait_handles = consensus.init();

    let num_blocks = 2 * config.timestamp_deviation_tolerance - 1;
    for i in 1..(num_blocks + 1) {
        let parent = if i == 1 { config.genesis_hash } else { (i - 1).into() };
        let mut block = consensus.build_block_with_parents(i.into(), vec![parent]);
        block.header.timestamp = config.genesis_timestamp + i;
        consensus.validate_and_insert_block(block.to_immutable()).await.unwrap();
    }

    let mut block = consensus.build_block_with_parents((num_blocks + 2).into(), vec![num_blocks.into()]);
    // We set the timestamp to be less than the median time and expect the block to be rejected
    block.header.timestamp = config.genesis_timestamp + num_blocks - config.timestamp_deviation_tolerance - 1;
    match consensus.validate_and_insert_block(block.to_immutable()).await {
        Err(RuleError::TimeTooOld(_, _)) => {}
        res => {
            panic!("Unexpected result: {res:?}")
        }
    }

    let mut block = consensus.build_block_with_parents((num_blocks + 3).into(), vec![num_blocks.into()]);
    // We set the timestamp to be the exact median time and expect the block to be rejected
    block.header.timestamp = config.genesis_timestamp + num_blocks - config.timestamp_deviation_tolerance;
    match consensus.validate_and_insert_block(block.to_immutable()).await {
        Err(RuleError::TimeTooOld(_, _)) => {}
        res => {
            panic!("Unexpected result: {res:?}")
        }
    }

    let mut block = consensus.build_block_with_parents((num_blocks + 4).into(), vec![(num_blocks).into()]);
    // We set the timestamp to be bigger than the median time and expect the block to be inserted successfully.
    block.header.timestamp = config.genesis_timestamp + config.timestamp_deviation_tolerance + 1;
    consensus.validate_and_insert_block(block.to_immutable()).await.unwrap();

    consensus.shutdown(wait_handles);
}

#[tokio::test]
async fn mergeset_size_limit_test() {
    let config = ConfigBuilder::new(MAINNET_PARAMS).skip_proof_of_work().build();
    let consensus = TestConsensus::create_from_temp_db_and_dummy_sender(&config);
    let wait_handles = consensus.init();

    let num_blocks_per_chain = config.mergeset_size_limit + 1;

    let mut tip1_hash = config.genesis_hash;
    for i in 1..(num_blocks_per_chain + 1) {
        let block = consensus.build_block_with_parents(i.into(), vec![tip1_hash]);
        tip1_hash = block.header.hash;
        consensus.validate_and_insert_block(block.to_immutable()).await.unwrap();
    }

    let mut tip2_hash = config.genesis_hash;
    for i in (num_blocks_per_chain + 2)..(2 * num_blocks_per_chain + 1) {
        let block = consensus.build_block_with_parents(i.into(), vec![tip2_hash]);
        tip2_hash = block.header.hash;
        consensus.validate_and_insert_block(block.to_immutable()).await.unwrap();
    }

    let block = consensus.build_block_with_parents((3 * num_blocks_per_chain + 1).into(), vec![tip1_hash, tip2_hash]);
    match consensus.validate_and_insert_block(block.to_immutable()).await {
        Err(RuleError::MergeSetTooBig(a, b)) => {
            assert_eq!(a, config.mergeset_size_limit + 1);
            assert_eq!(b, config.mergeset_size_limit);
        }
        res => {
            panic!("Unexpected result: {res:?}")
        }
    }

    consensus.shutdown(wait_handles);
}

#[allow(non_snake_case)]
#[derive(Deserialize, Debug)]
struct RPCBlock {
    Header: RPCBlockHeader,
    Transactions: Vec<RPCTransaction>,
    VerboseData: RPCBlockVerboseData,
}

#[allow(non_snake_case)]
#[derive(Deserialize, Debug)]
struct RPCTransaction {
    Version: u16,
    Inputs: Vec<RPCTransactionInput>,
    Outputs: Vec<RPCTransactionOutput>,
    LockTime: u64,
    SubnetworkID: String,
    Gas: u64,
    Payload: String,
}

#[allow(non_snake_case)]
#[derive(Deserialize, Debug)]
struct RPCTransactionOutput {
    Amount: u64,
    ScriptPublicKey: RPCScriptPublicKey,
}

#[allow(non_snake_case)]
#[derive(Deserialize, Debug)]
struct RPCScriptPublicKey {
    Version: u16,
    Script: String,
}

#[allow(non_snake_case)]
#[derive(Deserialize, Debug)]
struct RPCTransactionInput {
    PreviousOutpoint: RPCOutpoint,
    SignatureScript: String,
    Sequence: u64,
    SigOpCount: u8,
}

#[allow(non_snake_case)]
#[derive(Deserialize, Debug)]
struct RPCOutpoint {
    TransactionID: String,
    Index: u32,
}

#[allow(non_snake_case)]
#[derive(Deserialize, Debug)]
struct RPCBlockHeader {
    Version: u16,
    Parents: Vec<RPCBlockLevelParents>,
    HashMerkleRoot: String,
    AcceptedIDMerkleRoot: String,
    UTXOCommitment: String,
    Timestamp: u64,
    Bits: u32,
    Nonce: u64,
    DAAScore: u64,
    BlueScore: u64,
    BlueWork: String,
    PruningPoint: String,
}

#[allow(non_snake_case)]
#[derive(Deserialize, Debug)]
struct RPCBlockLevelParents {
    ParentHashes: Vec<String>,
}

#[allow(non_snake_case)]
#[derive(Deserialize, Debug)]
struct RPCBlockVerboseData {
    Hash: String,
}

#[allow(non_snake_case)]
#[derive(Deserialize, Debug)]
struct JsonBlockWithTrustedData {
    Block: RPCBlock,
    GHOSTDAG: JsonGHOSTDAGData,
}

#[allow(non_snake_case)]
#[derive(Deserialize, Debug)]
struct JsonGHOSTDAGData {
    BlueScore: u64,
    BlueWork: String,
    SelectedParent: String,
    MergeSetBlues: Vec<String>,
    MergeSetReds: Vec<String>,
    BluesAnticoneSizes: Vec<JsonBluesAnticoneSizes>,
}

#[allow(non_snake_case)]
#[derive(Deserialize, Debug)]
struct JsonBluesAnticoneSizes {
    BlueHash: String,
    AnticoneSize: GhostdagKType,
}

#[allow(non_snake_case)]
#[derive(Deserialize, Debug)]
struct JsonOutpointUTXOEntryPair {
    Outpoint: RPCOutpoint,
    UTXOEntry: RPCUTXOEntry,
}

#[allow(non_snake_case)]
#[derive(Deserialize, Debug)]
struct RPCUTXOEntry {
    Amount: u64,
    ScriptPublicKey: RPCScriptPublicKey,
    BlockDAAScore: u64,
    IsCoinbase: bool,
}

#[allow(non_snake_case)]
#[derive(Deserialize, Debug)]
struct KaspadGoParams {
    K: GhostdagKType,
    TimestampDeviationTolerance: u64,
    TargetTimePerBlock: u64,
    MaxBlockParents: u8,
    DifficultyAdjustmentWindowSize: usize,
    MergeSetSizeLimit: u64,
    MergeDepth: u64,
    FinalityDuration: u64,
    CoinbasePayloadScriptPublicKeyMaxLength: u8,
    MaxCoinbasePayloadLength: usize,
    MassPerTxByte: u64,
    MassPerSigOp: u64,
    MassPerScriptPubKeyByte: u64,
    MaxBlockMass: u64,
    DeflationaryPhaseDaaScore: u64,
    PreDeflationaryPhaseBaseSubsidy: u64,
    SkipProofOfWork: bool,
    MaxBlockLevel: u8,
    PruningProofM: u64,
}

impl KaspadGoParams {
    fn into_params(self) -> Params {
        let finality_depth = self.FinalityDuration / self.TargetTimePerBlock;
        Params {
            genesis_hash: MAINNET_PARAMS.genesis_hash,
            ghostdag_k: self.K,
            timestamp_deviation_tolerance: self.TimestampDeviationTolerance,
            target_time_per_block: self.TargetTimePerBlock / 1_000_000,
            max_block_parents: self.MaxBlockParents,
            difficulty_window_size: self.DifficultyAdjustmentWindowSize,
            genesis_timestamp: MAINNET_PARAMS.genesis_timestamp,
            genesis_bits: MAINNET_PARAMS.genesis_bits,
            mergeset_size_limit: self.MergeSetSizeLimit,
            merge_depth: self.MergeDepth,
            finality_depth,
            pruning_depth: 2 * finality_depth + 4 * self.MergeSetSizeLimit * self.K as u64 + 2 * self.K as u64 + 2,
            coinbase_payload_script_public_key_max_len: self.CoinbasePayloadScriptPublicKeyMaxLength,
            max_coinbase_payload_len: self.MaxCoinbasePayloadLength,
            max_tx_inputs: MAINNET_PARAMS.max_tx_inputs,
            max_tx_outputs: MAINNET_PARAMS.max_tx_outputs,
            max_signature_script_len: MAINNET_PARAMS.max_signature_script_len,
            max_script_public_key_len: MAINNET_PARAMS.max_script_public_key_len,
            mass_per_tx_byte: self.MassPerTxByte,
            mass_per_script_pub_key_byte: self.MassPerScriptPubKeyByte,
            mass_per_sig_op: self.MassPerSigOp,
            max_block_mass: self.MaxBlockMass,
            deflationary_phase_daa_score: self.DeflationaryPhaseDaaScore,
            pre_deflationary_phase_base_subsidy: self.PreDeflationaryPhaseBaseSubsidy,
            coinbase_maturity: MAINNET_PARAMS.coinbase_maturity,
            skip_proof_of_work: self.SkipProofOfWork,
            max_block_level: self.MaxBlockLevel,
            pruning_proof_m: self.PruningProofM,
        }
    }
}

#[tokio::test]
async fn goref_custom_pruning_depth() {
    json_test("tests/testdata/dags_for_json_tests/goref_custom_pruning_depth").await
}

#[tokio::test]
async fn goref_notx_test() {
    json_test("tests/testdata/dags_for_json_tests/goref-notx-5000-blocks").await
}

#[tokio::test]
async fn goref_notx_concurrent_test() {
    json_concurrency_test("tests/testdata/dags_for_json_tests/goref-notx-5000-blocks").await
}

#[tokio::test]
async fn goref_tx_small_test() {
    json_test("tests/testdata/dags_for_json_tests/goref-905-tx-265-blocks").await
}

#[tokio::test]
async fn goref_tx_small_concurrent_test() {
    json_concurrency_test("tests/testdata/dags_for_json_tests/goref-905-tx-265-blocks").await
}

#[ignore]
#[tokio::test]
async fn goref_tx_big_test() {
    // TODO: add this directory to a data repo and fetch dynamically
    json_test("tests/testdata/dags_for_json_tests/goref-1.6M-tx-10K-blocks").await
}

#[ignore]
#[tokio::test]
async fn goref_tx_big_concurrent_test() {
    // TODO: add this file to a data repo and fetch dynamically
    json_concurrency_test("tests/testdata/dags_for_json_tests/goref-1.6M-tx-10K-blocks").await
}

#[tokio::test]
#[ignore = "long"]
async fn goref_mainnet_test() {
    // TODO: add this directory to a data repo and fetch dynamically
    json_test("tests/testdata/dags_for_json_tests/goref-mainnet").await
}

#[tokio::test]
#[ignore = "long"]
async fn goref_mainnet_concurrent_test() {
    // TODO: add this directory to a data repo and fetch dynamically
    json_concurrency_test("tests/testdata/dags_for_json_tests/goref-mainnet").await
}

fn gzip_file_lines(path: &Path) -> impl Iterator<Item = String> {
    let file = common::open_file(path);
    let decoder = GzDecoder::new(file);
    BufReader::new(decoder).lines().map(|line| line.unwrap())
}

async fn json_test(file_path: &str) {
<<<<<<< HEAD
    kaspa_core::log::try_init_logger("info");
=======
    kaspa_core::log::try_init_logger("debug");
>>>>>>> ba338779
    let main_path = Path::new(file_path);
    let proof_exists = common::file_exists(&main_path.join("proof.json.gz"));

    let mut lines = gzip_file_lines(&main_path.join("blocks.json.gz"));
    let first_line = lines.next().unwrap();
    let go_params_res: Result<KaspadGoParams, _> = serde_json::from_str(&first_line);
    let params = if let Ok(go_params) = go_params_res {
        let mut params = go_params.into_params();
        if !proof_exists {
            let second_line = lines.next().unwrap();
            let genesis = json_line_to_block(second_line);
            params.genesis_bits = genesis.header.bits;
            params.genesis_hash = genesis.header.hash;
            params.genesis_timestamp = genesis.header.timestamp;
        }
        params
    } else {
        let genesis = json_line_to_block(first_line);
        let mut params = DEVNET_PARAMS;
        params.genesis_bits = genesis.header.bits;
        params.genesis_hash = genesis.header.hash;
        params.genesis_timestamp = genesis.header.timestamp;
        params
    };

    let mut config = Config::new(params);
    if proof_exists {
        config.process_genesis = false;
    }

    let (consensus_send, consensus_recv) = unbounded::<ConsensusEvent>();
    let (event_processor_send, _event_processor_recv) = unbounded::<Notification>();
    let consensus = Arc::new(TestConsensus::create_from_temp_db(&config, consensus_send));

    let (_utxoindex_db_lifetime, utxoindex_db) = create_temp_db();
    let utxoindex = UtxoIndex::new(consensus.clone(), utxoindex_db).unwrap();
    let event_processor = Arc::new(EventProcessor::new(Some(utxoindex.clone()), consensus_recv, event_processor_send));
    let async_runtime = Arc::new(AsyncRuntime::new());
    async_runtime.register(event_processor.clone());

    let core = Arc::new(Core::new());
    core.bind(consensus.clone());
    core.bind(async_runtime);
    let joins = core.start();

    let pruning_point = if proof_exists {
        let proof_lines = gzip_file_lines(&main_path.join("proof.json.gz"));
        let proof = proof_lines
            .map(|line| {
                let rpc_headers: Vec<RPCBlockHeader> = serde_json::from_str(&line).unwrap();
                rpc_headers.iter().map(|rh| Arc::new(rpc_header_to_header(rh))).collect_vec()
            })
            .collect_vec();

        // TODO: Add consensus validation that the pruning point is one of the trusted blocks.
        let trusted_blocks = gzip_file_lines(&main_path.join("trusted.json.gz")).map(json_trusted_line_to_block_and_gd).collect_vec();
        consensus.consensus().apply_pruning_proof(proof, &trusted_blocks);

        let past_pruning_points =
            gzip_file_lines(&main_path.join("past-pps.json.gz")).map(|line| json_line_to_block(line).header).collect_vec();
        let pruning_point = past_pruning_points.last().unwrap().hash;

        consensus.consensus.as_ref().import_pruning_points(past_pruning_points);

        info!("Starting to process {} trusted blocks", trusted_blocks.len());
        let mut last_time = SystemTime::now();
        let mut last_index: usize = 0;
        for (i, tb) in trusted_blocks.into_iter().enumerate() {
            let now = SystemTime::now();
            let passed = now.duration_since(last_time).unwrap();
            if passed > Duration::new(1, 0) {
                info!("Processed {} trusted blocks in the last {} seconds (total {})", i - last_index, passed.as_secs(), i);
                last_time = now;
                last_index = i;
            }
            consensus.consensus.as_ref().validate_and_insert_trusted_block(tb).await.unwrap();
        }
        info!("Done processing trusted blocks");
        Some(pruning_point)
    } else {
        None
    };

    let mut last_time = SystemTime::now();
    let mut last_index: usize = 0;
    for (i, line) in lines.enumerate() {
        let now = SystemTime::now();
        let passed = now.duration_since(last_time).unwrap();
        if passed > Duration::new(10, 0) {
            info!("Processed {} blocks in the last {} seconds (total {})", i - last_index, passed.as_secs(), i);
            last_time = now;
            last_index = i;
        }
        let block = json_line_to_block(line);
        let hash = block.header.hash;
        // Test our hashing implementation vs the hash accepted from the json source
        assert_eq!(hashing::header::hash(&block.header), hash, "header hashing for block {i} {hash} failed");
        let status = consensus
<<<<<<< HEAD
            .consensus
            .as_ref()
=======
            .consensus()
>>>>>>> ba338779
            .validate_and_insert_block(block, !proof_exists)
            .await
            .unwrap_or_else(|e| panic!("block {i} {hash} failed: {e}"));
        assert!(status.is_utxo_valid_or_pending());
    }

    if proof_exists {
        let mut multiset = MuHash::new();
        for outpoint_utxo_pairs in gzip_file_lines(&main_path.join("pp-utxo.json.gz")).map(json_line_to_utxo_pairs) {
            consensus.consensus.append_imported_pruning_point_utxos(&outpoint_utxo_pairs, &mut multiset);
        }

        consensus.consensus.import_pruning_point_utxo_set(pruning_point.unwrap(), &mut multiset).unwrap();
        consensus.consensus.resolve_virtual();
        utxoindex.write().resync().unwrap();
        // TODO: Add consensus validation that the pruning point is actually the right block according to the rules (in pruning depth etc).
    }

    // Assert that at least one body tip was resolved with valid UTXO
    assert!(consensus.body_tips().iter().copied().any(|h| consensus.block_status(h) == BlockStatus::StatusUTXOValid));
    let virtual_utxos: HashSet<TransactionOutpoint> =
        HashSet::from_iter(consensus.consensus().get_virtual_utxos(None, usize::MAX, false).into_iter().map(|(outpoint, _)| outpoint));
    let utxoindex_utxos = utxoindex.read().get_all_outpoints().unwrap();
    assert_eq!(virtual_utxos.len(), utxoindex_utxos.len());
    assert!(virtual_utxos.is_subset(&utxoindex_utxos));
    assert!(utxoindex_utxos.is_subset(&virtual_utxos));

    core.shutdown();
    core.join(joins);
}

async fn json_concurrency_test(file_path: &str) {
    kaspa_core::log::try_init_logger("info");
    let main_path = Path::new(file_path);
    let proof_exists = main_path.join("proof.json.gz").exists();

    let mut lines = gzip_file_lines(&main_path.join("blocks.json.gz"));
    let first_line = lines.next().unwrap();
    let go_params_res: Result<KaspadGoParams, _> = serde_json::from_str(&first_line);
    let params = if let Ok(go_params) = go_params_res {
        let mut params = go_params.into_params();
        if !proof_exists {
            let second_line = lines.next().unwrap();
            let genesis = json_line_to_block(second_line);
            params.genesis_bits = genesis.header.bits;
            params.genesis_hash = genesis.header.hash;
            params.genesis_timestamp = genesis.header.timestamp;
        }
        params
    } else {
        let genesis = json_line_to_block(first_line);
        let mut params = DEVNET_PARAMS;
        params.genesis_bits = genesis.header.bits;
        params.genesis_hash = genesis.header.hash;
        params.genesis_timestamp = genesis.header.timestamp;
        params
    };

    let mut config = Config::new(params);
    if proof_exists {
        config.process_genesis = false;
    }
    let consensus = TestConsensus::create_from_temp_db_and_dummy_sender(&config);
    let wait_handles = consensus.init();

    let pruning_point = if proof_exists {
        let proof_lines = gzip_file_lines(&main_path.join("proof.json.gz"));
        let proof = proof_lines
            .map(|line| {
                let rpc_headers: Vec<RPCBlockHeader> = serde_json::from_str(&line).unwrap();
                rpc_headers.iter().map(|rh| Arc::new(rpc_header_to_header(rh))).collect_vec()
            })
            .collect_vec();

        let trusted_blocks = gzip_file_lines(&main_path.join("trusted.json.gz")).map(json_trusted_line_to_block_and_gd).collect_vec();
        consensus.consensus().apply_pruning_proof(proof, &trusted_blocks);

        let past_pruning_points =
            gzip_file_lines(&main_path.join("past-pps.json.gz")).map(|line| json_line_to_block(line).header).collect_vec();
        let pruning_point = past_pruning_points.last().unwrap().hash;

        consensus.consensus.as_ref().import_pruning_points(past_pruning_points);

        info!("Starting to process {} trusted blocks", trusted_blocks.len());
        let mut last_time = SystemTime::now();
        let mut last_index: usize = 0;
        for (i, tb) in trusted_blocks.into_iter().enumerate() {
            let now = SystemTime::now();
            let passed = now.duration_since(last_time).unwrap();
            if passed > Duration::new(1, 0) {
                info!("Processed {} trusted blocks in the last {} seconds (total {})", i - last_index, passed.as_secs(), i);
                last_time = now;
                last_index = i;
            }
            consensus.consensus.as_ref().validate_and_insert_trusted_block(tb).await.unwrap();
        }
        info!("Done processing trusted blocks");
        Some(pruning_point)
    } else {
        None
    };

    let chunks = lines.into_iter().chunks(1000);
    let mut iter = chunks.into_iter();
    let mut chunk = iter.next().unwrap();
    let mut prev_joins = submit_chunk(&consensus, &mut chunk, proof_exists);

    for (i, mut chunk) in iter.enumerate() {
        let current_joins = submit_chunk(&consensus, &mut chunk, proof_exists);
        let statuses = join_all(prev_joins).await.into_iter().collect::<Result<Vec<BlockStatus>, RuleError>>().unwrap();
        assert!(statuses.iter().all(|s| s.is_utxo_valid_or_pending()));
        prev_joins = current_joins;
        info!("Processed 1000 blocks ({} overall)", (i + 1) * 1000);
    }

    let statuses = join_all(prev_joins).await.into_iter().collect::<Result<Vec<BlockStatus>, RuleError>>().unwrap();
    assert!(statuses.iter().all(|s| s.is_utxo_valid_or_pending()));

    if proof_exists {
        let mut multiset = MuHash::new();
        for outpoint_utxo_pairs in gzip_file_lines(&main_path.join("pp-utxo.json.gz")).map(json_line_to_utxo_pairs) {
            consensus.consensus.append_imported_pruning_point_utxos(&outpoint_utxo_pairs, &mut multiset);
        }

        consensus.consensus.import_pruning_point_utxo_set(pruning_point.unwrap(), &mut multiset).unwrap();
        consensus.consensus.resolve_virtual();
    }

    // Assert that at least one body tip was resolved with valid UTXO
    assert!(consensus.body_tips().iter().copied().any(|h| consensus.block_status(h) == BlockStatus::StatusUTXOValid));

    consensus.shutdown(wait_handles);
}

fn submit_chunk(
    consensus: &TestConsensus,
    chunk: &mut impl Iterator<Item = String>,
    proof_exists: bool,
) -> Vec<impl Future<Output = BlockProcessResult<BlockStatus>>> {
    let mut futures = Vec::new();
    for line in chunk {
<<<<<<< HEAD
        let f = consensus.consensus.as_ref().validate_and_insert_block(json_line_to_block(line), !proof_exists);
=======
        let f = consensus.consensus().validate_and_insert_block(json_line_to_block(line), !proof_exists);
>>>>>>> ba338779
        futures.push(f);
    }
    futures
}

fn rpc_header_to_header(rpc_header: &RPCBlockHeader) -> Header {
    Header::new(
        rpc_header.Version,
        rpc_header
            .Parents
            .iter()
            .map(|item| item.ParentHashes.iter().map(|parent| Hash::from_str(parent).unwrap()).collect())
            .collect(),
        Hash::from_str(&rpc_header.HashMerkleRoot).unwrap(),
        Hash::from_str(&rpc_header.AcceptedIDMerkleRoot).unwrap(),
        Hash::from_str(&rpc_header.UTXOCommitment).unwrap(),
        rpc_header.Timestamp,
        rpc_header.Bits,
        rpc_header.Nonce,
        rpc_header.DAAScore,
        BlueWorkType::from_hex(&rpc_header.BlueWork).unwrap(),
        rpc_header.BlueScore,
        Hash::from_str(&rpc_header.PruningPoint).unwrap(),
    )
}

fn json_trusted_line_to_block_and_gd(line: String) -> TrustedBlock {
    let json_block_with_trusted: JsonBlockWithTrustedData = serde_json::from_str(&line).unwrap();
    let block = rpc_block_to_block(json_block_with_trusted.Block);

    let gd = ExternalGhostdagData {
        blue_score: json_block_with_trusted.GHOSTDAG.BlueScore,
        blue_work: BlueWorkType::from_hex(&json_block_with_trusted.GHOSTDAG.BlueWork).unwrap(),
        selected_parent: Hash::from_str(&json_block_with_trusted.GHOSTDAG.SelectedParent).unwrap(),
        mergeset_blues: Arc::new(
            json_block_with_trusted.GHOSTDAG.MergeSetBlues.into_iter().map(|hex| Hash::from_str(&hex).unwrap()).collect_vec(),
        ),
        mergeset_reds: Arc::new(
            json_block_with_trusted.GHOSTDAG.MergeSetReds.into_iter().map(|hex| Hash::from_str(&hex).unwrap()).collect_vec(),
        ),
        blues_anticone_sizes: HashKTypeMap::new(BlockHashMap::from_iter(
            json_block_with_trusted
                .GHOSTDAG
                .BluesAnticoneSizes
                .into_iter()
                .map(|e| (Hash::from_str(&e.BlueHash).unwrap(), e.AnticoneSize)),
        )),
    };

    TrustedBlock::new(block, gd)
}

fn json_line_to_utxo_pairs(line: String) -> Vec<(TransactionOutpoint, UtxoEntry)> {
    let json_pairs: Vec<JsonOutpointUTXOEntryPair> = serde_json::from_str(&line).unwrap();
    json_pairs
        .iter()
        .map(|json_pair| {
            (
                TransactionOutpoint {
                    transaction_id: Hash::from_str(&json_pair.Outpoint.TransactionID).unwrap(),
                    index: json_pair.Outpoint.Index,
                },
                UtxoEntry {
                    amount: json_pair.UTXOEntry.Amount,
                    script_public_key: ScriptPublicKey::from_vec(
                        json_pair.UTXOEntry.ScriptPublicKey.Version,
                        hex_decode(&json_pair.UTXOEntry.ScriptPublicKey.Script),
                    ),
                    block_daa_score: json_pair.UTXOEntry.BlockDAAScore,
                    is_coinbase: json_pair.UTXOEntry.IsCoinbase,
                },
            )
        })
        .collect_vec()
}

fn json_line_to_block(line: String) -> Block {
    let rpc_block: RPCBlock = serde_json::from_str(&line).unwrap();
    rpc_block_to_block(rpc_block)
}

fn rpc_block_to_block(rpc_block: RPCBlock) -> Block {
    let header = rpc_header_to_header(&rpc_block.Header);
    assert_eq!(header.hash, Hash::from_str(&rpc_block.VerboseData.Hash).unwrap());
    Block::new(
        header,
        rpc_block
            .Transactions
            .iter()
            .map(|tx| {
                Transaction::new(
                    tx.Version,
                    tx.Inputs
                        .iter()
                        .map(|input| TransactionInput {
                            previous_outpoint: TransactionOutpoint {
                                transaction_id: Hash::from_str(&input.PreviousOutpoint.TransactionID).unwrap(),
                                index: input.PreviousOutpoint.Index,
                            },
                            signature_script: hex_decode(&input.SignatureScript),
                            sequence: input.Sequence,
                            sig_op_count: input.SigOpCount,
                        })
                        .collect(),
                    tx.Outputs
                        .iter()
                        .map(|output| TransactionOutput {
                            value: output.Amount,
                            script_public_key: ScriptPublicKey::from_vec(
                                output.ScriptPublicKey.Version,
                                hex_decode(&output.ScriptPublicKey.Script),
                            ),
                        })
                        .collect(),
                    tx.LockTime,
                    SubnetworkId::from_str(&tx.SubnetworkID).unwrap(),
                    tx.Gas,
                    hex_decode(&tx.Payload),
                )
            })
            .collect(),
    )
}

fn hex_decode(src: &str) -> Vec<u8> {
    if src.is_empty() {
        return Vec::new();
    }
    let mut dst: Vec<u8> = vec![0; src.len() / 2];
    faster_hex::hex_decode(src.as_bytes(), &mut dst).unwrap();
    dst
}

#[tokio::test]
async fn bounded_merge_depth_test() {
    let config = ConfigBuilder::new(MAINNET_PARAMS)
        .skip_proof_of_work()
        .edit_consensus_params(|p| {
            p.ghostdag_k = 5;
            p.merge_depth = 7;
        })
        .build();

    assert!((config.ghostdag_k as u64) < config.merge_depth, "K must be smaller than merge depth for this test to run");

    let consensus = TestConsensus::create_from_temp_db_and_dummy_sender(&config);
    let wait_handles = consensus.init();

    let mut selected_chain = vec![config.genesis_hash];
    for i in 1..(config.merge_depth + 3) {
        let hash: Hash = (i + 1).into();
        consensus.add_block_with_parents(hash, vec![*selected_chain.last().unwrap()]).await.unwrap();
        selected_chain.push(hash);
    }

    // The length of block_chain_2 is shorter by one than selected_chain, so selected_chain will remain the selected chain.
    let mut block_chain_2 = vec![config.genesis_hash];
    for i in 1..(config.merge_depth + 2) {
        let hash: Hash = (i + config.merge_depth + 3).into();
        consensus.add_block_with_parents(hash, vec![*block_chain_2.last().unwrap()]).await.unwrap();
        block_chain_2.push(hash);
    }

    // The merge depth root belongs to selected_chain, and block_chain_2[1] is red and doesn't have it in its past, and is not in the
    // past of any kosherizing block, so we expect the next block to be rejected.
    match consensus.add_block_with_parents(100.into(), vec![block_chain_2[1], *selected_chain.last().unwrap()]).await {
        Err(RuleError::ViolatingBoundedMergeDepth) => {}
        res => panic!("Unexpected result: {res:?}"),
    }

    // A block that points to tip of both chains will be rejected for similar reasons (since block_chain_2 tip is also red).
    match consensus.add_block_with_parents(101.into(), vec![*block_chain_2.last().unwrap(), *selected_chain.last().unwrap()]).await {
        Err(RuleError::ViolatingBoundedMergeDepth) => {}
        res => panic!("Unexpected result: {res:?}"),
    }

    let kosherizing_hash: Hash = 102.into();
    // This will pass since now genesis is the mutual merge depth root.
    consensus
        .add_block_with_parents(
            kosherizing_hash,
            vec![block_chain_2[block_chain_2.len() - 3], selected_chain[selected_chain.len() - 3]],
        )
        .await
        .unwrap();

    let point_at_blue_kosherizing: Hash = 103.into();
    // We expect it to pass because all of the reds are in the past of a blue kosherizing block.
    consensus
        .add_block_with_parents(point_at_blue_kosherizing, vec![kosherizing_hash, *selected_chain.last().unwrap()])
        .await
        .unwrap();

    // We extend the selected chain until kosherizing_hash will be red from the virtual POV.
    for i in 0..config.ghostdag_k {
        let hash = Hash::from_u64_word(i as u64 * 1000);
        consensus.add_block_with_parents(hash, vec![*selected_chain.last().unwrap()]).await.unwrap();
        selected_chain.push(hash);
    }

    // Since kosherizing_hash is now red, we expect this to fail.
    match consensus.add_block_with_parents(1100.into(), vec![kosherizing_hash, *selected_chain.last().unwrap()]).await {
        Err(RuleError::ViolatingBoundedMergeDepth) => {}
        res => panic!("Unexpected result: {res:?}"),
    }

    // point_at_blue_kosherizing is kosherizing kosherizing_hash, so this should pass.
    consensus.add_block_with_parents(1101.into(), vec![point_at_blue_kosherizing, *selected_chain.last().unwrap()]).await.unwrap();

    consensus.shutdown(wait_handles);
}

#[tokio::test]
async fn difficulty_test() {
    async fn add_block(consensus: &TestConsensus, block_time: Option<u64>, parents: Vec<Hash>) -> Header {
        let selected_parent = consensus.ghostdag_manager().find_selected_parent(&mut parents.iter().copied());
        let block_time = block_time.unwrap_or_else(|| {
            consensus.headers_store().get_timestamp(selected_parent).unwrap() + consensus.params.target_time_per_block
        });
        let mut header = consensus.build_header_with_parents(new_unique(), parents);
        header.timestamp = block_time;
        consensus.validate_and_insert_block(Block::new(header.clone(), vec![])).await.unwrap();
        header
    }

    async fn add_block_with_min_time(consensus: &TestConsensus, parents: Vec<Hash>) -> Header {
        let ghostdag_data = consensus.ghostdag_manager().ghostdag(&parents[..]);
        let (pmt, _) = consensus.past_median_time_manager().calc_past_median_time(&ghostdag_data);
        add_block(consensus, Some(pmt + 1), parents).await
    }

    fn compare_bits(a: u32, b: u32) -> Ordering {
        Uint256::from_compact_target_bits(a).cmp(&Uint256::from_compact_target_bits(b))
    }

    let config = ConfigBuilder::new(MAINNET_PARAMS)
        .skip_proof_of_work()
        .edit_consensus_params(|p| {
            p.ghostdag_k = 1;
            p.difficulty_window_size = 140;
        })
        .build();
    let consensus = TestConsensus::create_from_temp_db_and_dummy_sender(&config);
    let wait_handles = consensus.init();

    let fake_genesis = Header {
        hash: config.genesis_hash,
        version: 0,
        parents_by_level: vec![],
        hash_merkle_root: 0.into(),
        accepted_id_merkle_root: 0.into(),
        utxo_commitment: 0.into(),
        timestamp: 0,
        bits: 0,
        nonce: 0,
        daa_score: 0,
        blue_work: 0.into(),
        blue_score: 0,
        pruning_point: 0.into(),
    };

    let mut tip = fake_genesis;
    for _ in 0..config.difficulty_window_size {
        tip = add_block(&consensus, None, vec![tip.hash]).await;
        assert_eq!(tip.bits, config.genesis_bits, "until first DAA window is created difficulty should remains unchanged");
    }

    for _ in 0..config.difficulty_window_size + 10 {
        tip = add_block(&consensus, None, vec![tip.hash]).await;
        assert_eq!(tip.bits, config.genesis_bits, "block rate wasn't changed so difficulty is not expected to change");
    }

    let block_in_the_past = add_block_with_min_time(&consensus, vec![tip.hash]).await;
    assert_eq!(
        block_in_the_past.bits, config.genesis_bits,
        "block_in_the_past shouldn't affect its own difficulty, but only its future"
    );
    tip = block_in_the_past;
    tip = add_block(&consensus, None, vec![tip.hash]).await;
    assert_eq!(tip.bits, 0x1d02c50f); // TODO: Check that it makes sense

    // Increase block rate to increase difficulty
    for _ in 0..config.difficulty_window_size {
        let prev_bits = tip.bits;
        tip = add_block_with_min_time(&consensus, vec![tip.hash]).await;
        assert!(
            compare_bits(tip.bits, prev_bits) != Ordering::Greater,
            "Because we're increasing the block rate, the difficulty can't decrease"
        );
    }

    // Add blocks until difficulty stabilizes
    let mut same_bits_count = 0;
    while same_bits_count < config.difficulty_window_size + 1 {
        let prev_bits = tip.bits;
        tip = add_block(&consensus, None, vec![tip.hash]).await;
        if tip.bits == prev_bits {
            same_bits_count += 1;
        } else {
            same_bits_count = 0;
        }
    }

    let slow_block_time = tip.timestamp + config.target_time_per_block + 1000;
    let slow_block = add_block(&consensus, Some(slow_block_time), vec![tip.hash]).await;
    let slow_block_bits = slow_block.bits;
    assert_eq!(slow_block.bits, tip.bits, "The difficulty should change only when slow_block is in the past");

    tip = slow_block;
    tip = add_block(&consensus, None, vec![tip.hash]).await;
    assert_eq!(
        compare_bits(tip.bits, slow_block_bits),
        Ordering::Greater,
        "block rate was decreased due to slow_block, so we expected difficulty to be reduced"
    );

    // Here we create two chains: a chain of blue blocks, and a chain of red blocks with
    // very low timestamps. Because the red blocks should be part of the difficulty
    // window, their low timestamps should lower the difficulty, and we check it by
    // comparing the bits of two blocks with the same blue score, one with the red
    // blocks in its past and one without.
    let split_hash = tip.hash;
    let mut blue_tip_hash = split_hash;
    for _ in 0..config.difficulty_window_size {
        blue_tip_hash = add_block(&consensus, None, vec![blue_tip_hash]).await.hash;
    }

    let split_hash = tip.hash;
    let mut red_tip_hash = split_hash;
    const RED_CHAIN_LEN: usize = 10;
    for _ in 0..RED_CHAIN_LEN {
        red_tip_hash = add_block(&consensus, None, vec![red_tip_hash]).await.hash;
    }

    let tip_with_red_past = add_block(&consensus, None, vec![red_tip_hash, blue_tip_hash]).await;
    let tip_without_red_past = add_block(&consensus, None, vec![blue_tip_hash]).await;
    assert_eq!(
        compare_bits(tip_with_red_past.bits, tip_without_red_past.bits),
        Ordering::Less,
        "we expect the red blocks to increase the difficulty of tip_with_red_past"
    );

    // We repeat the test, but now we make the blue chain longer in order to filter
    // out the red blocks from the window, and check that the red blocks don't
    // affect the difficulty.
    blue_tip_hash = split_hash;
    for _ in 0..config.difficulty_window_size + RED_CHAIN_LEN + 1 {
        blue_tip_hash = add_block(&consensus, None, vec![blue_tip_hash]).await.hash;
    }

    red_tip_hash = split_hash;
    for _ in 0..RED_CHAIN_LEN {
        red_tip_hash = add_block(&consensus, None, vec![red_tip_hash]).await.hash;
    }

    let tip_with_red_past = add_block(&consensus, None, vec![red_tip_hash, blue_tip_hash]).await;
    let tip_without_red_past = add_block(&consensus, None, vec![blue_tip_hash]).await;
    assert_eq!(
        tip_with_red_past.bits, tip_without_red_past.bits,
        "we expect the red blocks to not affect the difficulty of tip_with_red_past"
    );

    consensus.shutdown(wait_handles);
}<|MERGE_RESOLUTION|>--- conflicted
+++ resolved
@@ -813,11 +813,7 @@
 }
 
 async fn json_test(file_path: &str) {
-<<<<<<< HEAD
-    kaspa_core::log::try_init_logger("info");
-=======
     kaspa_core::log::try_init_logger("debug");
->>>>>>> ba338779
     let main_path = Path::new(file_path);
     let proof_exists = common::file_exists(&main_path.join("proof.json.gz"));
 
@@ -916,12 +912,8 @@
         // Test our hashing implementation vs the hash accepted from the json source
         assert_eq!(hashing::header::hash(&block.header), hash, "header hashing for block {i} {hash} failed");
         let status = consensus
-<<<<<<< HEAD
-            .consensus
+            .consensus()
             .as_ref()
-=======
-            .consensus()
->>>>>>> ba338779
             .validate_and_insert_block(block, !proof_exists)
             .await
             .unwrap_or_else(|e| panic!("block {i} {hash} failed: {e}"));
@@ -1063,11 +1055,7 @@
 ) -> Vec<impl Future<Output = BlockProcessResult<BlockStatus>>> {
     let mut futures = Vec::new();
     for line in chunk {
-<<<<<<< HEAD
         let f = consensus.consensus.as_ref().validate_and_insert_block(json_line_to_block(line), !proof_exists);
-=======
-        let f = consensus.consensus().validate_and_insert_block(json_line_to_block(line), !proof_exists);
->>>>>>> ba338779
         futures.push(f);
     }
     futures

use crate::{
    flowcontext::{
        orphans::{OrphanBlocksPool, OrphanOutput},
        process_queue::ProcessQueue,
        transactions::TransactionsSpread,
    },
<<<<<<< HEAD
    v8,
=======
    v7,
>>>>>>> 46e22a6d
};
use crate::{v5, v6};
use async_trait::async_trait;
use futures::future::join_all;
use kaspa_addressmanager::AddressManager;
use kaspa_connectionmanager::ConnectionManager;
use kaspa_consensus_core::block::Block;
use kaspa_consensus_core::config::Config;
use kaspa_consensus_core::errors::block::RuleError;
use kaspa_consensus_core::tx::{Transaction, TransactionId};
use kaspa_consensus_core::{
    api::{BlockValidationFuture, BlockValidationFutures},
    network::NetworkType,
};
use kaspa_consensus_notify::{
    notification::{Notification, PruningPointUtxoSetOverrideNotification},
    root::ConsensusNotificationRoot,
};
use kaspa_consensusmanager::{BlockProcessingBatch, ConsensusInstance, ConsensusManager, ConsensusProxy, ConsensusSessionOwned};
use kaspa_core::{
    debug, info,
    kaspad_env::{name, version},
    task::tick::TickService,
};
use kaspa_core::{time::unix_now, warn};
use kaspa_hashes::Hash;
use kaspa_mining::mempool::tx::{Orphan, Priority};
use kaspa_mining::{manager::MiningManagerProxy, mempool::tx::RbfPolicy};
use kaspa_notify::notifier::Notify;
use kaspa_p2p_lib::{
    common::ProtocolError,
    convert::model::version::Version,
    make_message,
    pb::{kaspad_message::Payload, InvRelayBlockMessage},
    ConnectionInitializer, Hub, KaspadHandshake, PeerKey, PeerProperties, Router,
};
use kaspa_p2p_mining::rule_engine::MiningRuleEngine;
use kaspa_utils::iter::IterExtensions;
use kaspa_utils::networking::PeerId;
use parking_lot::{Mutex, RwLock};
use std::collections::HashMap;
use std::time::Instant;
use std::{collections::hash_map::Entry, fmt::Display};
use std::{
    iter::once,
    ops::Deref,
    sync::{
        atomic::{AtomicBool, Ordering},
        Arc,
    },
    time::Duration,
};
use tokio::sync::{
    mpsc::{unbounded_channel, UnboundedReceiver, UnboundedSender},
    RwLock as AsyncRwLock,
};
use tokio_stream::{wrappers::UnboundedReceiverStream, StreamExt};
use uuid::Uuid;

<<<<<<< HEAD
const PROTOCOL_VERSION: u32 = 8;
=======
/// The P2P protocol version.
const PROTOCOL_VERSION: u32 = 7;
>>>>>>> 46e22a6d

/// See `check_orphan_resolution_range`
const BASELINE_ORPHAN_RESOLUTION_RANGE: u32 = 5;

/// Orphans are kept as full blocks so we cannot hold too much of them in memory
const MAX_ORPHANS_UPPER_BOUND: usize = 1024;

/// The min time to wait before allowing another parallel request
const REQUEST_SCOPE_WAIT_TIME: Duration = Duration::from_secs(1);

/// Represents a block event to be logged
#[derive(Debug, PartialEq)]
pub enum BlockLogEvent {
    /// Accepted block via *relay*
    Relay(Hash),
    /// Accepted block via *submit block*
    Submit(Hash),
    /// Orphaned block with x missing roots
    Orphaned(Hash, usize),
    /// Unorphaned x blocks with hash being a representative
    Unorphaned(Hash, usize),
}

pub struct BlockEventLogger {
    bps: usize,
    sender: UnboundedSender<BlockLogEvent>,
    receiver: Mutex<Option<UnboundedReceiver<BlockLogEvent>>>,
}

impl BlockEventLogger {
    pub fn new(bps: usize) -> Self {
        let (sender, receiver) = unbounded_channel();
        Self { bps, sender, receiver: Mutex::new(Some(receiver)) }
    }

    pub fn log(&self, event: BlockLogEvent) {
        self.sender.send(event).unwrap();
    }

    /// Start the logger listener. Must be called from an async tokio context
    fn start(&self) {
        let chunk_limit = self.bps * 10; // We prefer that the 1 sec timeout forces the log, but nonetheless still want a reasonable bound on each chunk
        let receiver = self.receiver.lock().take().expect("expected to be called once");
        tokio::spawn(async move {
            let chunk_stream = UnboundedReceiverStream::new(receiver).chunks_timeout(chunk_limit, Duration::from_secs(1));
            tokio::pin!(chunk_stream);
            while let Some(chunk) = chunk_stream.next().await {
                #[derive(Default)]
                struct LogSummary {
                    // Representatives
                    relay_rep: Option<Hash>,
                    submit_rep: Option<Hash>,
                    orphan_rep: Option<Hash>,
                    unorphan_rep: Option<Hash>,
                    // Counts
                    relay_count: usize,
                    submit_count: usize,
                    orphan_count: usize,
                    unorphan_count: usize,
                    orphan_roots_count: usize,
                }

                struct LogHash {
                    op: Option<Hash>,
                }

                impl From<Option<Hash>> for LogHash {
                    fn from(op: Option<Hash>) -> Self {
                        Self { op }
                    }
                }

                impl Display for LogHash {
                    fn fmt(&self, f: &mut std::fmt::Formatter<'_>) -> std::fmt::Result {
                        if let Some(hash) = self.op {
                            hash.fmt(f)
                        } else {
                            Ok(())
                        }
                    }
                }

                impl LogSummary {
                    fn relay(&self) -> LogHash {
                        self.relay_rep.into()
                    }

                    fn submit(&self) -> LogHash {
                        self.submit_rep.into()
                    }

                    fn orphan(&self) -> LogHash {
                        self.orphan_rep.into()
                    }

                    fn unorphan(&self) -> LogHash {
                        self.unorphan_rep.into()
                    }
                }

                let summary = chunk.into_iter().fold(LogSummary::default(), |mut summary, ev| {
                    match ev {
                        BlockLogEvent::Relay(hash) => {
                            summary.relay_count += 1;
                            summary.relay_rep = Some(hash)
                        }
                        BlockLogEvent::Submit(hash) => {
                            summary.submit_count += 1;
                            summary.submit_rep = Some(hash)
                        }
                        BlockLogEvent::Orphaned(hash, roots_count) => {
                            summary.orphan_roots_count += roots_count;
                            summary.orphan_count += 1;
                            summary.orphan_rep = Some(hash)
                        }
                        BlockLogEvent::Unorphaned(hash, count) => {
                            summary.unorphan_count += count;
                            summary.unorphan_rep = Some(hash)
                        }
                    }
                    summary
                });

                match (summary.submit_count, summary.relay_count) {
                    (0, 0) => {}
                    (1, 0) => info!("Accepted block {} via submit block", summary.submit()),
                    (n, 0) => info!("Accepted {} blocks ...{} via submit block", n, summary.submit()),
                    (0, 1) => info!("Accepted block {} via relay", summary.relay()),
                    (0, m) => info!("Accepted {} blocks ...{} via relay", m, summary.relay()),
                    (n, m) => {
                        info!("Accepted {} blocks ...{}, {} via relay and {} via submit block", n + m, summary.submit(), m, n)
                    }
                }

                match (summary.orphan_count, summary.orphan_roots_count) {
                    (0, 0) => {}
                    (n, m) => info!("Orphaned {} block(s) ...{} and queued {} missing roots", n, summary.orphan(), m),
                }

                match summary.unorphan_count {
                    0 => {}
                    1 => info!("Unorphaned block {}", summary.unorphan()),
                    n => info!("Unorphaned {} block(s) ...{}", n, summary.unorphan()),
                }
            }
        });
    }
}

pub struct FlowContextInner {
    pub node_id: PeerId,
    pub consensus_manager: Arc<ConsensusManager>,
    pub config: Arc<Config>,
    hub: Hub,
    orphans_pool: AsyncRwLock<OrphanBlocksPool>,
    shared_block_requests: Arc<Mutex<HashMap<Hash, RequestScopeMetadata>>>,
    transactions_spread: AsyncRwLock<TransactionsSpread>,
    shared_transaction_requests: Arc<Mutex<HashMap<TransactionId, RequestScopeMetadata>>>,
    is_ibd_running: Arc<AtomicBool>,
    ibd_metadata: Arc<RwLock<Option<IbdMetadata>>>,
    pub address_manager: Arc<Mutex<AddressManager>>,
    connection_manager: RwLock<Option<Arc<ConnectionManager>>>,
    mining_manager: MiningManagerProxy,
    pub(crate) tick_service: Arc<TickService>,
    notification_root: Arc<ConsensusNotificationRoot>,

    // Special sampling logger used only for high-bps networks where logs must be throttled
    block_event_logger: Option<BlockEventLogger>,

    // Bps upper bound
    bps_upper_bound: usize,

    // Orphan parameters
    orphan_resolution_range: u32,
    max_orphans: usize,

    // Mining rule engine
    mining_rule_engine: Arc<MiningRuleEngine>,
}

#[derive(Clone)]
pub struct FlowContext {
    inner: Arc<FlowContextInner>,
}

pub struct IbdRunningGuard {
    indicator: Arc<AtomicBool>,
}

impl Drop for IbdRunningGuard {
    fn drop(&mut self) {
        let result = self.indicator.compare_exchange(true, false, Ordering::SeqCst, Ordering::SeqCst);
        assert!(result.is_ok())
    }
}

#[derive(Debug, Clone, Copy)]
struct IbdMetadata {
    /// The peer from which current IBD is syncing from
    peer: PeerKey,
    /// The DAA score of the relay block which triggered the current IBD
    daa_score: u64,
}

pub struct RequestScopeMetadata {
    pub timestamp: Instant,
    pub obtained: bool,
}

pub struct RequestScope<T: PartialEq + Eq + std::hash::Hash> {
    set: Arc<Mutex<HashMap<T, RequestScopeMetadata>>>,
    pub req: T,
}

impl<T: PartialEq + Eq + std::hash::Hash> RequestScope<T> {
    pub fn new(set: Arc<Mutex<HashMap<T, RequestScopeMetadata>>>, req: T) -> Self {
        Self { set, req }
    }

    /// Scope holders should use this function to report that the request has
    /// successfully been obtained from the peer and is now being processed
    pub fn report_obtained(&self) {
        if let Some(e) = self.set.lock().get_mut(&self.req) {
            e.obtained = true;
        }
    }
}

impl<T: PartialEq + Eq + std::hash::Hash> Drop for RequestScope<T> {
    fn drop(&mut self) {
        self.set.lock().remove(&self.req);
    }
}

impl Deref for FlowContext {
    type Target = FlowContextInner;

    fn deref(&self) -> &Self::Target {
        self.inner.as_ref()
    }
}

impl FlowContext {
    pub fn new(
        consensus_manager: Arc<ConsensusManager>,
        address_manager: Arc<Mutex<AddressManager>>,
        config: Arc<Config>,
        mining_manager: MiningManagerProxy,
        tick_service: Arc<TickService>,
        notification_root: Arc<ConsensusNotificationRoot>,
        hub: Hub,
        mining_rule_engine: Arc<MiningRuleEngine>,
    ) -> Self {
        let bps_upper_bound = config.bps().upper_bound() as usize;
        let orphan_resolution_range = BASELINE_ORPHAN_RESOLUTION_RANGE + (bps_upper_bound as f64).log2().ceil() as u32;

        // The maximum amount of orphans allowed in the orphans pool. This number is an approximation
        // of how many orphans there can possibly be on average bounded by an upper bound.
        let max_orphans =
            (2u64.pow(orphan_resolution_range) as usize * config.ghostdag_k().upper_bound() as usize).min(MAX_ORPHANS_UPPER_BOUND);
        Self {
            inner: Arc::new(FlowContextInner {
                node_id: Uuid::new_v4().into(),
                consensus_manager,
                orphans_pool: AsyncRwLock::new(OrphanBlocksPool::new(max_orphans)),
                shared_block_requests: Arc::new(Mutex::new(HashMap::new())),
                transactions_spread: AsyncRwLock::new(TransactionsSpread::new(hub.clone())),
                shared_transaction_requests: Arc::new(Mutex::new(HashMap::new())),
                is_ibd_running: Default::default(),
                ibd_metadata: Default::default(),
                hub,
                address_manager,
                connection_manager: Default::default(),
                mining_manager,
                tick_service,
                notification_root,
                block_event_logger: if bps_upper_bound > 1 { Some(BlockEventLogger::new(bps_upper_bound)) } else { None },
                bps_upper_bound,
                orphan_resolution_range,
                max_orphans,
                config,
                mining_rule_engine,
            }),
        }
    }

    pub fn block_invs_channel_size(&self) -> usize {
        self.bps_upper_bound * Router::incoming_flow_baseline_channel_size()
    }

    pub fn orphan_resolution_range(&self) -> u32 {
        self.orphan_resolution_range
    }

    pub fn max_orphans(&self) -> usize {
        self.max_orphans
    }

    pub fn start_async_services(&self) {
        if let Some(logger) = self.block_event_logger.as_ref() {
            logger.start();
        }
    }

    pub fn set_connection_manager(&self, connection_manager: Arc<ConnectionManager>) {
        self.connection_manager.write().replace(connection_manager);
    }

    pub fn drop_connection_manager(&self) {
        self.connection_manager.write().take();
    }

    pub fn connection_manager(&self) -> Option<Arc<ConnectionManager>> {
        self.connection_manager.read().clone()
    }

    pub fn consensus(&self) -> ConsensusInstance {
        self.consensus_manager.consensus()
    }

    pub fn hub(&self) -> &Hub {
        &self.hub
    }

    pub fn mining_manager(&self) -> &MiningManagerProxy {
        &self.mining_manager
    }

    pub fn try_set_ibd_running(&self, peer: PeerKey, relay_daa_score: u64) -> Option<IbdRunningGuard> {
        if self.is_ibd_running.compare_exchange(false, true, Ordering::SeqCst, Ordering::SeqCst).is_ok() {
            self.ibd_metadata.write().replace(IbdMetadata { peer, daa_score: relay_daa_score });
            Some(IbdRunningGuard { indicator: self.is_ibd_running.clone() })
        } else {
            None
        }
    }

    pub fn is_ibd_running(&self) -> bool {
        self.is_ibd_running.load(Ordering::SeqCst)
    }

    /// If IBD is running, returns the IBD peer we are syncing from
    pub fn ibd_peer_key(&self) -> Option<PeerKey> {
        if self.is_ibd_running() {
            self.ibd_metadata.read().map(|md| md.peer)
        } else {
            None
        }
    }

    /// If IBD is running, returns the DAA score of the relay block which triggered it
    pub fn ibd_relay_daa_score(&self) -> Option<u64> {
        if self.is_ibd_running() {
            self.ibd_metadata.read().map(|md| md.daa_score)
        } else {
            None
        }
    }

    fn try_adding_request_impl(req: Hash, map: &Arc<Mutex<HashMap<Hash, RequestScopeMetadata>>>) -> Option<RequestScope<Hash>> {
        match map.lock().entry(req) {
            Entry::Occupied(mut e) => {
                if e.get().obtained {
                    None
                } else {
                    let now = Instant::now();
                    if now > e.get().timestamp + REQUEST_SCOPE_WAIT_TIME {
                        e.get_mut().timestamp = now;
                        Some(RequestScope::new(map.clone(), req))
                    } else {
                        None
                    }
                }
            }
            Entry::Vacant(e) => {
                e.insert(RequestScopeMetadata { timestamp: Instant::now(), obtained: false });
                Some(RequestScope::new(map.clone(), req))
            }
        }
    }

    pub fn try_adding_block_request(&self, req: Hash) -> Option<RequestScope<Hash>> {
        Self::try_adding_request_impl(req, &self.shared_block_requests)
    }

    pub fn try_adding_transaction_request(&self, req: TransactionId) -> Option<RequestScope<TransactionId>> {
        Self::try_adding_request_impl(req, &self.shared_transaction_requests)
    }

    pub async fn add_orphan(&self, consensus: &ConsensusProxy, orphan_block: Block) -> Option<OrphanOutput> {
        self.orphans_pool.write().await.add_orphan(consensus, orphan_block).await
    }

    pub async fn is_known_orphan(&self, hash: Hash) -> bool {
        self.orphans_pool.read().await.is_known_orphan(hash)
    }

    pub async fn get_orphan_roots_if_known(&self, consensus: &ConsensusProxy, orphan: Hash) -> OrphanOutput {
        self.orphans_pool.read().await.get_orphan_roots_if_known(consensus, orphan).await
    }

    pub async fn unorphan_blocks(&self, consensus: &ConsensusProxy, root: Hash) -> Vec<(Block, BlockValidationFuture)> {
        let (blocks, block_tasks, virtual_state_tasks) = self.orphans_pool.write().await.unorphan_blocks(consensus, root).await;
        let mut unorphaned_blocks = Vec::with_capacity(blocks.len());
        let results = join_all(block_tasks).await;
        for ((block, result), virtual_state_task) in blocks.into_iter().zip(results).zip(virtual_state_tasks) {
            match result {
                Ok(_) => {
                    unorphaned_blocks.push((block, virtual_state_task));
                }
                Err(e) => warn!("Validation failed for orphan block {}: {}", block.hash(), e),
            }
        }

        // Log or send to event logger
        if !unorphaned_blocks.is_empty() {
            if let Some(logger) = self.block_event_logger.as_ref() {
                logger.log(BlockLogEvent::Unorphaned(unorphaned_blocks[0].0.hash(), unorphaned_blocks.len()));
            } else {
                match unorphaned_blocks.len() {
                    1 => info!("Unorphaned block {}", unorphaned_blocks[0].0.hash()),
                    n => info!("Unorphaned {} blocks: {}", n, unorphaned_blocks.iter().map(|b| b.0.hash()).reusable_format(", ")),
                }
            }
        }
        unorphaned_blocks
    }

    pub async fn revalidate_orphans(&self, consensus: &ConsensusProxy) -> (Vec<Hash>, Vec<BlockValidationFuture>) {
        self.orphans_pool.write().await.revalidate_orphans(consensus).await
    }

    /// Adds the rpc-submitted block to the DAG and propagates it to peers.
    pub async fn submit_rpc_block(&self, consensus: &ConsensusProxy, block: Block) -> Result<(), ProtocolError> {
        if block.transactions.is_empty() {
            return Err(RuleError::NoTransactions)?;
        }
        let hash = block.hash();
        let BlockValidationFutures { block_task, virtual_state_task } = consensus.validate_and_insert_block(block.clone());
        if let Err(err) = block_task.await {
            warn!("Validation failed for block {}: {}", hash, err);
            return Err(err)?;
        }
        // Broadcast as soon as the block has been validated and inserted into the DAG
        self.hub.broadcast(make_message!(Payload::InvRelayBlock, InvRelayBlockMessage { hash: Some(hash.into()) })).await;

        let daa_score = block.header.daa_score;
        self.on_new_block(consensus, Default::default(), block, virtual_state_task).await;
        self.log_new_block_event(BlockLogEvent::Submit(hash), daa_score);

        Ok(())
    }

    /// [Crescendo] temp crescendo countdown logging
    pub(super) fn log_new_block_event(&self, event: BlockLogEvent, daa_score: u64) {
        if self.config.bps().before() == 1 && !self.config.crescendo_activation.is_active(daa_score) {
            if let Some(dist) = self.config.crescendo_activation.is_within_range_before_activation(daa_score, 3600) {
                match event {
                    BlockLogEvent::Relay(hash) => info!("Accepted block {} via relay \t [Crescendo countdown: -{}]", hash, dist),
                    BlockLogEvent::Submit(hash) => {
                        info!("Accepted block {} via submit block \t [Crescendo countdown: -{}]", hash, dist)
                    }
                    _ => {}
                }
            } else {
                match event {
                    BlockLogEvent::Relay(hash) => info!("Accepted block {} via relay", hash),
                    BlockLogEvent::Submit(hash) => info!("Accepted block {} via submit block", hash),
                    _ => {}
                }
            }
        } else {
            self.log_block_event(event);
        }
    }

    pub fn log_block_event(&self, event: BlockLogEvent) {
        if let Some(logger) = self.block_event_logger.as_ref() {
            logger.log(event)
        } else {
            match event {
                BlockLogEvent::Relay(hash) => info!("Accepted block {} via relay", hash),
                BlockLogEvent::Submit(hash) => info!("Accepted block {} via submit block", hash),
                BlockLogEvent::Orphaned(orphan, roots_count) => {
                    info!("Received a block with {} missing ancestors, adding to orphan pool: {}", roots_count, orphan)
                }
                _ => {}
            }
        }
    }

    /// Updates the mempool after a new block arrival, relays newly unorphaned transactions
    /// and possibly rebroadcast manually added transactions when not in IBD.
    ///
    /// _GO-KASPAD: OnNewBlock + broadcastTransactionsAfterBlockAdded_
    pub async fn on_new_block(
        &self,
        consensus: &ConsensusProxy,
        ancestor_batch: BlockProcessingBatch,
        block: Block,
        virtual_state_task: BlockValidationFuture,
    ) {
        let hash = block.hash();
        let mut blocks = self.unorphan_blocks(consensus, hash).await;

        // Broadcast unorphaned blocks
        let msgs = blocks
            .iter()
            .map(|(b, _)| make_message!(Payload::InvRelayBlock, InvRelayBlockMessage { hash: Some(b.hash().into()) }))
            .collect();
        self.hub.broadcast_many(msgs).await;

        // Process blocks in topological order
        blocks.sort_by(|a, b| a.0.header.blue_work.partial_cmp(&b.0.header.blue_work).unwrap());
        // Use a ProcessQueue so we get rid of duplicates
        let mut transactions_to_broadcast = ProcessQueue::new();
        for (block, virtual_state_task) in ancestor_batch.zip().chain(once((block, virtual_state_task))).chain(blocks.into_iter()) {
            // We only care about waiting for virtual to process the block at this point, before proceeding with post-processing
            // actions such as updating the mempool. We know this will not err since `block_task` already completed w/o error
            let _ = virtual_state_task.await;
            if let Ok(txs) = self
                .mining_manager()
                .clone()
                .handle_new_block_transactions(consensus, block.header.daa_score, block.transactions.clone())
                .await
            {
                transactions_to_broadcast.enqueue_chunk(txs.into_iter().map(|x| x.id()));
            }
        }

        // Transaction relay is disabled if the node is out of sync
        if !self.is_nearly_synced(consensus).await {
            return;
        }

        // TODO: Throttle these transactions as well if needed
        self.broadcast_transactions(transactions_to_broadcast, false).await;

        if self.should_run_mempool_scanning_task().await {
            // Spawn a task executing the removal of expired low priority transactions and, if time has come too,
            // the revalidation of high priority transactions.
            //
            // The TransactionSpread member ensures at most one instance of this task is running at any
            // given time.
            let mining_manager = self.mining_manager().clone();
            let consensus_clone = consensus.clone();
            let context = self.clone();
            debug!("<> Starting mempool scanning task #{}...", self.mempool_scanning_job_count().await);
            tokio::spawn(async move {
                mining_manager.clone().expire_low_priority_transactions(&consensus_clone).await;
                if context.should_rebroadcast().await {
                    let (tx, mut rx) = unbounded_channel();
                    tokio::spawn(async move {
                        mining_manager.revalidate_high_priority_transactions(&consensus_clone, tx).await;
                    });
                    while let Some(transactions) = rx.recv().await {
                        let _ = context
                            .broadcast_transactions(
                                transactions,
                                true, // We throttle high priority even when the network is not flooded since they will be rebroadcast if not accepted within reasonable time.
                            )
                            .await;
                    }
                }
                context.mempool_scanning_is_done().await;
                debug!("<> Mempool scanning task is done");
            });
        }
    }

    pub async fn is_nearly_synced(&self, session: &ConsensusSessionOwned) -> bool {
        let sink_daa_score_and_timestamp = session.async_get_sink_daa_score_timestamp().await;
        self.mining_rule_engine.is_nearly_synced(sink_daa_score_and_timestamp)
    }

    pub async fn should_mine(&self, session: &ConsensusSessionOwned) -> bool {
        let sink_daa_score_and_timestamp = session.async_get_sink_daa_score_timestamp().await;
        self.mining_rule_engine.should_mine(sink_daa_score_and_timestamp)
    }

    /// Notifies that the UTXO set was reset due to pruning point change via IBD.
    pub fn on_pruning_point_utxoset_override(&self) {
        // Notifications from the flow context might be ignored if the inner channel is already closing
        // due to global shutdown, hence we ignore the possible error
        let _ = self.notification_root.notify(Notification::PruningPointUtxoSetOverride(PruningPointUtxoSetOverrideNotification {}));
    }

    /// Notifies that a transaction has been added to the mempool.
    pub async fn on_transaction_added_to_mempool(&self) {
        // TODO: call a handler function or a predefined registered service
    }

    /// Adds the rpc-submitted transaction to the mempool and propagates it to peers.
    ///
    /// Transactions submitted through rpc are considered high priority. This definition does not affect the tx selection algorithm
    /// but only changes how we manage the lifetime of the tx. A high-priority tx does not expire and is repeatedly rebroadcasted to
    /// peers
    pub async fn submit_rpc_transaction(
        &self,
        consensus: &ConsensusProxy,
        transaction: Transaction,
        orphan: Orphan,
    ) -> Result<(), ProtocolError> {
        let transaction_insertion = self
            .mining_manager()
            .clone()
            .validate_and_insert_transaction(consensus, transaction, Priority::High, orphan, RbfPolicy::Forbidden)
            .await?;
        self.broadcast_transactions(
            transaction_insertion.accepted.iter().map(|x| x.id()),
            false, // RPC transactions are considered high priority, so we don't want to throttle them
        )
        .await;
        Ok(())
    }

    /// Replaces the rpc-submitted transaction into the mempool and propagates it to peers.
    ///
    /// Returns the removed mempool transaction on successful replace by fee.
    ///
    /// Transactions submitted through rpc are considered high priority. This definition does not affect the tx selection algorithm
    /// but only changes how we manage the lifetime of the tx. A high-priority tx does not expire and is repeatedly rebroadcasted to
    /// peers
    pub async fn submit_rpc_transaction_replacement(
        &self,
        consensus: &ConsensusProxy,
        transaction: Transaction,
    ) -> Result<Arc<Transaction>, ProtocolError> {
        let transaction_insertion = self
            .mining_manager()
            .clone()
            .validate_and_insert_transaction(consensus, transaction, Priority::High, Orphan::Forbidden, RbfPolicy::Mandatory)
            .await?;
        self.broadcast_transactions(
            transaction_insertion.accepted.iter().map(|x| x.id()),
            false, // RPC transactions are considered high priority, so we don't want to throttle them
        )
        .await;
        // The combination of args above of Orphan::Forbidden and RbfPolicy::Mandatory should always result
        // in a removed transaction returned, however we prefer failing gracefully in case of future internal mempool changes
        transaction_insertion.removed.ok_or(ProtocolError::Other(
            "Replacement transaction was actually accepted but the *replaced* transaction was not returned from the mempool",
        ))
    }

    /// Returns true if the time has come for running the task cleaning mempool transactions.
    async fn should_run_mempool_scanning_task(&self) -> bool {
        self.transactions_spread.write().await.should_run_mempool_scanning_task()
    }

    /// Returns true if the time has come for a rebroadcast of the mempool high priority transactions.
    async fn should_rebroadcast(&self) -> bool {
        self.transactions_spread.read().await.should_rebroadcast()
    }

    async fn mempool_scanning_job_count(&self) -> u64 {
        self.transactions_spread.read().await.mempool_scanning_job_count()
    }

    async fn mempool_scanning_is_done(&self) {
        self.transactions_spread.write().await.mempool_scanning_is_done()
    }

    /// Add the given transactions IDs to a set of IDs to broadcast. The IDs will be broadcasted to all peers
    /// within transaction Inv messages.
    ///
    /// The broadcast itself may happen only during a subsequent call to this function since it is done at most
    /// after a predefined interval or when the queue length is larger than the Inv message capacity.
    pub async fn broadcast_transactions<I: IntoIterator<Item = TransactionId>>(&self, transaction_ids: I, should_throttle: bool) {
        self.transactions_spread.write().await.broadcast_transactions(transaction_ids, should_throttle).await
    }
}

#[async_trait]
impl ConnectionInitializer for FlowContext {
    async fn initialize_connection(&self, router: Arc<Router>) -> Result<(), ProtocolError> {
        // Build the handshake object and subscribe to handshake messages
        let mut handshake = KaspadHandshake::new(&router);

        // We start the router receive loop only after we registered to handshake routes
        router.start();

        let network_name = self.config.network_name();

        let local_address = self.address_manager.lock().best_local_address();

        // Build the local version message
        // Subnets are not currently supported
        let mut self_version_message = Version::new(local_address, self.node_id, network_name.clone(), None, PROTOCOL_VERSION);
        self_version_message.add_user_agent(name(), version(), &self.config.user_agent_comments);
        // TODO: get number of live services
        // TODO: disable_relay_tx from config/cmd

        // Perform the handshake
        let peer_version_message = handshake.handshake(self_version_message.into()).await?;
        // Get time_offset as accurate as possible by computing right after the handshake
        let time_offset = unix_now() as i64 - peer_version_message.timestamp;

        let peer_version: Version = peer_version_message.try_into()?;
        router.set_identity(peer_version.id);
        // Avoid duplicate connections
        if self.hub.has_peer(router.key()) {
            return Err(ProtocolError::PeerAlreadyExists(router.key()));
        }
        // And loopback connections...
        if self.node_id == router.identity() {
            return Err(ProtocolError::LoopbackConnection(router.key()));
        }

        if peer_version.network != network_name {
            return Err(ProtocolError::WrongNetwork(network_name, peer_version.network));
        }

        debug!("protocol versions - self: {}, peer: {}", PROTOCOL_VERSION, peer_version.protocol_version);

        // Register all flows according to version
<<<<<<< HEAD
        let (flows, applied_protocol_version) = match peer_version.protocol_version {
            v if v >= PROTOCOL_VERSION => (v8::register(self.clone(), router.clone()), PROTOCOL_VERSION),
            6 => (v6::register(self.clone(), router.clone()), 6),

            5 => (v5::register(self.clone(), router.clone()), 5),
            v => return Err(ProtocolError::VersionMismatch(PROTOCOL_VERSION, v)),
=======
        let connect_only_new_versions = self.config.net.network_type() != NetworkType::Testnet;

        let (flows, applied_protocol_version) = if connect_only_new_versions {
            match peer_version.protocol_version {
                v if v >= PROTOCOL_VERSION => (v7::register(self.clone(), router.clone()), PROTOCOL_VERSION),
                v => return Err(ProtocolError::VersionMismatch(PROTOCOL_VERSION, v)),
            }
        } else {
            match peer_version.protocol_version {
                v if v >= PROTOCOL_VERSION => (v7::register(self.clone(), router.clone()), PROTOCOL_VERSION),
                6 => (v6::register(self.clone(), router.clone()), 6),
                5 => (v5::register(self.clone(), router.clone()), 5),
                v => return Err(ProtocolError::VersionMismatch(PROTOCOL_VERSION, v)),
            }
>>>>>>> 46e22a6d
        };

        // Build and register the peer properties
        let peer_properties = Arc::new(PeerProperties {
            user_agent: peer_version.user_agent.to_owned(),
            advertised_protocol_version: peer_version.protocol_version,
            protocol_version: applied_protocol_version,
            disable_relay_tx: peer_version.disable_relay_tx,
            subnetwork_id: peer_version.subnetwork_id.to_owned(),
            time_offset,
        });
        router.set_properties(peer_properties);

        // Send and receive the ready signal
        handshake.exchange_ready_messages().await?;

        info!("Registering p2p flows for peer {} for protocol version {}", router, applied_protocol_version);

        // Launch all flows. Note we launch only after the ready signal was exchanged
        for flow in flows {
            flow.launch();
        }

        if router.is_outbound() || peer_version.address.is_some() {
            let mut address_manager = self.address_manager.lock();

            if router.is_outbound() {
                address_manager.add_address(router.net_address().into());
            }

            if let Some(peer_ip_address) = peer_version.address {
                address_manager.add_address(peer_ip_address);
            }
        }

        // Note: we deliberately do not hold the handshake in memory so at this point receivers for handshake subscriptions
        // are dropped, hence effectively unsubscribing from these messages. This means that if the peer re-sends them
        // it is considered a protocol error and the connection will disconnect

        Ok(())
    }
}<|MERGE_RESOLUTION|>--- conflicted
+++ resolved
@@ -4,13 +4,9 @@
         process_queue::ProcessQueue,
         transactions::TransactionsSpread,
     },
-<<<<<<< HEAD
     v8,
-=======
-    v7,
->>>>>>> 46e22a6d
 };
-use crate::{v5, v6};
+use crate::{v5, v6,v7};
 use async_trait::async_trait;
 use futures::future::join_all;
 use kaspa_addressmanager::AddressManager;
@@ -68,12 +64,7 @@
 use tokio_stream::{wrappers::UnboundedReceiverStream, StreamExt};
 use uuid::Uuid;
 
-<<<<<<< HEAD
 const PROTOCOL_VERSION: u32 = 8;
-=======
-/// The P2P protocol version.
-const PROTOCOL_VERSION: u32 = 7;
->>>>>>> 46e22a6d
 
 /// See `check_orphan_resolution_range`
 const BASELINE_ORPHAN_RESOLUTION_RANGE: u32 = 5;
@@ -790,29 +781,22 @@
         debug!("protocol versions - self: {}, peer: {}", PROTOCOL_VERSION, peer_version.protocol_version);
 
         // Register all flows according to version
-<<<<<<< HEAD
-        let (flows, applied_protocol_version) = match peer_version.protocol_version {
-            v if v >= PROTOCOL_VERSION => (v8::register(self.clone(), router.clone()), PROTOCOL_VERSION),
-            6 => (v6::register(self.clone(), router.clone()), 6),
-
-            5 => (v5::register(self.clone(), router.clone()), 5),
-            v => return Err(ProtocolError::VersionMismatch(PROTOCOL_VERSION, v)),
-=======
         let connect_only_new_versions = self.config.net.network_type() != NetworkType::Testnet;
 
         let (flows, applied_protocol_version) = if connect_only_new_versions {
             match peer_version.protocol_version {
-                v if v >= PROTOCOL_VERSION => (v7::register(self.clone(), router.clone()), PROTOCOL_VERSION),
+                v if v >= PROTOCOL_VERSION => (v8::register(self.clone(), router.clone()), PROTOCOL_VERSION),
+                7 => (v7::register(self.clone(), router.clone()), 7),
                 v => return Err(ProtocolError::VersionMismatch(PROTOCOL_VERSION, v)),
             }
         } else {
             match peer_version.protocol_version {
-                v if v >= PROTOCOL_VERSION => (v7::register(self.clone(), router.clone()), PROTOCOL_VERSION),
+                v if v >= PROTOCOL_VERSION => (v8::register(self.clone(), router.clone()), PROTOCOL_VERSION),
+                7 => (v7::register(self.clone(), router.clone()), 7),
                 6 => (v6::register(self.clone(), router.clone()), 6),
                 5 => (v5::register(self.clone(), router.clone()), 5),
                 v => return Err(ProtocolError::VersionMismatch(PROTOCOL_VERSION, v)),
             }
->>>>>>> 46e22a6d
         };
 
         // Build and register the peer properties

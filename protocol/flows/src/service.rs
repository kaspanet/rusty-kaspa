use kaspa_connectionmanager::ConnectionManager;
use kaspa_core::{
    task::service::{AsyncService, AsyncServiceFuture},
    trace,
};
use kaspa_p2p_lib::Adaptor;
use kaspa_utils::triggers::SingleTrigger;
use std::{net::ToSocketAddrs, sync::Arc};

use crate::flow_context::FlowContext;

const P2P_CORE_SERVICE: &str = "p2p-service";

pub struct P2pService {
    flow_context: Arc<FlowContext>,
    connect: Option<String>, // TEMP: optional connect peer
    listen: Option<String>,
    outbound_target: usize,
    inbound_limit: usize,
    dns_seeders: &'static [&'static str],
    default_port: u16,
    shutdown: SingleTrigger,
}

impl P2pService {
    pub fn new(
        flow_context: Arc<FlowContext>,
        connect: Option<String>,
        listen: Option<String>,
        outbound_target: usize,
        inbound_limit: usize,
        dns_seeders: &'static [&'static str],
        default_port: u16,
    ) -> Self {
        Self {
            flow_context,
            connect,
            shutdown: SingleTrigger::default(),
            listen,
            outbound_target,
            inbound_limit,
            dns_seeders,
            default_port,
        }
    }
}

impl AsyncService for P2pService {
    fn ident(self: Arc<Self>) -> &'static str {
        P2P_CORE_SERVICE
    }

    fn start(self: Arc<Self>) -> AsyncServiceFuture {
        trace!("{} starting", P2P_CORE_SERVICE);

        // Prepare a shutdown signal receiver
        let shutdown_signal = self.shutdown.listener.clone();

        // Launch the service and wait for a shutdown signal
        Box::pin(async move {
            let server_address = self.listen.clone().unwrap_or(String::from("[::1]:50051"));
            let p2p_adaptor =
                Adaptor::bidirectional(server_address.clone(), self.flow_context.hub().clone(), self.flow_context.clone()).unwrap();
            let connection_manager = ConnectionManager::new(
                p2p_adaptor.clone(),
                self.outbound_target,
                self.inbound_limit,
<<<<<<< HEAD
                self.flow_context.address_manager.clone(),
=======
                self.dns_seeders,
                self.default_port,
                self.flow_context.amgr.clone(),
>>>>>>> 4b5eb14e
            );

            // For now, attempt to connect to a running golang node
            if let Some(peer_address) = self.connect.clone() {
                connection_manager.add_connection_request(peer_address.to_socket_addrs().unwrap().next().unwrap(), true).await;
            }

            // Keep the P2P server running until a service shutdown signal is received
            shutdown_signal.await;
            p2p_adaptor.terminate_all_peers().await;
            connection_manager.stop().await;
            Ok(())
        })
    }

    fn signal_exit(self: Arc<Self>) {
        trace!("sending an exit signal to {}", P2P_CORE_SERVICE);
        self.shutdown.trigger.trigger();
    }

    fn stop(self: Arc<Self>) -> AsyncServiceFuture {
        trace!("{} stopping", P2P_CORE_SERVICE);
        Box::pin(async move {
            trace!("{} exiting", P2P_CORE_SERVICE);
            Ok(())
        })
    }
}<|MERGE_RESOLUTION|>--- conflicted
+++ resolved
@@ -65,13 +65,9 @@
                 p2p_adaptor.clone(),
                 self.outbound_target,
                 self.inbound_limit,
-<<<<<<< HEAD
-                self.flow_context.address_manager.clone(),
-=======
                 self.dns_seeders,
                 self.default_port,
-                self.flow_context.amgr.clone(),
->>>>>>> 4b5eb14e
+                self.flow_context.address_manager.clone(),
             );
 
             // For now, attempt to connect to a running golang node

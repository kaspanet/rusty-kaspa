use kaspa_connectionmanager::ConnectionManager;
<<<<<<< HEAD
use kaspa_consensus_core::config::Config;
use kaspa_consensusmanager::ConsensusManager;
=======
>>>>>>> fd2175d0
use kaspa_core::{
    task::service::{AsyncService, AsyncServiceFuture},
    trace,
};
use kaspa_p2p_lib::Adaptor;
use kaspa_utils::triggers::SingleTrigger;
use std::{net::ToSocketAddrs, sync::Arc};

use crate::flow_context::FlowContext;

const P2P_CORE_SERVICE: &str = "p2p-service";

pub struct P2pService {
    flow_context: Arc<FlowContext>,
    connect: Option<String>, // TEMP: optional connect peer
    listen: Option<String>,
    outbound_target: usize,
    inbound_limit: usize,
    shutdown: SingleTrigger,
}

impl P2pService {
    pub fn new(
<<<<<<< HEAD
        consensus_manager: Arc<ConsensusManager>,
        amgr: Arc<Mutex<AddressManager>>,
        config: &Config,
=======
        flow_context: Arc<FlowContext>,
>>>>>>> fd2175d0
        connect: Option<String>,
        listen: Option<String>,
        outbound_target: usize,
        inbound_limit: usize,
    ) -> Self {
<<<<<<< HEAD
        Self {
            ctx: Arc::new(FlowContext::new(consensus_manager, amgr, config)),
            connect,
            shutdown: SingleTrigger::default(),
            listen,
            outbound_target,
            inbound_limit,
        }
=======
        Self { flow_context, connect, listen, shutdown: SingleTrigger::default(), outbound_target, inbound_limit }
>>>>>>> fd2175d0
    }
}

impl AsyncService for P2pService {
    fn ident(self: Arc<Self>) -> &'static str {
        P2P_CORE_SERVICE
    }

    fn start(self: Arc<Self>) -> AsyncServiceFuture {
        trace!("{} starting", P2P_CORE_SERVICE);

        // Prepare a shutdown signal receiver
        let shutdown_signal = self.shutdown.listener.clone();

        // Launch the service and wait for a shutdown signal
        Box::pin(async move {
            let server_address = self.listen.clone().unwrap_or(String::from("[::1]:50051"));
            let p2p_adaptor =
                Adaptor::bidirectional(server_address.clone(), self.flow_context.hub().clone(), self.flow_context.clone()).unwrap();
            let connection_manager =
                ConnectionManager::new(p2p_adaptor.clone(), self.outbound_target, self.inbound_limit, self.flow_context.amgr.clone());

            // For now, attempt to connect to a running golang node
            if let Some(peer_address) = self.connect.clone() {
                connection_manager.add_connection_request(peer_address.to_socket_addrs().unwrap().next().unwrap(), true).await;
            }

            // Keep the P2P server running until a service shutdown signal is received
            shutdown_signal.await;
            p2p_adaptor.terminate_all_peers().await;
            connection_manager.stop().await;
            Ok(())
        })
    }

    fn signal_exit(self: Arc<Self>) {
        trace!("sending an exit signal to {}", P2P_CORE_SERVICE);
        self.shutdown.trigger.trigger();
    }

    fn stop(self: Arc<Self>) -> AsyncServiceFuture {
        trace!("{} stopping", P2P_CORE_SERVICE);
        Box::pin(async move {
            trace!("{} exiting", P2P_CORE_SERVICE);
            Ok(())
        })
    }
}<|MERGE_RESOLUTION|>--- conflicted
+++ resolved
@@ -1,9 +1,4 @@
 use kaspa_connectionmanager::ConnectionManager;
-<<<<<<< HEAD
-use kaspa_consensus_core::config::Config;
-use kaspa_consensusmanager::ConsensusManager;
-=======
->>>>>>> fd2175d0
 use kaspa_core::{
     task::service::{AsyncService, AsyncServiceFuture},
     trace,
@@ -27,30 +22,13 @@
 
 impl P2pService {
     pub fn new(
-<<<<<<< HEAD
-        consensus_manager: Arc<ConsensusManager>,
-        amgr: Arc<Mutex<AddressManager>>,
-        config: &Config,
-=======
         flow_context: Arc<FlowContext>,
->>>>>>> fd2175d0
         connect: Option<String>,
         listen: Option<String>,
         outbound_target: usize,
         inbound_limit: usize,
     ) -> Self {
-<<<<<<< HEAD
-        Self {
-            ctx: Arc::new(FlowContext::new(consensus_manager, amgr, config)),
-            connect,
-            shutdown: SingleTrigger::default(),
-            listen,
-            outbound_target,
-            inbound_limit,
-        }
-=======
-        Self { flow_context, connect, listen, shutdown: SingleTrigger::default(), outbound_target, inbound_limit }
->>>>>>> fd2175d0
+        Self { flow_context, connect, shutdown: SingleTrigger::default(), listen, outbound_target, inbound_limit }
     }
 }
 

use kaspa_addresses::Address;
use kaspa_consensusmanager::ConsensusManager;
use kaspa_core::task::runtime::AsyncRuntime;
use kaspa_rpc_core::api::rpc::RpcApi;
use kaspad_lib::args::Args;

use crate::common::daemon::Daemon;
use std::{sync::Arc, time::Duration};

#[tokio::test(flavor = "multi_thread", worker_threads = 1)]
async fn daemon_sanity_test() {
<<<<<<< HEAD
    kaspa_core::log::try_init_logger("INFO");

    let mut kaspad1 = Daemon::new_random();
=======
    // let total_fd_limit =  kaspa_utils::fd_budget::get_limit() / 2 - 128;
    let total_fd_limit = 10;
    let mut kaspad1 = Daemon::new_random(total_fd_limit);
>>>>>>> ae7dae3b
    let rpc_client1 = kaspad1.start().await;

    let mut kaspad2 = Daemon::new_random(total_fd_limit);
    let rpc_client2 = kaspad2.start().await;

    tokio::time::sleep(Duration::from_secs(1)).await;
    rpc_client1.disconnect().await.unwrap();
    drop(rpc_client1);
    kaspad1.shutdown();

    rpc_client2.disconnect().await.unwrap();
    drop(rpc_client2);
    kaspad2.shutdown();
}

#[tokio::test(flavor = "multi_thread", worker_threads = 1)]
async fn daemon_mining_test() {
    kaspa_core::log::try_init_logger("INFO");

    let args = Args {
        simnet: true,
        unsafe_rpc: true,
        enable_unsynced_mining: true,
        disable_upnp: true, // UPnP registration might take some time and is not needed for this test
        ..Default::default()
    };
    // let total_fd_limit = kaspa_utils::fd_budget::get_limit() / 2 - 128;
    let total_fd_limit = 10;

    let mut kaspad1 = Daemon::new_random_with_args(args.clone(), total_fd_limit);
    let mut kaspad2 = Daemon::new_random_with_args(args, total_fd_limit);
    let rpc_client1 = kaspad1.start().await;
    let rpc_client2 = kaspad2.start().await;

    rpc_client2.add_peer(format!("127.0.0.1:{}", kaspad1.p2p_port).try_into().unwrap(), true).await.unwrap();
    tokio::time::sleep(Duration::from_secs(1)).await; // Let it connect
    assert_eq!(rpc_client2.get_connected_peer_info().await.unwrap().peer_info.len(), 1);

    // Mine 10 blocks to daemon #1
    for _ in 0..10 {
        let template = rpc_client1
            .get_block_template(Address::new(kaspad1.network.into(), kaspa_addresses::Version::PubKey, &[0; 32]), vec![])
            .await
            .unwrap();
        rpc_client1.submit_block(template.block, false).await.unwrap();
    }

    tokio::time::sleep(Duration::from_secs(1)).await;
    // Expect the blocks to be relayed to daemon #2
    assert_eq!(rpc_client2.get_block_dag_info().await.unwrap().block_count, 10);

    // Check that acceptance data contains the expected coinbase tx ids
    let vc = rpc_client2.get_virtual_chain_from_block(kaspa_consensus::params::SIMNET_GENESIS.hash, true).await.unwrap();
    assert_eq!(vc.removed_chain_block_hashes.len(), 0);
    assert_eq!(vc.added_chain_block_hashes.len(), 10);
    assert_eq!(vc.accepted_transaction_ids.len(), 10);
    for accepted_txs_pair in vc.accepted_transaction_ids {
        assert_eq!(accepted_txs_pair.accepted_transaction_ids.len(), 1);
    }
}

// The following test runtime parameters are required for a graceful shutdown of the gRPC server
#[tokio::test(flavor = "multi_thread", worker_threads = 1)]
async fn daemon_cleaning_test() {
    kaspa_core::log::try_init_logger("info,kaspa_grpc_core=trace,kaspa_grpc_server=trace,kaspa_grpc_client=trace,kaspa_core=trace");
    let args = Args { devnet: true, ..Default::default() };
    let consensus_manager;
    let async_runtime;
    let core;
    {
        let mut kaspad1 = Daemon::new_random_with_args(args);
        let dyn_consensus_manager = kaspad1.core.find(ConsensusManager::IDENT).unwrap();
        let dyn_async_runtime = kaspad1.core.find(AsyncRuntime::IDENT).unwrap();
        consensus_manager = Arc::downgrade(&Arc::downcast::<ConsensusManager>(dyn_consensus_manager.arc_any()).unwrap());
        async_runtime = Arc::downgrade(&Arc::downcast::<AsyncRuntime>(dyn_async_runtime.arc_any()).unwrap());
        core = Arc::downgrade(&kaspad1.core);

        let rpc_client1 = kaspad1.start().await;
        rpc_client1.disconnect().await.unwrap();
        drop(rpc_client1);
        kaspad1.shutdown();
    }
    tokio::time::sleep(Duration::from_millis(200)).await;

    assert_eq!(consensus_manager.strong_count(), 0);
    assert_eq!(async_runtime.strong_count(), 0);
    assert_eq!(core.strong_count(), 0);
}<|MERGE_RESOLUTION|>--- conflicted
+++ resolved
@@ -9,15 +9,11 @@
 
 #[tokio::test(flavor = "multi_thread", worker_threads = 1)]
 async fn daemon_sanity_test() {
-<<<<<<< HEAD
     kaspa_core::log::try_init_logger("INFO");
 
-    let mut kaspad1 = Daemon::new_random();
-=======
     // let total_fd_limit =  kaspa_utils::fd_budget::get_limit() / 2 - 128;
     let total_fd_limit = 10;
     let mut kaspad1 = Daemon::new_random(total_fd_limit);
->>>>>>> ae7dae3b
     let rpc_client1 = kaspad1.start().await;
 
     let mut kaspad2 = Daemon::new_random(total_fd_limit);
@@ -88,7 +84,8 @@
     let async_runtime;
     let core;
     {
-        let mut kaspad1 = Daemon::new_random_with_args(args);
+        let total_fd_limit = 10;
+        let mut kaspad1 = Daemon::new_random_with_args(args, total_fd_limit);
         let dyn_consensus_manager = kaspad1.core.find(ConsensusManager::IDENT).unwrap();
         let dyn_async_runtime = kaspad1.core.find(AsyncRuntime::IDENT).unwrap();
         consensus_manager = Arc::downgrade(&Arc::downcast::<ConsensusManager>(dyn_consensus_manager.arc_any()).unwrap());

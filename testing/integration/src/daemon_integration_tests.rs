use crate::common::{
    client::ListeningClient,
    client_notify::ChannelNotify,
    daemon::Daemon,
    utils::{fetch_spendable_utxos, generate_tx, mine_block, wait_for},
};
use kaspa_addresses::Address;
use kaspa_alloc::init_allocator_with_default_settings;
use kaspa_consensus::params::SIMNET_PARAMS;
use kaspa_consensus_core::header::Header;
use kaspa_consensusmanager::ConsensusManager;
use kaspa_core::{task::runtime::AsyncRuntime, trace};
use kaspa_grpc_client::GrpcClient;
use kaspa_notify::scope::{BlockAddedScope, UtxosChangedScope, VirtualDaaScoreChangedScope};
use kaspa_rpc_core::{api::rpc::RpcApi, Notification, RpcTransactionId};
use kaspa_txscript::pay_to_address_script;
use kaspad_lib::args::Args;
use rand::thread_rng;
use std::{sync::Arc, time::Duration};

#[tokio::test(flavor = "multi_thread", worker_threads = 1)]
async fn daemon_sanity_test() {
    init_allocator_with_default_settings();
    kaspa_core::log::try_init_logger("INFO");

    // let total_fd_limit =  kaspa_utils::fd_budget::get_limit() / 2 - 128;
    let total_fd_limit = 10;
    let mut kaspad1 = Daemon::new_random(total_fd_limit);
    let rpc_client1 = kaspad1.start().await;
    assert!(rpc_client1.handle_message_id() && rpc_client1.handle_stop_notify(), "the client failed to collect server features");

    let mut kaspad2 = Daemon::new_random(total_fd_limit);
    let rpc_client2 = kaspad2.start().await;
    assert!(rpc_client2.handle_message_id() && rpc_client2.handle_stop_notify(), "the client failed to collect server features");

    tokio::time::sleep(Duration::from_secs(1)).await;
    rpc_client1.disconnect().await.unwrap();
    drop(rpc_client1);
    kaspad1.shutdown();

    rpc_client2.disconnect().await.unwrap();
    drop(rpc_client2);
    kaspad2.shutdown();
}

#[tokio::test(flavor = "multi_thread", worker_threads = 1)]
async fn daemon_mining_test() {
    init_allocator_with_default_settings();
    kaspa_core::log::try_init_logger("INFO");

    let args = Args {
        simnet: true,
        unsafe_rpc: true,
        enable_unsynced_mining: true,
        disable_upnp: true, // UPnP registration might take some time and is not needed for this test
        ..Default::default()
    };
    // let total_fd_limit = kaspa_utils::fd_budget::get_limit() / 2 - 128;
    let total_fd_limit = 10;

    let mut kaspad1 = Daemon::new_random_with_args(args.clone(), total_fd_limit);
    let mut kaspad2 = Daemon::new_random_with_args(args, total_fd_limit);
    let rpc_client1 = kaspad1.start().await;
    let rpc_client2 = kaspad2.start().await;

    rpc_client2.add_peer(format!("127.0.0.1:{}", kaspad1.p2p_port).try_into().unwrap(), true).await.unwrap();
    tokio::time::sleep(Duration::from_secs(1)).await; // Let it connect
    assert_eq!(rpc_client2.get_connected_peer_info().await.unwrap().peer_info.len(), 1);

    let (sender, event_receiver) = async_channel::unbounded();
    rpc_client1.start(Some(Arc::new(ChannelNotify::new(sender)))).await;
    rpc_client1.start_notify(Default::default(), VirtualDaaScoreChangedScope {}.into()).await.unwrap();

    // Mine 10 blocks to daemon #1
    let mut last_block_hash = None;
    for i in 0..10 {
        let template = rpc_client1
            .get_block_template(Address::new(kaspad1.network.into(), kaspa_addresses::Version::PubKey, &[0; 32]), vec![])
            .await
            .unwrap();
        let header: Header = (&template.block.header).into();
        last_block_hash = Some(header.hash);
        rpc_client1.submit_block(template.block, false).await.unwrap();

        while let Ok(notification) = match tokio::time::timeout(Duration::from_secs(1), event_receiver.recv()).await {
            Ok(res) => res,
            Err(elapsed) => panic!("expected virtual event before {}", elapsed),
        } {
            match notification {
                Notification::VirtualDaaScoreChanged(msg) if msg.virtual_daa_score == i + 1 => {
                    break;
                }
                Notification::VirtualDaaScoreChanged(msg) if msg.virtual_daa_score > i + 1 => {
                    panic!("DAA score too high for number of submitted blocks")
                }
                Notification::VirtualDaaScoreChanged(_) => {}
                _ => panic!("expected only DAA score notifications"),
            }
        }
    }

    tokio::time::sleep(Duration::from_secs(1)).await;
    // Expect the blocks to be relayed to daemon #2
    let dag_info = rpc_client2.get_block_dag_info().await.unwrap();
    assert_eq!(dag_info.block_count, 10);
    assert_eq!(dag_info.sink, last_block_hash.unwrap());

    // Check that acceptance data contains the expected coinbase tx ids
    let vc = rpc_client2
        .get_virtual_chain_from_block(
            kaspa_consensus::params::SIMNET_GENESIS.hash, //
            true,
        )
        .await
        .unwrap();
    assert_eq!(vc.removed_chain_block_hashes.len(), 0);
    assert_eq!(vc.added_chain_block_hashes.len(), 10);
    assert_eq!(vc.accepted_transaction_ids.len(), 10);
    for accepted_txs_pair in vc.accepted_transaction_ids {
        assert_eq!(accepted_txs_pair.accepted_transaction_ids.len(), 1);
    }
}

/// `cargo test --release --package kaspa-testing-integration --lib -- daemon_integration_tests::daemon_utxos_propagation_test`
#[tokio::test(flavor = "multi_thread", worker_threads = 1)]
async fn daemon_utxos_propagation_test() {
    #[cfg(feature = "heap")]
    let _profiler = dhat::Profiler::builder().file_name("kaspa-testing-integration-heap.json").build();

    kaspa_core::log::try_init_logger(
        "INFO,kaspa_testing_integration=trace,kaspa_notify=debug,kaspa_rpc_core=debug,kaspa_grpc_client=debug",
    );

    let args = Args {
        simnet: true,
        unsafe_rpc: true,
        enable_unsynced_mining: true,
        disable_upnp: true, // UPnP registration might take some time and is not needed for this test
        utxoindex: true,
        ..Default::default()
    };
    let total_fd_limit = 10;

    let coinbase_maturity = SIMNET_PARAMS.coinbase_maturity().before();
    let mut kaspad1 = Daemon::new_random_with_args(args.clone(), total_fd_limit);
    let mut kaspad2 = Daemon::new_random_with_args(args, total_fd_limit);
    let rpc_client1 = kaspad1.start().await;
    let rpc_client2 = kaspad2.start().await;

    // Let rpc_client1 receive virtual DAA score changed notifications
    let (sender1, event_receiver1) = async_channel::unbounded();
    rpc_client1.start(Some(Arc::new(ChannelNotify::new(sender1)))).await;
    rpc_client1.start_notify(Default::default(), VirtualDaaScoreChangedScope {}.into()).await.unwrap();

    // Connect kaspad2 to kaspad1
    rpc_client2.add_peer(format!("127.0.0.1:{}", kaspad1.p2p_port).try_into().unwrap(), true).await.unwrap();
    let check_client = rpc_client2.clone();
    wait_for(
        50,
        20,
        move || {
            async fn peer_connected(client: GrpcClient) -> bool {
                client.get_connected_peer_info().await.unwrap().peer_info.len() == 1
            }
            Box::pin(peer_connected(check_client.clone()))
        },
        "the nodes did not connect to each other",
    )
    .await;

    // Mining key and address
    let (miner_sk, miner_pk) = secp256k1::generate_keypair(&mut thread_rng());
    let miner_address =
        Address::new(kaspad1.network.into(), kaspa_addresses::Version::PubKey, &miner_pk.x_only_public_key().0.serialize());
    let miner_schnorr_key = secp256k1::Keypair::from_secret_key(secp256k1::SECP256K1, &miner_sk);
    let miner_spk = pay_to_address_script(&miner_address);

    // User key and address
    let (_user_sk, user_pk) = secp256k1::generate_keypair(&mut thread_rng());
    let user_address =
        Address::new(kaspad1.network.into(), kaspa_addresses::Version::PubKey, &user_pk.x_only_public_key().0.serialize());

    // Some dummy non-monitored address
    let blank_address = Address::new(kaspad1.network.into(), kaspa_addresses::Version::PubKey, &[0; 32]);

    // Mine 1000 blocks to daemon #1
    let initial_blocks = coinbase_maturity;
    let mut last_block_hash = None;
    for i in 0..initial_blocks {
        let template = rpc_client1.get_block_template(miner_address.clone(), vec![]).await.unwrap();
        let header: Header = (&template.block.header).into();
        last_block_hash = Some(header.hash);
        rpc_client1.submit_block(template.block, false).await.unwrap();

        while let Ok(notification) = match tokio::time::timeout(Duration::from_secs(1), event_receiver1.recv()).await {
            Ok(res) => res,
            Err(elapsed) => panic!("expected virtual event before {}", elapsed),
        } {
            match notification {
                Notification::VirtualDaaScoreChanged(msg) if msg.virtual_daa_score == i + 1 => {
                    break;
                }
                Notification::VirtualDaaScoreChanged(msg) if msg.virtual_daa_score > i + 1 => {
                    panic!("DAA score too high for number of submitted blocks")
                }
                Notification::VirtualDaaScoreChanged(_) => {}
                _ => panic!("expected only DAA score notifications"),
            }
        }
    }

    let check_client = rpc_client2.clone();
    wait_for(
        50,
        20,
        move || {
            async fn daa_score_reached(client: GrpcClient) -> bool {
                let virtual_daa_score = client.get_server_info().await.unwrap().virtual_daa_score;
                trace!("Virtual DAA score: {}", virtual_daa_score);
                virtual_daa_score == SIMNET_PARAMS.coinbase_maturity().before()
            }
            Box::pin(daa_score_reached(check_client.clone()))
        },
        "the nodes did not add and relay all the initial blocks",
    )
    .await;

    // Expect the blocks to be relayed to daemon #2
    let dag_info = rpc_client2.get_block_dag_info().await.unwrap();
    assert_eq!(dag_info.block_count, initial_blocks);
    assert_eq!(dag_info.sink, last_block_hash.unwrap());

    // Check that acceptance data contains the expected coinbase tx ids
    let vc = rpc_client2.get_virtual_chain_from_block(kaspa_consensus::params::SIMNET_GENESIS.hash, true).await.unwrap();
    assert_eq!(vc.removed_chain_block_hashes.len(), 0);
    assert_eq!(vc.added_chain_block_hashes.len() as u64, initial_blocks);
    assert_eq!(vc.accepted_transaction_ids.len() as u64, initial_blocks);
    for accepted_txs_pair in vc.accepted_transaction_ids {
        assert_eq!(accepted_txs_pair.accepted_transaction_ids.len(), 1);
    }

    // Create a multi-listener RPC client on each node...
    let mut clients = vec![ListeningClient::connect(&kaspad2).await, ListeningClient::connect(&kaspad1).await];

    // ...and subscribe each to some notifications
    for x in clients.iter_mut() {
        x.start_notify(BlockAddedScope {}.into()).await.unwrap();
        x.start_notify(UtxosChangedScope::new(vec![miner_address.clone(), user_address.clone()]).into()).await.unwrap();
        x.start_notify(VirtualDaaScoreChangedScope {}.into()).await.unwrap();
    }

    // Mine some extra blocks so the latest miner reward is added to its balance and some UTXOs reach maturity
    const EXTRA_BLOCKS: usize = 10;
    for _ in 0..EXTRA_BLOCKS {
        mine_block(blank_address.clone(), &rpc_client1, &clients).await;
    }

    // Check the balance of the miner address
    let miner_balance = rpc_client2.get_balance_by_address(miner_address.clone()).await.unwrap();
    assert_eq!(miner_balance, initial_blocks * SIMNET_PARAMS.pre_deflationary_phase_base_subsidy);
    let miner_balance = rpc_client1.get_balance_by_address(miner_address.clone()).await.unwrap();
    assert_eq!(miner_balance, initial_blocks * SIMNET_PARAMS.pre_deflationary_phase_base_subsidy);

    // Get the miner UTXOs
    let utxos = fetch_spendable_utxos(&rpc_client1, miner_address.clone(), coinbase_maturity).await;
    assert_eq!(utxos.len(), EXTRA_BLOCKS - 1);
    for utxo in utxos.iter() {
        assert!(utxo.1.is_coinbase);
        assert_eq!(utxo.1.amount, SIMNET_PARAMS.pre_deflationary_phase_base_subsidy);
        assert_eq!(utxo.1.script_public_key, miner_spk);
    }

    // Drain UTXOs and Virtual DAA score changed notification channels
    clients.iter().for_each(|x| x.utxos_changed_listener().unwrap().drain());
    clients.iter().for_each(|x| x.virtual_daa_score_changed_listener().unwrap().drain());

    // Spend some coins - sending funds from miner address to user address
    // The transaction here is later used to verify utxo return address RPC
    const NUMBER_INPUTS: u64 = 2;
    const NUMBER_OUTPUTS: u64 = 2;
    const TX_AMOUNT: u64 = SIMNET_PARAMS.pre_deflationary_phase_base_subsidy * (NUMBER_INPUTS * 5 - 1) / 5;
    let transaction = generate_tx(miner_schnorr_key, &utxos[0..NUMBER_INPUTS as usize], TX_AMOUNT, NUMBER_OUTPUTS, &user_address);
    rpc_client1.submit_transaction((&transaction).into(), false).await.unwrap();

    let check_client = rpc_client1.clone();
    let transaction_id = transaction.id();
    wait_for(
        50,
        20,
        move || {
            async fn transaction_in_mempool(client: GrpcClient, transaction_id: RpcTransactionId) -> bool {
                let entry = client.get_mempool_entry(transaction_id, false, false).await;
                entry.is_ok()
            }
            Box::pin(transaction_in_mempool(check_client.clone(), transaction_id))
        },
        "the transaction was not added to the mempool",
    )
    .await;

    mine_block(blank_address.clone(), &rpc_client1, &clients).await;

    // Check UTXOs changed notifications
    for x in clients.iter() {
        let Notification::UtxosChanged(uc) = x.utxos_changed_listener().unwrap().receiver.recv().await.unwrap() else {
            panic!("wrong notification type")
        };
        assert!(uc.removed.iter().all(|x| x.address.is_some() && *x.address.as_ref().unwrap() == miner_address));
        assert!(uc.added.iter().all(|x| x.address.is_some() && *x.address.as_ref().unwrap() == user_address));
        assert_eq!(uc.removed.len() as u64, NUMBER_INPUTS);
        assert_eq!(uc.added.len() as u64, NUMBER_OUTPUTS);
        assert_eq!(
            uc.removed.iter().map(|x| x.utxo_entry.amount.expect("expected RpcUtxoEntry amount field to be set")).sum::<u64>(),
            SIMNET_PARAMS.pre_deflationary_phase_base_subsidy * NUMBER_INPUTS
        );
        assert_eq!(
            uc.added.iter().map(|x| x.utxo_entry.amount.expect("expected RpcUtxoEntry amount field to be set")).sum::<u64>(),
            TX_AMOUNT
        );
    }

    // Check the balance of both miner and user addresses
    for x in clients.iter() {
        let miner_balance = x.get_balance_by_address(miner_address.clone()).await.unwrap();
        assert_eq!(miner_balance, (initial_blocks - NUMBER_INPUTS) * SIMNET_PARAMS.pre_deflationary_phase_base_subsidy);

        let user_balance = x.get_balance_by_address(user_address.clone()).await.unwrap();
        assert_eq!(user_balance, TX_AMOUNT);
    }

    // UTXO Return Address Test
    // Mine another block to accept the transactions from the previous block
    // The tx above is sending from miner address to user address
    mine_block(blank_address.clone(), &rpc_client1, &clients).await;
    let new_utxos = rpc_client1.get_utxos_by_addresses(vec![user_address]).await.unwrap();
    let new_utxo = new_utxos
        .iter()
<<<<<<< HEAD
        .find(|utxo| utxo.outpoint.transaction_id == transaction.id())
        .expect("Did not find a utxo for the tx we just created but expected to");

    let utxo_return_address = rpc_client1
        .get_utxo_return_address(new_utxo.outpoint.transaction_id, new_utxo.utxo_entry.block_daa_score)
=======
        .find(|utxo| {
            utxo.outpoint.transaction_id.expect("expected RpcTransactionOutpoint transaction_id field to be set") == transaction.id()
        })
        .expect("Did not find a utxo for the tx we just created but expected to");

    let utxo_return_address = rpc_client1
        .get_utxo_return_address(
            new_utxo.outpoint.transaction_id.expect("expected RpcTransactionOutpoint transaction_id ount field to be set"),
            new_utxo.utxo_entry.block_daa_score.expect("expected RpcUtxoEntry block_daa_score field to be set"),
        )
>>>>>>> 8b370fc6
        .await
        .expect("We just created the tx and utxo here");

    assert_eq!(miner_address, utxo_return_address);

    // Terminate multi-listener clients
    for x in clients.iter() {
        x.disconnect().await.unwrap();
        x.join().await.unwrap();
    }
}

// The following test runtime parameters are required for a graceful shutdown of the gRPC server
#[tokio::test(flavor = "multi_thread", worker_threads = 1)]
async fn daemon_cleaning_test() {
    init_allocator_with_default_settings();
    kaspa_core::log::try_init_logger("info,kaspa_grpc_core=trace,kaspa_grpc_server=trace,kaspa_grpc_client=trace,kaspa_core=trace");
    let args = Args { devnet: true, ..Default::default() };
    let consensus_manager;
    let async_runtime;
    let core;
    {
        let total_fd_limit = 10;
        let mut kaspad1 = Daemon::new_random_with_args(args, total_fd_limit);
        let dyn_consensus_manager = kaspad1.core.find(ConsensusManager::IDENT).unwrap();
        let dyn_async_runtime = kaspad1.core.find(AsyncRuntime::IDENT).unwrap();
        consensus_manager = Arc::downgrade(&Arc::downcast::<ConsensusManager>(dyn_consensus_manager.arc_any()).unwrap());
        async_runtime = Arc::downgrade(&Arc::downcast::<AsyncRuntime>(dyn_async_runtime.arc_any()).unwrap());
        core = Arc::downgrade(&kaspad1.core);

        let rpc_client1 = kaspad1.start().await;
        rpc_client1.disconnect().await.unwrap();
        drop(rpc_client1);
        kaspad1.shutdown();
    }
    tokio::time::sleep(Duration::from_millis(200)).await;

    assert_eq!(consensus_manager.strong_count(), 0);
    assert_eq!(async_runtime.strong_count(), 0);
    assert_eq!(core.strong_count(), 0);
}<|MERGE_RESOLUTION|>--- conflicted
+++ resolved
@@ -335,13 +335,6 @@
     let new_utxos = rpc_client1.get_utxos_by_addresses(vec![user_address]).await.unwrap();
     let new_utxo = new_utxos
         .iter()
-<<<<<<< HEAD
-        .find(|utxo| utxo.outpoint.transaction_id == transaction.id())
-        .expect("Did not find a utxo for the tx we just created but expected to");
-
-    let utxo_return_address = rpc_client1
-        .get_utxo_return_address(new_utxo.outpoint.transaction_id, new_utxo.utxo_entry.block_daa_score)
-=======
         .find(|utxo| {
             utxo.outpoint.transaction_id.expect("expected RpcTransactionOutpoint transaction_id field to be set") == transaction.id()
         })
@@ -352,7 +345,6 @@
             new_utxo.outpoint.transaction_id.expect("expected RpcTransactionOutpoint transaction_id ount field to be set"),
             new_utxo.utxo_entry.block_daa_score.expect("expected RpcUtxoEntry block_daa_score field to be set"),
         )
->>>>>>> 8b370fc6
         .await
         .expect("We just created the tx and utxo here");
 

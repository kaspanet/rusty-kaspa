--- conflicted
+++ resolved
@@ -462,14 +462,10 @@
     {
         let mut block = block.clone();
         block.header.hash = 4.into();
-<<<<<<< HEAD
+        let max_block_parents = config.max_block_parents().after() as usize;
         let mut parents = block.header.parents_by_level_vec();
-        parents[0] = std::iter::repeat_n(config.genesis.hash, config.prior_max_block_parents as usize + 1).collect();
+        parents[0] = std::iter::repeat_n(config.genesis.hash, max_block_parents + 1).collect();
         block.header.set_parents_by_level_vec(parents);
-=======
-        let max_block_parents = config.max_block_parents().after() as usize;
-        block.header.parents_by_level[0] = std::iter::repeat_n(config.genesis.hash, max_block_parents + 1).collect();
->>>>>>> 0d4f3496
         match consensus.validate_and_insert_block(block.to_immutable()).virtual_state_task.await {
             Err(RuleError::TooManyParents(num_parents, limit)) => {
                 assert_eq!(max_block_parents + 1, num_parents);
@@ -495,15 +491,9 @@
     block_task.await.unwrap(); // Assert that block task completes as well
     virtual_state_task.await.unwrap();
 
-<<<<<<< HEAD
-    let mut block = consensus.build_block_with_parents(2.into(), vec![config.genesis.hash]);
     let mut parents = block.header.parents_by_level_vec();
     parents[0] = vec![1.into(), config.genesis.hash];
-    block.header.set_parents_by_level_vec(parents);
-=======
-    let mut block = consensus.build_header_only_block_with_parents(2.into(), vec![config.genesis.hash]);
-    block.header.parents_by_level[0] = vec![1.into(), config.genesis.hash];
->>>>>>> 0d4f3496
+    let mut block = consensus.build_header_only_block_with_parents(2.into(), parents);
     let BlockValidationFutures { block_task, virtual_state_task } = consensus.validate_and_insert_block(block.to_immutable());
     match virtual_state_task.await {
         Err(RuleError::InvalidParentsRelation(a, b)) => {
@@ -526,15 +516,10 @@
     let config = ConfigBuilder::new(MAINNET_PARAMS).skip_proof_of_work().build();
     let consensus = TestConsensus::new(&config);
     let wait_handles = consensus.init();
-<<<<<<< HEAD
-    let mut block = consensus.build_block_with_parents(1.into(), vec![config.genesis.hash]);
     let mut parents = block.header.parents_by_level_vec();
     parents[0] = vec![0.into()];
-    block.header.set_parents_by_level_vec(parents);
-=======
-    let mut block = consensus.build_header_only_block_with_parents(1.into(), vec![config.genesis.hash]);
+    let mut block = consensus.build_header_only_block_with_parents(1.into(), parents);
     block.header.parents_by_level[0] = vec![0.into()];
->>>>>>> 0d4f3496
     let BlockValidationFutures { block_task, virtual_state_task } = consensus.validate_and_insert_block(block.to_immutable());
     match virtual_state_task.await {
         Err(RuleError::MissingParents(missing)) => {

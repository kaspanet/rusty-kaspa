--- conflicted
+++ resolved
@@ -839,12 +839,6 @@
             mass_per_sig_op: self.MassPerSigOp,
             max_block_mass: self.MaxBlockMass,
             storage_mass_parameter: STORAGE_MASS_PARAMETER,
-<<<<<<< HEAD
-            storage_mass_activation: ForkActivation::never(),
-            kip10_activation: ForkActivation::never(),
-            kip6_activation: ForkActivation::never(),
-=======
->>>>>>> 4ab0017f
             deflationary_phase_daa_score: self.DeflationaryPhaseDaaScore,
             pre_deflationary_phase_base_subsidy: self.PreDeflationaryPhaseBaseSubsidy,
             prior_coinbase_maturity: MAINNET_PARAMS.prior_coinbase_maturity,
@@ -853,6 +847,7 @@
             pruning_proof_m: self.PruningProofM,
             crescendo: CRESCENDO,
             crescendo_activation: ForkActivation::never(),
+            kip6_activation: ForkActivation::never(),
         }
     }
 }

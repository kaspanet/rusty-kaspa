--- conflicted
+++ resolved
@@ -55,11 +55,8 @@
 tempfile.workspace = true
 thiserror.workspace = true
 tokio.workspace = true
-<<<<<<< HEAD
+ctor = "0.2.6"
 workflow-perf-monitor.workspace = true
-=======
-ctor = "0.2.6"
->>>>>>> b07a92e8
 
 [dev-dependencies]
 criterion.workspace = true

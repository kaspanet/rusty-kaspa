[package]
name = "kaspa-rpc-core"
version.workspace = true
edition.workspace = true
authors.workspace = true
include.workspace = true
license.workspace = true

[dependencies]
consensus-core.workspace = true
consensus-notify.workspace = true
addresses.workspace = true
hashes.workspace = true
math.workspace = true
kaspa-core.workspace = true
kaspa-utils.workspace = true
kaspa-notify.workspace = true
kaspa-index-processor.workspace = true
utxoindex.workspace = true
faster-hex.workspace = true
serde.workspace = true
derive_more.workspace = true
thiserror.workspace = true
borsh.workspace = true
async-channel.workspace = true
log.workspace = true
smallvec.workspace = true
cfg-if.workspace = true
futures-util.workspace = true
<<<<<<< HEAD
serde-wasm-bindgen.workspace = true
wasm-bindgen.workspace = true
=======
>>>>>>> 6e619d54

async-trait = "0.1.57"
futures = { version = "0.3" }
rand = "0.8"
triggered = "0.1"
<<<<<<< HEAD
workflow-core.workspace = true
=======
workflow-core = "0.3"
paste = "1.0.11"
>>>>>>> 6e619d54
<|MERGE_RESOLUTION|>--- conflicted
+++ resolved
@@ -27,19 +27,12 @@
 smallvec.workspace = true
 cfg-if.workspace = true
 futures-util.workspace = true
-<<<<<<< HEAD
 serde-wasm-bindgen.workspace = true
 wasm-bindgen.workspace = true
-=======
->>>>>>> 6e619d54
 
 async-trait = "0.1.57"
 futures = { version = "0.3" }
 rand = "0.8"
 triggered = "0.1"
-<<<<<<< HEAD
 workflow-core.workspace = true
-=======
-workflow-core = "0.3"
-paste = "1.0.11"
->>>>>>> 6e619d54
+paste.workspace = true
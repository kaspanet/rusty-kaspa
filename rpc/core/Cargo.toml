[package]
name = "kaspa-rpc-core"
description = "Kaspa RPC core"
version.workspace = true
edition.workspace = true
authors.workspace = true
include.workspace = true
license.workspace = true

[dependencies]
kaspa-consensus-core.workspace = true
kaspa-consensus-notify.workspace = true
kaspa-addresses.workspace = true
kaspa-hashes.workspace = true
kaspa-math.workspace = true
kaspa-core.workspace = true
kaspa-utils.workspace = true
kaspa-notify.workspace = true
kaspa-index-core.workspace = true
kaspa-txscript.workspace = true
kaspa-mining.workspace = true
faster-hex.workspace = true
serde.workspace = true
derive_more.workspace = true
thiserror.workspace = true
borsh.workspace = true
async-channel.workspace = true
log.workspace = true
smallvec.workspace = true
cfg-if.workspace = true
futures-util.workspace = true
serde-wasm-bindgen.workspace = true
wasm-bindgen.workspace = true

async-trait = "0.1.57"
futures = { version = "0.3" }
rand = "0.8"
triggered = "0.1"
workflow-core.workspace = true
paste.workspace = true
<<<<<<< HEAD
downcast.workspace = true
=======
uuid.workspace = true
>>>>>>> 412f9214
<|MERGE_RESOLUTION|>--- conflicted
+++ resolved
@@ -38,8 +38,5 @@
 triggered = "0.1"
 workflow-core.workspace = true
 paste.workspace = true
-<<<<<<< HEAD
 downcast.workspace = true
-=======
-uuid.workspace = true
->>>>>>> 412f9214
+uuid.workspace = true
use crate::model::*;
use borsh::{BorshDeserialize, BorshSerialize};
use kaspa_consensus_core::api::stats::BlockCount;
use kaspa_core::debug;
use kaspa_notify::subscription::{context::SubscriptionContext, single::UtxosChangedSubscription, Command};
use kaspa_utils::hex::ToHex;
use serde::{Deserialize, Serialize};
use std::collections::HashMap;
use std::{
    fmt::{Display, Formatter},
    sync::Arc,
};
use workflow_serializer::prelude::*;

pub type RpcExtraData = Vec<u8>;

/// SubmitBlockRequest requests to submit a block into the DAG.
/// Blocks are generally expected to have been generated using the getBlockTemplate call.
///
/// See: [`GetBlockTemplateRequest`]
#[derive(Debug, Serialize, Deserialize)]
#[serde(rename_all = "camelCase")]
pub struct SubmitBlockRequest {
    pub block: RpcRawBlock,
    #[serde(alias = "allowNonDAABlocks")]
    pub allow_non_daa_blocks: bool,
}
impl SubmitBlockRequest {
    pub fn new(block: RpcRawBlock, allow_non_daa_blocks: bool) -> Self {
        Self { block, allow_non_daa_blocks }
    }
}

impl Serializer for SubmitBlockRequest {
    fn serialize<W: std::io::Write>(&self, writer: &mut W) -> std::io::Result<()> {
        store!(u16, &1, writer)?;
        serialize!(RpcRawBlock, &self.block, writer)?;
        store!(bool, &self.allow_non_daa_blocks, writer)?;

        Ok(())
    }
}

impl Deserializer for SubmitBlockRequest {
    fn deserialize<R: std::io::Read>(reader: &mut R) -> std::io::Result<Self> {
        let _version = load!(u16, reader)?;
        let block = deserialize!(RpcRawBlock, reader)?;
        let allow_non_daa_blocks = load!(bool, reader)?;

        Ok(Self { block, allow_non_daa_blocks })
    }
}

#[derive(Clone, Copy, Eq, PartialEq, Debug, Serialize, Deserialize, BorshSerialize, BorshDeserialize)]
#[serde(rename_all = "camelCase")]
#[borsh(use_discriminant = true)]
pub enum SubmitBlockRejectReason {
    BlockInvalid = 1,
    IsInIBD = 2,
    RouteIsFull = 3,
}
impl SubmitBlockRejectReason {
    fn as_str(&self) -> &'static str {
        // see app\appmessage\rpc_submit_block.go, line 35
        match self {
            SubmitBlockRejectReason::BlockInvalid => "block is invalid",
            SubmitBlockRejectReason::IsInIBD => "node is not synced",
            SubmitBlockRejectReason::RouteIsFull => "route is full",
        }
    }
}
impl Display for SubmitBlockRejectReason {
    fn fmt(&self, f: &mut Formatter<'_>) -> std::fmt::Result {
        f.write_str(self.as_str())
    }
}

#[derive(Eq, PartialEq, Debug, Serialize, Deserialize, BorshSerialize, BorshDeserialize)]
#[serde(rename_all = "lowercase")]
#[serde(tag = "type", content = "reason")]
#[borsh(use_discriminant = true)]
pub enum SubmitBlockReport {
    Success,
    Reject(SubmitBlockRejectReason),
}
impl SubmitBlockReport {
    pub fn is_success(&self) -> bool {
        *self == SubmitBlockReport::Success
    }
}

#[derive(Debug, Serialize, Deserialize)]
#[serde(rename_all = "camelCase")]
pub struct SubmitBlockResponse {
    pub report: SubmitBlockReport,
}

impl Serializer for SubmitBlockResponse {
    fn serialize<W: std::io::Write>(&self, writer: &mut W) -> std::io::Result<()> {
        store!(u16, &1, writer)?;
        store!(SubmitBlockReport, &self.report, writer)?;
        Ok(())
    }
}

impl Deserializer for SubmitBlockResponse {
    fn deserialize<R: std::io::Read>(reader: &mut R) -> std::io::Result<Self> {
        let _version = load!(u16, reader)?;
        let report = load!(SubmitBlockReport, reader)?;

        Ok(Self { report })
    }
}

/// GetBlockTemplateRequest requests a current block template.
/// Callers are expected to solve the block template and submit it using the submitBlock call
///
/// See: [`SubmitBlockRequest`]
#[derive(Debug, Serialize, Deserialize)]
#[serde(rename_all = "camelCase")]
pub struct GetBlockTemplateRequest {
    /// Which kaspa address should the coinbase block reward transaction pay into
    pub pay_address: RpcAddress,
    // TODO: replace with hex serialization
    pub extra_data: RpcExtraData,
}
impl GetBlockTemplateRequest {
    pub fn new(pay_address: RpcAddress, extra_data: RpcExtraData) -> Self {
        Self { pay_address, extra_data }
    }
}

impl Serializer for GetBlockTemplateRequest {
    fn serialize<W: std::io::Write>(&self, writer: &mut W) -> std::io::Result<()> {
        store!(u16, &1, writer)?;
        store!(RpcAddress, &self.pay_address, writer)?;
        store!(RpcExtraData, &self.extra_data, writer)?;

        Ok(())
    }
}

impl Deserializer for GetBlockTemplateRequest {
    fn deserialize<R: std::io::Read>(reader: &mut R) -> std::io::Result<Self> {
        let _version = load!(u16, reader)?;
        let pay_address = load!(RpcAddress, reader)?;
        let extra_data = load!(RpcExtraData, reader)?;

        Ok(Self { pay_address, extra_data })
    }
}

#[derive(Debug, Serialize, Deserialize)]
#[serde(rename_all = "camelCase")]
pub struct GetBlockTemplateResponse {
    pub block: RpcRawBlock,

    /// Whether kaspad thinks that it's synced.
    /// Callers are discouraged (but not forbidden) from solving blocks when kaspad is not synced.
    /// That is because when kaspad isn't in sync with the rest of the network there's a high
    /// chance the block will never be accepted, thus the solving effort would have been wasted.
    pub is_synced: bool,
}

impl Serializer for GetBlockTemplateResponse {
    fn serialize<W: std::io::Write>(&self, writer: &mut W) -> std::io::Result<()> {
        store!(u16, &1, writer)?;
        serialize!(RpcRawBlock, &self.block, writer)?;
        store!(bool, &self.is_synced, writer)?;

        Ok(())
    }
}

impl Deserializer for GetBlockTemplateResponse {
    fn deserialize<R: std::io::Read>(reader: &mut R) -> std::io::Result<Self> {
        let _version = load!(u16, reader)?;
        let block = deserialize!(RpcRawBlock, reader)?;
        let is_synced = load!(bool, reader)?;

        Ok(Self { block, is_synced })
    }
}

/// GetBlockRequest requests information about a specific block
#[derive(Clone, Debug, Serialize, Deserialize)]
#[serde(rename_all = "camelCase")]
pub struct GetBlockRequest {
    /// The hash of the requested block
    pub hash: RpcHash,

    /// Whether to include transaction data in the response
    pub include_transactions: bool,
}
impl GetBlockRequest {
    pub fn new(hash: RpcHash, include_transactions: bool) -> Self {
        Self { hash, include_transactions }
    }
}

impl Serializer for GetBlockRequest {
    fn serialize<W: std::io::Write>(&self, writer: &mut W) -> std::io::Result<()> {
        store!(u16, &1, writer)?;
        store!(RpcHash, &self.hash, writer)?;
        store!(bool, &self.include_transactions, writer)?;

        Ok(())
    }
}

impl Deserializer for GetBlockRequest {
    fn deserialize<R: std::io::Read>(reader: &mut R) -> std::io::Result<Self> {
        let _version = load!(u16, reader)?;
        let hash = load!(RpcHash, reader)?;
        let include_transactions = load!(bool, reader)?;

        Ok(Self { hash, include_transactions })
    }
}

#[derive(Clone, Debug, Serialize, Deserialize)]
#[serde(rename_all = "camelCase")]
pub struct GetBlockResponse {
    pub block: RpcBlock,
}

impl Serializer for GetBlockResponse {
    fn serialize<W: std::io::Write>(&self, writer: &mut W) -> std::io::Result<()> {
        store!(u16, &1, writer)?;
        serialize!(RpcBlock, &self.block, writer)?;

        Ok(())
    }
}

impl Deserializer for GetBlockResponse {
    fn deserialize<R: std::io::Read>(reader: &mut R) -> std::io::Result<Self> {
        let _version = load!(u16, reader)?;
        let block = deserialize!(RpcBlock, reader)?;

        Ok(Self { block })
    }
}

/// GetInfoRequest returns info about the node.
#[derive(Clone, Debug, Serialize, Deserialize)]
#[serde(rename_all = "camelCase")]
pub struct GetInfoRequest {}

impl Serializer for GetInfoRequest {
    fn serialize<W: std::io::Write>(&self, writer: &mut W) -> std::io::Result<()> {
        store!(u16, &1, writer)?;
        Ok(())
    }
}

impl Deserializer for GetInfoRequest {
    fn deserialize<R: std::io::Read>(reader: &mut R) -> std::io::Result<Self> {
        let _version = load!(u16, reader)?;
        Ok(Self {})
    }
}

#[derive(Clone, Debug, Serialize, Deserialize)]
#[serde(rename_all = "camelCase")]
pub struct GetInfoResponse {
    pub p2p_id: String,
    pub mempool_size: u64,
    pub server_version: String,
    pub is_utxo_indexed: bool,
    pub is_synced: bool,
    pub has_notify_command: bool,
    pub has_message_id: bool,
}

impl Serializer for GetInfoResponse {
    fn serialize<W: std::io::Write>(&self, writer: &mut W) -> std::io::Result<()> {
        store!(u16, &1, writer)?;
        store!(String, &self.p2p_id, writer)?;
        store!(u64, &self.mempool_size, writer)?;
        store!(String, &self.server_version, writer)?;
        store!(bool, &self.is_utxo_indexed, writer)?;
        store!(bool, &self.is_synced, writer)?;
        store!(bool, &self.has_notify_command, writer)?;
        store!(bool, &self.has_message_id, writer)?;

        Ok(())
    }
}

impl Deserializer for GetInfoResponse {
    fn deserialize<R: std::io::Read>(reader: &mut R) -> std::io::Result<Self> {
        let _version = load!(u16, reader)?;
        let p2p_id = load!(String, reader)?;
        let mempool_size = load!(u64, reader)?;
        let server_version = load!(String, reader)?;
        let is_utxo_indexed = load!(bool, reader)?;
        let is_synced = load!(bool, reader)?;
        let has_notify_command = load!(bool, reader)?;
        let has_message_id = load!(bool, reader)?;

        Ok(Self { p2p_id, mempool_size, server_version, is_utxo_indexed, is_synced, has_notify_command, has_message_id })
    }
}

#[derive(Clone, Debug, Serialize, Deserialize)]
#[serde(rename_all = "camelCase")]
pub struct GetCurrentNetworkRequest {}

impl Serializer for GetCurrentNetworkRequest {
    fn serialize<W: std::io::Write>(&self, writer: &mut W) -> std::io::Result<()> {
        store!(u16, &1, writer)?;
        Ok(())
    }
}

impl Deserializer for GetCurrentNetworkRequest {
    fn deserialize<R: std::io::Read>(reader: &mut R) -> std::io::Result<Self> {
        let _version = load!(u16, reader)?;
        Ok(Self {})
    }
}

#[derive(Clone, Debug, Serialize, Deserialize)]
#[serde(rename_all = "camelCase")]
pub struct GetCurrentNetworkResponse {
    pub network: RpcNetworkType,
}

impl GetCurrentNetworkResponse {
    pub fn new(network: RpcNetworkType) -> Self {
        Self { network }
    }
}

impl Serializer for GetCurrentNetworkResponse {
    fn serialize<W: std::io::Write>(&self, writer: &mut W) -> std::io::Result<()> {
        store!(u16, &1, writer)?;
        store!(RpcNetworkType, &self.network, writer)?;
        Ok(())
    }
}

impl Deserializer for GetCurrentNetworkResponse {
    fn deserialize<R: std::io::Read>(reader: &mut R) -> std::io::Result<Self> {
        let _version = load!(u16, reader)?;
        let network = load!(RpcNetworkType, reader)?;
        Ok(Self { network })
    }
}

#[derive(Clone, Debug, Serialize, Deserialize)]
#[serde(rename_all = "camelCase")]
pub struct GetPeerAddressesRequest {}

impl Serializer for GetPeerAddressesRequest {
    fn serialize<W: std::io::Write>(&self, writer: &mut W) -> std::io::Result<()> {
        store!(u16, &1, writer)?;
        Ok(())
    }
}

impl Deserializer for GetPeerAddressesRequest {
    fn deserialize<R: std::io::Read>(reader: &mut R) -> std::io::Result<Self> {
        let _version = load!(u16, reader)?;
        Ok(Self {})
    }
}

#[derive(Clone, Debug, Serialize, Deserialize)]
#[serde(rename_all = "camelCase")]
pub struct GetPeerAddressesResponse {
    pub known_addresses: Vec<RpcPeerAddress>,
    pub banned_addresses: Vec<RpcIpAddress>,
}

impl GetPeerAddressesResponse {
    pub fn new(known_addresses: Vec<RpcPeerAddress>, banned_addresses: Vec<RpcIpAddress>) -> Self {
        Self { known_addresses, banned_addresses }
    }
}

impl Serializer for GetPeerAddressesResponse {
    fn serialize<W: std::io::Write>(&self, writer: &mut W) -> std::io::Result<()> {
        store!(u16, &1, writer)?;
        store!(Vec<RpcPeerAddress>, &self.known_addresses, writer)?;
        store!(Vec<RpcIpAddress>, &self.banned_addresses, writer)?;
        Ok(())
    }
}

impl Deserializer for GetPeerAddressesResponse {
    fn deserialize<R: std::io::Read>(reader: &mut R) -> std::io::Result<Self> {
        let _version = load!(u16, reader)?;
        let known_addresses = load!(Vec<RpcPeerAddress>, reader)?;
        let banned_addresses = load!(Vec<RpcIpAddress>, reader)?;
        Ok(Self { known_addresses, banned_addresses })
    }
}

#[derive(Clone, Debug, Serialize, Deserialize)]
#[serde(rename_all = "camelCase")]
pub struct GetSinkRequest {}

impl Serializer for GetSinkRequest {
    fn serialize<W: std::io::Write>(&self, writer: &mut W) -> std::io::Result<()> {
        store!(u16, &1, writer)?;
        Ok(())
    }
}

impl Deserializer for GetSinkRequest {
    fn deserialize<R: std::io::Read>(reader: &mut R) -> std::io::Result<Self> {
        let _version = load!(u16, reader)?;
        Ok(Self {})
    }
}

#[derive(Clone, Debug, Serialize, Deserialize)]
#[serde(rename_all = "camelCase")]
pub struct GetSinkResponse {
    pub sink: RpcHash,
}

impl GetSinkResponse {
    pub fn new(selected_tip_hash: RpcHash) -> Self {
        Self { sink: selected_tip_hash }
    }
}

impl Serializer for GetSinkResponse {
    fn serialize<W: std::io::Write>(&self, writer: &mut W) -> std::io::Result<()> {
        store!(u16, &1, writer)?;
        store!(RpcHash, &self.sink, writer)?;
        Ok(())
    }
}

impl Deserializer for GetSinkResponse {
    fn deserialize<R: std::io::Read>(reader: &mut R) -> std::io::Result<Self> {
        let _version = load!(u16, reader)?;
        let sink = load!(RpcHash, reader)?;
        Ok(Self { sink })
    }
}

#[derive(Clone, Debug, Serialize, Deserialize)]
#[serde(rename_all = "camelCase")]
pub struct GetMempoolEntryRequest {
    pub transaction_id: RpcTransactionId,
    pub include_orphan_pool: bool,
    // TODO: replace with `include_transaction_pool`
    pub filter_transaction_pool: bool,
}

impl GetMempoolEntryRequest {
    pub fn new(transaction_id: RpcTransactionId, include_orphan_pool: bool, filter_transaction_pool: bool) -> Self {
        Self { transaction_id, include_orphan_pool, filter_transaction_pool }
    }
}

impl Serializer for GetMempoolEntryRequest {
    fn serialize<W: std::io::Write>(&self, writer: &mut W) -> std::io::Result<()> {
        store!(u16, &1, writer)?;
        store!(RpcTransactionId, &self.transaction_id, writer)?;
        store!(bool, &self.include_orphan_pool, writer)?;
        store!(bool, &self.filter_transaction_pool, writer)?;

        Ok(())
    }
}

impl Deserializer for GetMempoolEntryRequest {
    fn deserialize<R: std::io::Read>(reader: &mut R) -> std::io::Result<Self> {
        let _version = load!(u16, reader)?;
        let transaction_id = load!(RpcTransactionId, reader)?;
        let include_orphan_pool = load!(bool, reader)?;
        let filter_transaction_pool = load!(bool, reader)?;

        Ok(Self { transaction_id, include_orphan_pool, filter_transaction_pool })
    }
}

#[derive(Clone, Debug, Serialize, Deserialize)]
#[serde(rename_all = "camelCase")]
pub struct GetMempoolEntryResponse {
    pub mempool_entry: RpcMempoolEntry,
}

impl GetMempoolEntryResponse {
    pub fn new(mempool_entry: RpcMempoolEntry) -> Self {
        Self { mempool_entry }
    }
}

impl Serializer for GetMempoolEntryResponse {
    fn serialize<W: std::io::Write>(&self, writer: &mut W) -> std::io::Result<()> {
        store!(u16, &1, writer)?;
        serialize!(RpcMempoolEntry, &self.mempool_entry, writer)?;
        Ok(())
    }
}

impl Deserializer for GetMempoolEntryResponse {
    fn deserialize<R: std::io::Read>(reader: &mut R) -> std::io::Result<Self> {
        let _version = load!(u16, reader)?;
        let mempool_entry = deserialize!(RpcMempoolEntry, reader)?;
        Ok(Self { mempool_entry })
    }
}

#[derive(Clone, Debug, Serialize, Deserialize)]
#[serde(rename_all = "camelCase")]
pub struct GetMempoolEntriesRequest {
    pub include_orphan_pool: bool,
    // TODO: replace with `include_transaction_pool`
    pub filter_transaction_pool: bool,
}

impl GetMempoolEntriesRequest {
    pub fn new(include_orphan_pool: bool, filter_transaction_pool: bool) -> Self {
        Self { include_orphan_pool, filter_transaction_pool }
    }
}

impl Serializer for GetMempoolEntriesRequest {
    fn serialize<W: std::io::Write>(&self, writer: &mut W) -> std::io::Result<()> {
        store!(u16, &1, writer)?;
        store!(bool, &self.include_orphan_pool, writer)?;
        store!(bool, &self.filter_transaction_pool, writer)?;

        Ok(())
    }
}

impl Deserializer for GetMempoolEntriesRequest {
    fn deserialize<R: std::io::Read>(reader: &mut R) -> std::io::Result<Self> {
        let _version = load!(u16, reader)?;
        let include_orphan_pool = load!(bool, reader)?;
        let filter_transaction_pool = load!(bool, reader)?;

        Ok(Self { include_orphan_pool, filter_transaction_pool })
    }
}

#[derive(Clone, Debug, Serialize, Deserialize)]
#[serde(rename_all = "camelCase")]
pub struct GetMempoolEntriesResponse {
    pub mempool_entries: Vec<RpcMempoolEntry>,
}

impl GetMempoolEntriesResponse {
    pub fn new(mempool_entries: Vec<RpcMempoolEntry>) -> Self {
        Self { mempool_entries }
    }
}

impl Serializer for GetMempoolEntriesResponse {
    fn serialize<W: std::io::Write>(&self, writer: &mut W) -> std::io::Result<()> {
        store!(u16, &1, writer)?;
        serialize!(Vec<RpcMempoolEntry>, &self.mempool_entries, writer)?;
        Ok(())
    }
}

impl Deserializer for GetMempoolEntriesResponse {
    fn deserialize<R: std::io::Read>(reader: &mut R) -> std::io::Result<Self> {
        let _version = load!(u16, reader)?;
        let mempool_entries = deserialize!(Vec<RpcMempoolEntry>, reader)?;
        Ok(Self { mempool_entries })
    }
}

#[derive(Clone, Debug, Serialize, Deserialize)]
#[serde(rename_all = "camelCase")]
pub struct GetConnectedPeerInfoRequest {}

impl Serializer for GetConnectedPeerInfoRequest {
    fn serialize<W: std::io::Write>(&self, writer: &mut W) -> std::io::Result<()> {
        store!(u16, &1, writer)?;
        Ok(())
    }
}

impl Deserializer for GetConnectedPeerInfoRequest {
    fn deserialize<R: std::io::Read>(reader: &mut R) -> std::io::Result<Self> {
        let _version = load!(u16, reader)?;
        Ok(Self {})
    }
}

#[derive(Clone, Debug, Serialize, Deserialize)]
#[serde(rename_all = "camelCase")]
pub struct GetConnectedPeerInfoResponse {
    pub peer_info: Vec<RpcPeerInfo>,
}

impl GetConnectedPeerInfoResponse {
    pub fn new(peer_info: Vec<RpcPeerInfo>) -> Self {
        Self { peer_info }
    }
}

impl Serializer for GetConnectedPeerInfoResponse {
    fn serialize<W: std::io::Write>(&self, writer: &mut W) -> std::io::Result<()> {
        store!(u16, &1, writer)?;
        store!(Vec<RpcPeerInfo>, &self.peer_info, writer)?;
        Ok(())
    }
}

impl Deserializer for GetConnectedPeerInfoResponse {
    fn deserialize<R: std::io::Read>(reader: &mut R) -> std::io::Result<Self> {
        let _version = load!(u16, reader)?;
        let peer_info = load!(Vec<RpcPeerInfo>, reader)?;
        Ok(Self { peer_info })
    }
}

#[derive(Clone, Debug, Serialize, Deserialize)]
#[serde(rename_all = "camelCase")]
pub struct AddPeerRequest {
    pub peer_address: RpcContextualPeerAddress,
    pub is_permanent: bool,
}

impl AddPeerRequest {
    pub fn new(peer_address: RpcContextualPeerAddress, is_permanent: bool) -> Self {
        Self { peer_address, is_permanent }
    }
}

impl Serializer for AddPeerRequest {
    fn serialize<W: std::io::Write>(&self, writer: &mut W) -> std::io::Result<()> {
        store!(u16, &1, writer)?;
        store!(RpcContextualPeerAddress, &self.peer_address, writer)?;
        store!(bool, &self.is_permanent, writer)?;

        Ok(())
    }
}

impl Deserializer for AddPeerRequest {
    fn deserialize<R: std::io::Read>(reader: &mut R) -> std::io::Result<Self> {
        let _version = load!(u16, reader)?;
        let peer_address = load!(RpcContextualPeerAddress, reader)?;
        let is_permanent = load!(bool, reader)?;

        Ok(Self { peer_address, is_permanent })
    }
}

#[derive(Clone, Debug, Serialize, Deserialize)]
#[serde(rename_all = "camelCase")]
pub struct AddPeerResponse {}

impl Serializer for AddPeerResponse {
    fn serialize<W: std::io::Write>(&self, writer: &mut W) -> std::io::Result<()> {
        store!(u16, &1, writer)?;
        Ok(())
    }
}

impl Deserializer for AddPeerResponse {
    fn deserialize<R: std::io::Read>(reader: &mut R) -> std::io::Result<Self> {
        let _version = load!(u16, reader)?;
        Ok(Self {})
    }
}

#[derive(Clone, Debug, Serialize, Deserialize)]
#[serde(rename_all = "camelCase")]
pub struct SubmitTransactionRequest {
    pub transaction: RpcTransaction,
    pub allow_orphan: bool,
}

impl SubmitTransactionRequest {
    pub fn new(transaction: RpcTransaction, allow_orphan: bool) -> Self {
        Self { transaction, allow_orphan }
    }
}

impl Serializer for SubmitTransactionRequest {
    fn serialize<W: std::io::Write>(&self, writer: &mut W) -> std::io::Result<()> {
        store!(u16, &1, writer)?;
        serialize!(RpcTransaction, &self.transaction, writer)?;
        store!(bool, &self.allow_orphan, writer)?;

        Ok(())
    }
}

impl Deserializer for SubmitTransactionRequest {
    fn deserialize<R: std::io::Read>(reader: &mut R) -> std::io::Result<Self> {
        let _version = load!(u16, reader)?;
        let transaction = deserialize!(RpcTransaction, reader)?;
        let allow_orphan = load!(bool, reader)?;

        Ok(Self { transaction, allow_orphan })
    }
}

#[derive(Clone, Debug, Serialize, Deserialize)]
#[serde(rename_all = "camelCase")]
pub struct SubmitTransactionResponse {
    pub transaction_id: RpcTransactionId,
}

impl SubmitTransactionResponse {
    pub fn new(transaction_id: RpcTransactionId) -> Self {
        Self { transaction_id }
    }
}

impl Serializer for SubmitTransactionResponse {
    fn serialize<W: std::io::Write>(&self, writer: &mut W) -> std::io::Result<()> {
        store!(u16, &1, writer)?;
        store!(RpcTransactionId, &self.transaction_id, writer)?;

        Ok(())
    }
}

impl Deserializer for SubmitTransactionResponse {
    fn deserialize<R: std::io::Read>(reader: &mut R) -> std::io::Result<Self> {
        let _version = load!(u16, reader)?;
        let transaction_id = load!(RpcTransactionId, reader)?;

        Ok(Self { transaction_id })
    }
}

#[derive(Clone, Debug, Serialize, Deserialize)]
#[serde(rename_all = "camelCase")]
pub struct SubmitTransactionReplacementRequest {
    pub transaction: RpcTransaction,
}

impl SubmitTransactionReplacementRequest {
    pub fn new(transaction: RpcTransaction) -> Self {
        Self { transaction }
    }
}

impl Serializer for SubmitTransactionReplacementRequest {
    fn serialize<W: std::io::Write>(&self, writer: &mut W) -> std::io::Result<()> {
        store!(u16, &1, writer)?;
        serialize!(RpcTransaction, &self.transaction, writer)?;

        Ok(())
    }
}

impl Deserializer for SubmitTransactionReplacementRequest {
    fn deserialize<R: std::io::Read>(reader: &mut R) -> std::io::Result<Self> {
        let _version = load!(u16, reader)?;
        let transaction = deserialize!(RpcTransaction, reader)?;

        Ok(Self { transaction })
    }
}

#[derive(Clone, Debug, Serialize, Deserialize)]
#[serde(rename_all = "camelCase")]
pub struct SubmitTransactionReplacementResponse {
    pub transaction_id: RpcTransactionId,
    pub replaced_transaction: RpcTransaction,
}

impl SubmitTransactionReplacementResponse {
    pub fn new(transaction_id: RpcTransactionId, replaced_transaction: RpcTransaction) -> Self {
        Self { transaction_id, replaced_transaction }
    }
}

impl Serializer for SubmitTransactionReplacementResponse {
    fn serialize<W: std::io::Write>(&self, writer: &mut W) -> std::io::Result<()> {
        store!(u16, &1, writer)?;
        store!(RpcTransactionId, &self.transaction_id, writer)?;
        serialize!(RpcTransaction, &self.replaced_transaction, writer)?;

        Ok(())
    }
}

impl Deserializer for SubmitTransactionReplacementResponse {
    fn deserialize<R: std::io::Read>(reader: &mut R) -> std::io::Result<Self> {
        let _version = load!(u16, reader)?;
        let transaction_id = load!(RpcTransactionId, reader)?;
        let replaced_transaction = deserialize!(RpcTransaction, reader)?;

        Ok(Self { transaction_id, replaced_transaction })
    }
}

#[derive(Clone, Debug, Serialize, Deserialize, BorshSerialize, BorshDeserialize)]
#[serde(rename_all = "camelCase")]
pub struct GetSubnetworkRequest {
    pub subnetwork_id: RpcSubnetworkId,
}

impl GetSubnetworkRequest {
    pub fn new(subnetwork_id: RpcSubnetworkId) -> Self {
        Self { subnetwork_id }
    }
}

impl Serializer for GetSubnetworkRequest {
    fn serialize<W: std::io::Write>(&self, writer: &mut W) -> std::io::Result<()> {
        store!(u16, &1, writer)?;
        store!(RpcSubnetworkId, &self.subnetwork_id, writer)?;

        Ok(())
    }
}

impl Deserializer for GetSubnetworkRequest {
    fn deserialize<R: std::io::Read>(reader: &mut R) -> std::io::Result<Self> {
        let _version = load!(u16, reader)?;
        let subnetwork_id = load!(RpcSubnetworkId, reader)?;

        Ok(Self { subnetwork_id })
    }
}

#[derive(Clone, Debug, Serialize, Deserialize)]
#[serde(rename_all = "camelCase")]
pub struct GetSubnetworkResponse {
    pub gas_limit: u64,
}

impl GetSubnetworkResponse {
    pub fn new(gas_limit: u64) -> Self {
        Self { gas_limit }
    }
}

impl Serializer for GetSubnetworkResponse {
    fn serialize<W: std::io::Write>(&self, writer: &mut W) -> std::io::Result<()> {
        store!(u16, &1, writer)?;
        store!(u64, &self.gas_limit, writer)?;

        Ok(())
    }
}

impl Deserializer for GetSubnetworkResponse {
    fn deserialize<R: std::io::Read>(reader: &mut R) -> std::io::Result<Self> {
        let _version = load!(u16, reader)?;
        let gas_limit = load!(u64, reader)?;

        Ok(Self { gas_limit })
    }
}

#[derive(Clone, Debug, Serialize, Deserialize)]
#[serde(rename_all = "camelCase")]
pub struct GetVirtualChainFromBlockRequest {
    pub start_hash: RpcHash,
    pub include_accepted_transaction_ids: bool,
}

impl GetVirtualChainFromBlockRequest {
    pub fn new(start_hash: RpcHash, include_accepted_transaction_ids: bool) -> Self {
        Self { start_hash, include_accepted_transaction_ids }
    }
}

impl Serializer for GetVirtualChainFromBlockRequest {
    fn serialize<W: std::io::Write>(&self, writer: &mut W) -> std::io::Result<()> {
        store!(u16, &1, writer)?;
        store!(RpcHash, &self.start_hash, writer)?;
        store!(bool, &self.include_accepted_transaction_ids, writer)?;

        Ok(())
    }
}

impl Deserializer for GetVirtualChainFromBlockRequest {
    fn deserialize<R: std::io::Read>(reader: &mut R) -> std::io::Result<Self> {
        let _version = load!(u16, reader)?;
        let start_hash = load!(RpcHash, reader)?;
        let include_accepted_transaction_ids = load!(bool, reader)?;

        Ok(Self { start_hash, include_accepted_transaction_ids })
    }
}

#[derive(Clone, Debug, Serialize, Deserialize)]
#[serde(rename_all = "camelCase")]
pub struct GetVirtualChainFromBlockResponse {
    pub removed_chain_block_hashes: Vec<RpcHash>,
    pub added_chain_block_hashes: Vec<RpcHash>,
    pub accepted_transaction_ids: Vec<RpcAcceptedTransactionIds>,
}

impl GetVirtualChainFromBlockResponse {
    pub fn new(
        removed_chain_block_hashes: Vec<RpcHash>,
        added_chain_block_hashes: Vec<RpcHash>,
        accepted_transaction_ids: Vec<RpcAcceptedTransactionIds>,
    ) -> Self {
        Self { removed_chain_block_hashes, added_chain_block_hashes, accepted_transaction_ids }
    }
}

impl Serializer for GetVirtualChainFromBlockResponse {
    fn serialize<W: std::io::Write>(&self, writer: &mut W) -> std::io::Result<()> {
        store!(u16, &1, writer)?;
        store!(Vec<RpcHash>, &self.removed_chain_block_hashes, writer)?;
        store!(Vec<RpcHash>, &self.added_chain_block_hashes, writer)?;
        store!(Vec<RpcAcceptedTransactionIds>, &self.accepted_transaction_ids, writer)?;

        Ok(())
    }
}

impl Deserializer for GetVirtualChainFromBlockResponse {
    fn deserialize<R: std::io::Read>(reader: &mut R) -> std::io::Result<Self> {
        let _version = load!(u16, reader)?;
        let removed_chain_block_hashes = load!(Vec<RpcHash>, reader)?;
        let added_chain_block_hashes = load!(Vec<RpcHash>, reader)?;
        let accepted_transaction_ids = load!(Vec<RpcAcceptedTransactionIds>, reader)?;

        Ok(Self { removed_chain_block_hashes, added_chain_block_hashes, accepted_transaction_ids })
    }
}

#[derive(Clone, Debug, Serialize, Deserialize)]
#[serde(rename_all = "camelCase")]
pub struct GetBlocksRequest {
    pub low_hash: Option<RpcHash>,
    pub include_blocks: bool,
    pub include_transactions: bool,
}

impl GetBlocksRequest {
    pub fn new(low_hash: Option<RpcHash>, include_blocks: bool, include_transactions: bool) -> Self {
        Self { low_hash, include_blocks, include_transactions }
    }
}

impl Serializer for GetBlocksRequest {
    fn serialize<W: std::io::Write>(&self, writer: &mut W) -> std::io::Result<()> {
        store!(u16, &1, writer)?;
        store!(Option<RpcHash>, &self.low_hash, writer)?;
        store!(bool, &self.include_blocks, writer)?;
        store!(bool, &self.include_transactions, writer)?;

        Ok(())
    }
}

impl Deserializer for GetBlocksRequest {
    fn deserialize<R: std::io::Read>(reader: &mut R) -> std::io::Result<Self> {
        let _version = load!(u16, reader)?;
        let low_hash = load!(Option<RpcHash>, reader)?;
        let include_blocks = load!(bool, reader)?;
        let include_transactions = load!(bool, reader)?;

        Ok(Self { low_hash, include_blocks, include_transactions })
    }
}

#[derive(Clone, Debug, Serialize, Deserialize)]
#[serde(rename_all = "camelCase")]
pub struct GetBlocksResponse {
    pub block_hashes: Vec<RpcHash>,
    pub blocks: Vec<RpcBlock>,
}

impl GetBlocksResponse {
    pub fn new(block_hashes: Vec<RpcHash>, blocks: Vec<RpcBlock>) -> Self {
        Self { block_hashes, blocks }
    }
}

impl Serializer for GetBlocksResponse {
    fn serialize<W: std::io::Write>(&self, writer: &mut W) -> std::io::Result<()> {
        store!(u16, &1, writer)?;
        store!(Vec<RpcHash>, &self.block_hashes, writer)?;
        serialize!(Vec<RpcBlock>, &self.blocks, writer)?;

        Ok(())
    }
}

impl Deserializer for GetBlocksResponse {
    fn deserialize<R: std::io::Read>(reader: &mut R) -> std::io::Result<Self> {
        let _version = load!(u16, reader)?;
        let block_hashes = load!(Vec<RpcHash>, reader)?;
        let blocks = deserialize!(Vec<RpcBlock>, reader)?;

        Ok(Self { block_hashes, blocks })
    }
}

#[derive(Clone, Debug, Serialize, Deserialize)]
#[serde(rename_all = "camelCase")]
pub struct GetBlockCountRequest {}

impl Serializer for GetBlockCountRequest {
    fn serialize<W: std::io::Write>(&self, writer: &mut W) -> std::io::Result<()> {
        store!(u16, &1, writer)?;
        Ok(())
    }
}

impl Deserializer for GetBlockCountRequest {
    fn deserialize<R: std::io::Read>(reader: &mut R) -> std::io::Result<Self> {
        let _version = load!(u16, reader)?;
        Ok(Self {})
    }
}

pub type GetBlockCountResponse = BlockCount;

#[derive(Clone, Debug, Serialize, Deserialize)]
#[serde(rename_all = "camelCase")]
pub struct GetBlockDagInfoRequest {}

impl Serializer for GetBlockDagInfoRequest {
    fn serialize<W: std::io::Write>(&self, writer: &mut W) -> std::io::Result<()> {
        store!(u16, &1, writer)?;
        Ok(())
    }
}

impl Deserializer for GetBlockDagInfoRequest {
    fn deserialize<R: std::io::Read>(reader: &mut R) -> std::io::Result<Self> {
        let _version = load!(u16, reader)?;
        Ok(Self {})
    }
}

#[derive(Clone, Debug, Serialize, Deserialize)]
#[serde(rename_all = "camelCase")]
pub struct GetBlockDagInfoResponse {
    pub network: RpcNetworkId,
    pub block_count: u64,
    pub header_count: u64,
    pub tip_hashes: Vec<RpcHash>,
    pub difficulty: f64,
    pub past_median_time: u64, // NOTE: i64 in gRPC protowire
    pub virtual_parent_hashes: Vec<RpcHash>,
    pub pruning_point_hash: RpcHash,
    pub virtual_daa_score: u64,
    pub sink: RpcHash,
}

impl GetBlockDagInfoResponse {
    pub fn new(
        network: RpcNetworkId,
        block_count: u64,
        header_count: u64,
        tip_hashes: Vec<RpcHash>,
        difficulty: f64,
        past_median_time: u64,
        virtual_parent_hashes: Vec<RpcHash>,
        pruning_point_hash: RpcHash,
        virtual_daa_score: u64,
        sink: RpcHash,
    ) -> Self {
        Self {
            network,
            block_count,
            header_count,
            tip_hashes,
            difficulty,
            past_median_time,
            virtual_parent_hashes,
            pruning_point_hash,
            virtual_daa_score,
            sink,
        }
    }
}

impl Serializer for GetBlockDagInfoResponse {
    fn serialize<W: std::io::Write>(&self, writer: &mut W) -> std::io::Result<()> {
        store!(u16, &1, writer)?;
        store!(RpcNetworkId, &self.network, writer)?;
        store!(u64, &self.block_count, writer)?;
        store!(u64, &self.header_count, writer)?;
        store!(Vec<RpcHash>, &self.tip_hashes, writer)?;
        store!(f64, &self.difficulty, writer)?;
        store!(u64, &self.past_median_time, writer)?;
        store!(Vec<RpcHash>, &self.virtual_parent_hashes, writer)?;
        store!(RpcHash, &self.pruning_point_hash, writer)?;
        store!(u64, &self.virtual_daa_score, writer)?;
        store!(RpcHash, &self.sink, writer)?;

        Ok(())
    }
}

impl Deserializer for GetBlockDagInfoResponse {
    fn deserialize<R: std::io::Read>(reader: &mut R) -> std::io::Result<Self> {
        let _version = load!(u16, reader)?;
        let network = load!(RpcNetworkId, reader)?;
        let block_count = load!(u64, reader)?;
        let header_count = load!(u64, reader)?;
        let tip_hashes = load!(Vec<RpcHash>, reader)?;
        let difficulty = load!(f64, reader)?;
        let past_median_time = load!(u64, reader)?;
        let virtual_parent_hashes = load!(Vec<RpcHash>, reader)?;
        let pruning_point_hash = load!(RpcHash, reader)?;
        let virtual_daa_score = load!(u64, reader)?;
        let sink = load!(RpcHash, reader)?;

        Ok(Self {
            network,
            block_count,
            header_count,
            tip_hashes,
            difficulty,
            past_median_time,
            virtual_parent_hashes,
            pruning_point_hash,
            virtual_daa_score,
            sink,
        })
    }
}

#[derive(Clone, Debug, Serialize, Deserialize)]
#[serde(rename_all = "camelCase")]
pub struct ResolveFinalityConflictRequest {
    pub finality_block_hash: RpcHash,
}

impl ResolveFinalityConflictRequest {
    pub fn new(finality_block_hash: RpcHash) -> Self {
        Self { finality_block_hash }
    }
}

impl Serializer for ResolveFinalityConflictRequest {
    fn serialize<W: std::io::Write>(&self, writer: &mut W) -> std::io::Result<()> {
        store!(u16, &1, writer)?;
        store!(RpcHash, &self.finality_block_hash, writer)?;

        Ok(())
    }
}

impl Deserializer for ResolveFinalityConflictRequest {
    fn deserialize<R: std::io::Read>(reader: &mut R) -> std::io::Result<Self> {
        let _version = load!(u16, reader)?;
        let finality_block_hash = load!(RpcHash, reader)?;

        Ok(Self { finality_block_hash })
    }
}

#[derive(Clone, Debug, Serialize, Deserialize)]
#[serde(rename_all = "camelCase")]
pub struct ResolveFinalityConflictResponse {}

impl Serializer for ResolveFinalityConflictResponse {
    fn serialize<W: std::io::Write>(&self, writer: &mut W) -> std::io::Result<()> {
        store!(u16, &1, writer)?;
        Ok(())
    }
}

impl Deserializer for ResolveFinalityConflictResponse {
    fn deserialize<R: std::io::Read>(reader: &mut R) -> std::io::Result<Self> {
        let _version = load!(u16, reader)?;
        Ok(Self {})
    }
}

#[derive(Clone, Debug, Serialize, Deserialize)]
#[serde(rename_all = "camelCase")]
pub struct ShutdownRequest {}

impl Serializer for ShutdownRequest {
    fn serialize<W: std::io::Write>(&self, writer: &mut W) -> std::io::Result<()> {
        store!(u16, &1, writer)?;
        Ok(())
    }
}

impl Deserializer for ShutdownRequest {
    fn deserialize<R: std::io::Read>(reader: &mut R) -> std::io::Result<Self> {
        let _version = load!(u16, reader)?;
        Ok(Self {})
    }
}

#[derive(Clone, Debug, Serialize, Deserialize)]
#[serde(rename_all = "camelCase")]
pub struct ShutdownResponse {}

impl Serializer for ShutdownResponse {
    fn serialize<W: std::io::Write>(&self, writer: &mut W) -> std::io::Result<()> {
        store!(u16, &1, writer)?;
        Ok(())
    }
}

impl Deserializer for ShutdownResponse {
    fn deserialize<R: std::io::Read>(reader: &mut R) -> std::io::Result<Self> {
        let _version = load!(u16, reader)?;
        Ok(Self {})
    }
}

#[derive(Clone, Debug, Serialize, Deserialize)]
#[serde(rename_all = "camelCase")]
pub struct GetHeadersRequest {
    pub start_hash: RpcHash,
    pub limit: u64,
    pub is_ascending: bool,
}

impl GetHeadersRequest {
    pub fn new(start_hash: RpcHash, limit: u64, is_ascending: bool) -> Self {
        Self { start_hash, limit, is_ascending }
    }
}

impl Serializer for GetHeadersRequest {
    fn serialize<W: std::io::Write>(&self, writer: &mut W) -> std::io::Result<()> {
        store!(u16, &1, writer)?;
        store!(RpcHash, &self.start_hash, writer)?;
        store!(u64, &self.limit, writer)?;
        store!(bool, &self.is_ascending, writer)?;

        Ok(())
    }
}

impl Deserializer for GetHeadersRequest {
    fn deserialize<R: std::io::Read>(reader: &mut R) -> std::io::Result<Self> {
        let _version = load!(u16, reader)?;
        let start_hash = load!(RpcHash, reader)?;
        let limit = load!(u64, reader)?;
        let is_ascending = load!(bool, reader)?;

        Ok(Self { start_hash, limit, is_ascending })
    }
}

#[derive(Clone, Debug, Serialize, Deserialize)]
#[serde(rename_all = "camelCase")]
pub struct GetHeadersResponse {
    pub headers: Vec<RpcHeader>,
}

impl GetHeadersResponse {
    pub fn new(headers: Vec<RpcHeader>) -> Self {
        Self { headers }
    }
}

impl Serializer for GetHeadersResponse {
    fn serialize<W: std::io::Write>(&self, writer: &mut W) -> std::io::Result<()> {
        store!(u16, &1, writer)?;
        store!(Vec<RpcHeader>, &self.headers, writer)?;

        Ok(())
    }
}

impl Deserializer for GetHeadersResponse {
    fn deserialize<R: std::io::Read>(reader: &mut R) -> std::io::Result<Self> {
        let _version = load!(u16, reader)?;
        let headers = load!(Vec<RpcHeader>, reader)?;

        Ok(Self { headers })
    }
}

#[derive(Clone, Debug, Serialize, Deserialize)]
#[serde(rename_all = "camelCase")]
pub struct GetBalanceByAddressRequest {
    pub address: RpcAddress,
}

impl GetBalanceByAddressRequest {
    pub fn new(address: RpcAddress) -> Self {
        Self { address }
    }
}

impl Serializer for GetBalanceByAddressRequest {
    fn serialize<W: std::io::Write>(&self, writer: &mut W) -> std::io::Result<()> {
        store!(u16, &1, writer)?;
        store!(RpcAddress, &self.address, writer)?;

        Ok(())
    }
}

impl Deserializer for GetBalanceByAddressRequest {
    fn deserialize<R: std::io::Read>(reader: &mut R) -> std::io::Result<Self> {
        let _version = load!(u16, reader)?;
        let address = load!(RpcAddress, reader)?;

        Ok(Self { address })
    }
}

#[derive(Clone, Debug, Serialize, Deserialize)]
#[serde(rename_all = "camelCase")]
pub struct GetBalanceByAddressResponse {
    pub balance: u64,
}

impl GetBalanceByAddressResponse {
    pub fn new(balance: u64) -> Self {
        Self { balance }
    }
}

impl Serializer for GetBalanceByAddressResponse {
    fn serialize<W: std::io::Write>(&self, writer: &mut W) -> std::io::Result<()> {
        store!(u16, &1, writer)?;
        store!(u64, &self.balance, writer)?;

        Ok(())
    }
}

impl Deserializer for GetBalanceByAddressResponse {
    fn deserialize<R: std::io::Read>(reader: &mut R) -> std::io::Result<Self> {
        let _version = load!(u16, reader)?;
        let balance = load!(u64, reader)?;

        Ok(Self { balance })
    }
}

#[derive(Clone, Debug, Serialize, Deserialize)]
#[serde(rename_all = "camelCase")]
pub struct GetBalancesByAddressesRequest {
    pub addresses: Vec<RpcAddress>,
}

impl GetBalancesByAddressesRequest {
    pub fn new(addresses: Vec<RpcAddress>) -> Self {
        Self { addresses }
    }
}

impl Serializer for GetBalancesByAddressesRequest {
    fn serialize<W: std::io::Write>(&self, writer: &mut W) -> std::io::Result<()> {
        store!(u16, &1, writer)?;
        store!(Vec<RpcAddress>, &self.addresses, writer)?;

        Ok(())
    }
}

impl Deserializer for GetBalancesByAddressesRequest {
    fn deserialize<R: std::io::Read>(reader: &mut R) -> std::io::Result<Self> {
        let _version = load!(u16, reader)?;
        let addresses = load!(Vec<RpcAddress>, reader)?;

        Ok(Self { addresses })
    }
}

#[derive(Clone, Debug, Serialize, Deserialize)]
#[serde(rename_all = "camelCase")]
pub struct GetBalancesByAddressesResponse {
    pub entries: Vec<RpcBalancesByAddressesEntry>,
}

impl GetBalancesByAddressesResponse {
    pub fn new(entries: Vec<RpcBalancesByAddressesEntry>) -> Self {
        Self { entries }
    }
}

impl Serializer for GetBalancesByAddressesResponse {
    fn serialize<W: std::io::Write>(&self, writer: &mut W) -> std::io::Result<()> {
        store!(u16, &1, writer)?;
        serialize!(Vec<RpcBalancesByAddressesEntry>, &self.entries, writer)?;

        Ok(())
    }
}

impl Deserializer for GetBalancesByAddressesResponse {
    fn deserialize<R: std::io::Read>(reader: &mut R) -> std::io::Result<Self> {
        let _version = load!(u16, reader)?;
        let entries = deserialize!(Vec<RpcBalancesByAddressesEntry>, reader)?;

        Ok(Self { entries })
    }
}

#[derive(Clone, Debug, Serialize, Deserialize)]
#[serde(rename_all = "camelCase")]
pub struct GetSinkBlueScoreRequest {}

impl Serializer for GetSinkBlueScoreRequest {
    fn serialize<W: std::io::Write>(&self, writer: &mut W) -> std::io::Result<()> {
        store!(u16, &1, writer)?;
        Ok(())
    }
}

impl Deserializer for GetSinkBlueScoreRequest {
    fn deserialize<R: std::io::Read>(reader: &mut R) -> std::io::Result<Self> {
        let _version = load!(u16, reader)?;
        Ok(Self {})
    }
}

#[derive(Clone, Debug, Serialize, Deserialize)]
#[serde(rename_all = "camelCase")]
pub struct GetSinkBlueScoreResponse {
    pub blue_score: u64,
}

impl GetSinkBlueScoreResponse {
    pub fn new(blue_score: u64) -> Self {
        Self { blue_score }
    }
}

impl Serializer for GetSinkBlueScoreResponse {
    fn serialize<W: std::io::Write>(&self, writer: &mut W) -> std::io::Result<()> {
        store!(u16, &1, writer)?;
        store!(u64, &self.blue_score, writer)?;

        Ok(())
    }
}

impl Deserializer for GetSinkBlueScoreResponse {
    fn deserialize<R: std::io::Read>(reader: &mut R) -> std::io::Result<Self> {
        let _version = load!(u16, reader)?;
        let blue_score = load!(u64, reader)?;

        Ok(Self { blue_score })
    }
}

#[derive(Clone, Debug, Serialize, Deserialize)]
#[serde(rename_all = "camelCase")]
pub struct GetUtxosByAddressesRequest {
    pub addresses: Vec<RpcAddress>,
}

impl GetUtxosByAddressesRequest {
    pub fn new(addresses: Vec<RpcAddress>) -> Self {
        Self { addresses }
    }
}

impl Serializer for GetUtxosByAddressesRequest {
    fn serialize<W: std::io::Write>(&self, writer: &mut W) -> std::io::Result<()> {
        store!(u16, &1, writer)?;
        store!(Vec<RpcAddress>, &self.addresses, writer)?;

        Ok(())
    }
}

impl Deserializer for GetUtxosByAddressesRequest {
    fn deserialize<R: std::io::Read>(reader: &mut R) -> std::io::Result<Self> {
        let _version = load!(u16, reader)?;
        let addresses = load!(Vec<RpcAddress>, reader)?;

        Ok(Self { addresses })
    }
}

#[derive(Clone, Debug, Serialize, Deserialize)]
#[serde(rename_all = "camelCase")]
pub struct GetUtxosByAddressesResponse {
    pub entries: Vec<RpcUtxosByAddressesEntry>,
}

impl GetUtxosByAddressesResponse {
    pub fn new(entries: Vec<RpcUtxosByAddressesEntry>) -> Self {
        Self { entries }
    }
}

impl Serializer for GetUtxosByAddressesResponse {
    fn serialize<W: std::io::Write>(&self, writer: &mut W) -> std::io::Result<()> {
        store!(u16, &1, writer)?;
        serialize!(Vec<RpcUtxosByAddressesEntry>, &self.entries, writer)?;

        Ok(())
    }
}

impl Deserializer for GetUtxosByAddressesResponse {
    fn deserialize<R: std::io::Read>(reader: &mut R) -> std::io::Result<Self> {
        let _version = load!(u16, reader)?;
        let entries = deserialize!(Vec<RpcUtxosByAddressesEntry>, reader)?;

        Ok(Self { entries })
    }
}

#[derive(Clone, Debug, Serialize, Deserialize)]
#[serde(rename_all = "camelCase")]
pub struct BanRequest {
    pub ip: RpcIpAddress,
}

impl BanRequest {
    pub fn new(ip: RpcIpAddress) -> Self {
        Self { ip }
    }
}

impl Serializer for BanRequest {
    fn serialize<W: std::io::Write>(&self, writer: &mut W) -> std::io::Result<()> {
        store!(u16, &1, writer)?;
        store!(RpcIpAddress, &self.ip, writer)?;

        Ok(())
    }
}

impl Deserializer for BanRequest {
    fn deserialize<R: std::io::Read>(reader: &mut R) -> std::io::Result<Self> {
        let _version = load!(u16, reader)?;
        let ip = load!(RpcIpAddress, reader)?;

        Ok(Self { ip })
    }
}

#[derive(Clone, Debug, Serialize, Deserialize)]
#[serde(rename_all = "camelCase")]
pub struct BanResponse {}

impl Serializer for BanResponse {
    fn serialize<W: std::io::Write>(&self, writer: &mut W) -> std::io::Result<()> {
        store!(u16, &1, writer)?;
        Ok(())
    }
}

impl Deserializer for BanResponse {
    fn deserialize<R: std::io::Read>(reader: &mut R) -> std::io::Result<Self> {
        let _version = load!(u16, reader)?;
        Ok(Self {})
    }
}

#[derive(Clone, Debug, Serialize, Deserialize)]
#[serde(rename_all = "camelCase")]
pub struct UnbanRequest {
    pub ip: RpcIpAddress,
}

impl UnbanRequest {
    pub fn new(ip: RpcIpAddress) -> Self {
        Self { ip }
    }
}

impl Serializer for UnbanRequest {
    fn serialize<W: std::io::Write>(&self, writer: &mut W) -> std::io::Result<()> {
        store!(u16, &1, writer)?;
        store!(RpcIpAddress, &self.ip, writer)?;

        Ok(())
    }
}

impl Deserializer for UnbanRequest {
    fn deserialize<R: std::io::Read>(reader: &mut R) -> std::io::Result<Self> {
        let _version = load!(u16, reader)?;
        let ip = load!(RpcIpAddress, reader)?;

        Ok(Self { ip })
    }
}

#[derive(Clone, Debug, Serialize, Deserialize)]
#[serde(rename_all = "camelCase")]
pub struct UnbanResponse {}

impl Serializer for UnbanResponse {
    fn serialize<W: std::io::Write>(&self, writer: &mut W) -> std::io::Result<()> {
        store!(u16, &1, writer)?;
        Ok(())
    }
}

impl Deserializer for UnbanResponse {
    fn deserialize<R: std::io::Read>(reader: &mut R) -> std::io::Result<Self> {
        let _version = load!(u16, reader)?;
        Ok(Self {})
    }
}

#[derive(Clone, Debug, Serialize, Deserialize)]
#[serde(rename_all = "camelCase")]
pub struct EstimateNetworkHashesPerSecondRequest {
    pub window_size: u32,
    pub start_hash: Option<RpcHash>,
}

impl EstimateNetworkHashesPerSecondRequest {
    pub fn new(window_size: u32, start_hash: Option<RpcHash>) -> Self {
        Self { window_size, start_hash }
    }
}

impl Serializer for EstimateNetworkHashesPerSecondRequest {
    fn serialize<W: std::io::Write>(&self, writer: &mut W) -> std::io::Result<()> {
        store!(u16, &1, writer)?;
        store!(u32, &self.window_size, writer)?;
        store!(Option<RpcHash>, &self.start_hash, writer)?;

        Ok(())
    }
}

impl Deserializer for EstimateNetworkHashesPerSecondRequest {
    fn deserialize<R: std::io::Read>(reader: &mut R) -> std::io::Result<Self> {
        let _version = load!(u16, reader)?;
        let window_size = load!(u32, reader)?;
        let start_hash = load!(Option<RpcHash>, reader)?;

        Ok(Self { window_size, start_hash })
    }
}

#[derive(Clone, Debug, Serialize, Deserialize)]
#[serde(rename_all = "camelCase")]
pub struct EstimateNetworkHashesPerSecondResponse {
    pub network_hashes_per_second: u64,
}

impl EstimateNetworkHashesPerSecondResponse {
    pub fn new(network_hashes_per_second: u64) -> Self {
        Self { network_hashes_per_second }
    }
}

impl Serializer for EstimateNetworkHashesPerSecondResponse {
    fn serialize<W: std::io::Write>(&self, writer: &mut W) -> std::io::Result<()> {
        store!(u16, &1, writer)?;
        store!(u64, &self.network_hashes_per_second, writer)?;

        Ok(())
    }
}

impl Deserializer for EstimateNetworkHashesPerSecondResponse {
    fn deserialize<R: std::io::Read>(reader: &mut R) -> std::io::Result<Self> {
        let _version = load!(u16, reader)?;
        let network_hashes_per_second = load!(u64, reader)?;

        Ok(Self { network_hashes_per_second })
    }
}

#[derive(Clone, Debug, Serialize, Deserialize)]
#[serde(rename_all = "camelCase")]
pub struct GetMempoolEntriesByAddressesRequest {
    pub addresses: Vec<RpcAddress>,
    pub include_orphan_pool: bool,
    // TODO: replace with `include_transaction_pool`
    pub filter_transaction_pool: bool,
}

impl GetMempoolEntriesByAddressesRequest {
    pub fn new(addresses: Vec<RpcAddress>, include_orphan_pool: bool, filter_transaction_pool: bool) -> Self {
        Self { addresses, include_orphan_pool, filter_transaction_pool }
    }
}

impl Serializer for GetMempoolEntriesByAddressesRequest {
    fn serialize<W: std::io::Write>(&self, writer: &mut W) -> std::io::Result<()> {
        store!(u16, &1, writer)?;
        store!(Vec<RpcAddress>, &self.addresses, writer)?;
        store!(bool, &self.include_orphan_pool, writer)?;
        store!(bool, &self.filter_transaction_pool, writer)?;

        Ok(())
    }
}

impl Deserializer for GetMempoolEntriesByAddressesRequest {
    fn deserialize<R: std::io::Read>(reader: &mut R) -> std::io::Result<Self> {
        let _version = load!(u16, reader)?;
        let addresses = load!(Vec<RpcAddress>, reader)?;
        let include_orphan_pool = load!(bool, reader)?;
        let filter_transaction_pool = load!(bool, reader)?;

        Ok(Self { addresses, include_orphan_pool, filter_transaction_pool })
    }
}

#[derive(Clone, Debug, Serialize, Deserialize)]
#[serde(rename_all = "camelCase")]
pub struct GetMempoolEntriesByAddressesResponse {
    pub entries: Vec<RpcMempoolEntryByAddress>,
}

impl GetMempoolEntriesByAddressesResponse {
    pub fn new(entries: Vec<RpcMempoolEntryByAddress>) -> Self {
        Self { entries }
    }
}

impl Serializer for GetMempoolEntriesByAddressesResponse {
    fn serialize<W: std::io::Write>(&self, writer: &mut W) -> std::io::Result<()> {
        store!(u16, &1, writer)?;
        serialize!(Vec<RpcMempoolEntryByAddress>, &self.entries, writer)?;

        Ok(())
    }
}

impl Deserializer for GetMempoolEntriesByAddressesResponse {
    fn deserialize<R: std::io::Read>(reader: &mut R) -> std::io::Result<Self> {
        let _version = load!(u16, reader)?;
        let entries = deserialize!(Vec<RpcMempoolEntryByAddress>, reader)?;

        Ok(Self { entries })
    }
}

#[derive(Clone, Debug, Serialize, Deserialize)]
#[serde(rename_all = "camelCase")]
pub struct GetCoinSupplyRequest {}

impl Serializer for GetCoinSupplyRequest {
    fn serialize<W: std::io::Write>(&self, writer: &mut W) -> std::io::Result<()> {
        store!(u16, &1, writer)?;
        Ok(())
    }
}

impl Deserializer for GetCoinSupplyRequest {
    fn deserialize<R: std::io::Read>(reader: &mut R) -> std::io::Result<Self> {
        let _version = load!(u16, reader)?;
        Ok(Self {})
    }
}

#[derive(Clone, Debug, Serialize, Deserialize)]
#[serde(rename_all = "camelCase")]
pub struct GetCoinSupplyResponse {
    pub max_sompi: u64,
    pub circulating_sompi: u64,
}

impl GetCoinSupplyResponse {
    pub fn new(max_sompi: u64, circulating_sompi: u64) -> Self {
        Self { max_sompi, circulating_sompi }
    }
}

impl Serializer for GetCoinSupplyResponse {
    fn serialize<W: std::io::Write>(&self, writer: &mut W) -> std::io::Result<()> {
        store!(u16, &1, writer)?;
        store!(u64, &self.max_sompi, writer)?;
        store!(u64, &self.circulating_sompi, writer)?;

        Ok(())
    }
}

impl Deserializer for GetCoinSupplyResponse {
    fn deserialize<R: std::io::Read>(reader: &mut R) -> std::io::Result<Self> {
        let _version = load!(u16, reader)?;
        let max_sompi = load!(u64, reader)?;
        let circulating_sompi = load!(u64, reader)?;

        Ok(Self { max_sompi, circulating_sompi })
    }
}

#[derive(Clone, Debug, Serialize, Deserialize)]
#[serde(rename_all = "camelCase")]
pub struct PingRequest {}

impl Serializer for PingRequest {
    fn serialize<W: std::io::Write>(&self, _writer: &mut W) -> std::io::Result<()> {
        Ok(())
    }
}

impl Deserializer for PingRequest {
    fn deserialize<R: std::io::Read>(_reader: &mut R) -> std::io::Result<Self> {
        Ok(Self {})
    }
}

#[derive(Clone, Debug, Serialize, Deserialize)]
#[serde(rename_all = "camelCase")]
pub struct PingResponse {}

impl Serializer for PingResponse {
    fn serialize<W: std::io::Write>(&self, writer: &mut W) -> std::io::Result<()> {
        store!(u8, &1, writer)?;
        Ok(())
    }
}

impl Deserializer for PingResponse {
    fn deserialize<R: std::io::Read>(reader: &mut R) -> std::io::Result<Self> {
        let _version = load!(u8, reader)?;
        Ok(Self {})
    }
}

#[derive(Clone, Debug, Serialize, Deserialize, BorshSerialize, BorshDeserialize)]
#[serde(rename_all = "camelCase")]
pub struct ConnectionsProfileData {
    pub cpu_usage: f32,
    pub memory_usage: u64,
}

#[derive(Clone, Debug, Serialize, Deserialize)]
#[serde(rename_all = "camelCase")]
pub struct GetConnectionsRequest {
    pub include_profile_data: bool,
}

impl Serializer for GetConnectionsRequest {
    fn serialize<W: std::io::Write>(&self, writer: &mut W) -> std::io::Result<()> {
        store!(u8, &1, writer)?;
        store!(bool, &self.include_profile_data, writer)?;
        Ok(())
    }
}

impl Deserializer for GetConnectionsRequest {
    fn deserialize<R: std::io::Read>(reader: &mut R) -> std::io::Result<Self> {
        let _version = load!(u8, reader)?;
        let include_profile_data = load!(bool, reader)?;
        Ok(Self { include_profile_data })
    }
}

#[derive(Clone, Debug, Serialize, Deserialize)]
#[serde(rename_all = "camelCase")]
pub struct GetConnectionsResponse {
    pub clients: u32,
    pub peers: u16,
    pub profile_data: Option<ConnectionsProfileData>,
}

impl Serializer for GetConnectionsResponse {
    fn serialize<W: std::io::Write>(&self, writer: &mut W) -> std::io::Result<()> {
        store!(u16, &1, writer)?;
        store!(u32, &self.clients, writer)?;
        store!(u16, &self.peers, writer)?;
        store!(Option<ConnectionsProfileData>, &self.profile_data, writer)?;
        Ok(())
    }
}

impl Deserializer for GetConnectionsResponse {
    fn deserialize<R: std::io::Read>(reader: &mut R) -> std::io::Result<Self> {
        let _version = load!(u16, reader)?;
        let clients = load!(u32, reader)?;
        let peers = load!(u16, reader)?;
        let extra = load!(Option<ConnectionsProfileData>, reader)?;
        Ok(Self { clients, peers, profile_data: extra })
    }
}

#[derive(Clone, Debug, Serialize, Deserialize)]
#[serde(rename_all = "camelCase")]
pub struct GetSystemInfoRequest {}

impl Serializer for GetSystemInfoRequest {
    fn serialize<W: std::io::Write>(&self, writer: &mut W) -> std::io::Result<()> {
        store!(u16, &1, writer)?;

        Ok(())
    }
}

impl Deserializer for GetSystemInfoRequest {
    fn deserialize<R: std::io::Read>(reader: &mut R) -> std::io::Result<Self> {
        let _version = load!(u16, reader)?;

        Ok(Self {})
    }
}

#[derive(Clone, Serialize, Deserialize)]
#[serde(rename_all = "camelCase")]
pub struct GetSystemInfoResponse {
    pub version: String,
    pub system_id: Option<Vec<u8>>,
    pub git_hash: Option<Vec<u8>>,
    pub cpu_physical_cores: u16,
    pub total_memory: u64,
    pub fd_limit: u32,
}

impl std::fmt::Debug for GetSystemInfoResponse {
    fn fmt(&self, f: &mut std::fmt::Formatter<'_>) -> std::fmt::Result {
        f.debug_struct("GetSystemInfoResponse")
            .field("version", &self.version)
            .field("system_id", &self.system_id.as_ref().map(|id| id.to_hex()))
            .field("git_hash", &self.git_hash.as_ref().map(|hash| hash.to_hex()))
            .field("cpu_physical_cores", &self.cpu_physical_cores)
            .field("total_memory", &self.total_memory)
            .field("fd_limit", &self.fd_limit)
            .finish()
    }
}

impl Serializer for GetSystemInfoResponse {
    fn serialize<W: std::io::Write>(&self, writer: &mut W) -> std::io::Result<()> {
        store!(u16, &1, writer)?;
        store!(String, &self.version, writer)?;
        store!(Option<Vec<u8>>, &self.system_id, writer)?;
        store!(Option<Vec<u8>>, &self.git_hash, writer)?;
        store!(u16, &self.cpu_physical_cores, writer)?;
        store!(u64, &self.total_memory, writer)?;
        store!(u32, &self.fd_limit, writer)?;

        Ok(())
    }
}

impl Deserializer for GetSystemInfoResponse {
    fn deserialize<R: std::io::Read>(reader: &mut R) -> std::io::Result<Self> {
        let _version = load!(u16, reader)?;
        let version = load!(String, reader)?;
        let system_id = load!(Option<Vec<u8>>, reader)?;
        let git_hash = load!(Option<Vec<u8>>, reader)?;
        let cpu_physical_cores = load!(u16, reader)?;
        let total_memory = load!(u64, reader)?;
        let fd_limit = load!(u32, reader)?;

        Ok(Self { version, system_id, git_hash, cpu_physical_cores, total_memory, fd_limit })
    }
}

#[derive(Clone, Debug, Serialize, Deserialize)]
#[serde(rename_all = "camelCase")]
pub struct GetMetricsRequest {
    pub process_metrics: bool,
    pub connection_metrics: bool,
    pub bandwidth_metrics: bool,
    pub consensus_metrics: bool,
    pub storage_metrics: bool,
    pub custom_metrics: bool,
}

impl Serializer for GetMetricsRequest {
    fn serialize<W: std::io::Write>(&self, writer: &mut W) -> std::io::Result<()> {
        store!(u16, &1, writer)?;
        store!(bool, &self.process_metrics, writer)?;
        store!(bool, &self.connection_metrics, writer)?;
        store!(bool, &self.bandwidth_metrics, writer)?;
        store!(bool, &self.consensus_metrics, writer)?;
        store!(bool, &self.storage_metrics, writer)?;
        store!(bool, &self.custom_metrics, writer)?;

        Ok(())
    }
}

impl Deserializer for GetMetricsRequest {
    fn deserialize<R: std::io::Read>(reader: &mut R) -> std::io::Result<Self> {
        let _version = load!(u16, reader)?;
        let process_metrics = load!(bool, reader)?;
        let connection_metrics = load!(bool, reader)?;
        let bandwidth_metrics = load!(bool, reader)?;
        let consensus_metrics = load!(bool, reader)?;
        let storage_metrics = load!(bool, reader)?;
        let custom_metrics = load!(bool, reader)?;

        Ok(Self { process_metrics, connection_metrics, bandwidth_metrics, consensus_metrics, storage_metrics, custom_metrics })
    }
}

#[derive(Default, Clone, Debug, Serialize, Deserialize)]
#[serde(rename_all = "camelCase")]
pub struct ProcessMetrics {
    pub resident_set_size: u64,
    pub virtual_memory_size: u64,
    pub core_num: u32,
    pub cpu_usage: f32,
    pub fd_num: u32,
    pub disk_io_read_bytes: u64,
    pub disk_io_write_bytes: u64,
    pub disk_io_read_per_sec: f32,
    pub disk_io_write_per_sec: f32,
}

impl Serializer for ProcessMetrics {
    fn serialize<W: std::io::Write>(&self, writer: &mut W) -> std::io::Result<()> {
        store!(u16, &1, writer)?;
        store!(u64, &self.resident_set_size, writer)?;
        store!(u64, &self.virtual_memory_size, writer)?;
        store!(u32, &self.core_num, writer)?;
        store!(f32, &self.cpu_usage, writer)?;
        store!(u32, &self.fd_num, writer)?;
        store!(u64, &self.disk_io_read_bytes, writer)?;
        store!(u64, &self.disk_io_write_bytes, writer)?;
        store!(f32, &self.disk_io_read_per_sec, writer)?;
        store!(f32, &self.disk_io_write_per_sec, writer)?;

        Ok(())
    }
}

impl Deserializer for ProcessMetrics {
    fn deserialize<R: std::io::Read>(reader: &mut R) -> std::io::Result<Self> {
        let _version = load!(u16, reader)?;
        let resident_set_size = load!(u64, reader)?;
        let virtual_memory_size = load!(u64, reader)?;
        let core_num = load!(u32, reader)?;
        let cpu_usage = load!(f32, reader)?;
        let fd_num = load!(u32, reader)?;
        let disk_io_read_bytes = load!(u64, reader)?;
        let disk_io_write_bytes = load!(u64, reader)?;
        let disk_io_read_per_sec = load!(f32, reader)?;
        let disk_io_write_per_sec = load!(f32, reader)?;

        Ok(Self {
            resident_set_size,
            virtual_memory_size,
            core_num,
            cpu_usage,
            fd_num,
            disk_io_read_bytes,
            disk_io_write_bytes,
            disk_io_read_per_sec,
            disk_io_write_per_sec,
        })
    }
}

#[derive(Default, Clone, Debug, Serialize, Deserialize)]
#[serde(rename_all = "camelCase")]
pub struct ConnectionMetrics {
    pub borsh_live_connections: u32,
    pub borsh_connection_attempts: u64,
    pub borsh_handshake_failures: u64,
    pub json_live_connections: u32,
    pub json_connection_attempts: u64,
    pub json_handshake_failures: u64,

    pub active_peers: u32,
}

impl Serializer for ConnectionMetrics {
    fn serialize<W: std::io::Write>(&self, writer: &mut W) -> std::io::Result<()> {
        store!(u16, &1, writer)?;
        store!(u32, &self.borsh_live_connections, writer)?;
        store!(u64, &self.borsh_connection_attempts, writer)?;
        store!(u64, &self.borsh_handshake_failures, writer)?;
        store!(u32, &self.json_live_connections, writer)?;
        store!(u64, &self.json_connection_attempts, writer)?;
        store!(u64, &self.json_handshake_failures, writer)?;
        store!(u32, &self.active_peers, writer)?;

        Ok(())
    }
}

impl Deserializer for ConnectionMetrics {
    fn deserialize<R: std::io::Read>(reader: &mut R) -> std::io::Result<Self> {
        let _version = load!(u16, reader)?;
        let borsh_live_connections = load!(u32, reader)?;
        let borsh_connection_attempts = load!(u64, reader)?;
        let borsh_handshake_failures = load!(u64, reader)?;
        let json_live_connections = load!(u32, reader)?;
        let json_connection_attempts = load!(u64, reader)?;
        let json_handshake_failures = load!(u64, reader)?;
        let active_peers = load!(u32, reader)?;

        Ok(Self {
            borsh_live_connections,
            borsh_connection_attempts,
            borsh_handshake_failures,
            json_live_connections,
            json_connection_attempts,
            json_handshake_failures,
            active_peers,
        })
    }
}

#[derive(Default, Clone, Debug, Serialize, Deserialize)]
#[serde(rename_all = "camelCase")]
pub struct BandwidthMetrics {
    pub borsh_bytes_tx: u64,
    pub borsh_bytes_rx: u64,
    pub json_bytes_tx: u64,
    pub json_bytes_rx: u64,
    pub p2p_bytes_tx: u64,
    pub p2p_bytes_rx: u64,
    pub grpc_bytes_tx: u64,
    pub grpc_bytes_rx: u64,
}

impl Serializer for BandwidthMetrics {
    fn serialize<W: std::io::Write>(&self, writer: &mut W) -> std::io::Result<()> {
        store!(u16, &1, writer)?;
        store!(u64, &self.borsh_bytes_tx, writer)?;
        store!(u64, &self.borsh_bytes_rx, writer)?;
        store!(u64, &self.json_bytes_tx, writer)?;
        store!(u64, &self.json_bytes_rx, writer)?;
        store!(u64, &self.p2p_bytes_tx, writer)?;
        store!(u64, &self.p2p_bytes_rx, writer)?;
        store!(u64, &self.grpc_bytes_tx, writer)?;
        store!(u64, &self.grpc_bytes_rx, writer)?;

        Ok(())
    }
}

impl Deserializer for BandwidthMetrics {
    fn deserialize<R: std::io::Read>(reader: &mut R) -> std::io::Result<Self> {
        let _version = load!(u16, reader)?;
        let borsh_bytes_tx = load!(u64, reader)?;
        let borsh_bytes_rx = load!(u64, reader)?;
        let json_bytes_tx = load!(u64, reader)?;
        let json_bytes_rx = load!(u64, reader)?;
        let p2p_bytes_tx = load!(u64, reader)?;
        let p2p_bytes_rx = load!(u64, reader)?;
        let grpc_bytes_tx = load!(u64, reader)?;
        let grpc_bytes_rx = load!(u64, reader)?;

        Ok(Self {
            borsh_bytes_tx,
            borsh_bytes_rx,
            json_bytes_tx,
            json_bytes_rx,
            p2p_bytes_tx,
            p2p_bytes_rx,
            grpc_bytes_tx,
            grpc_bytes_rx,
        })
    }
}

#[derive(Default, Clone, Debug, Serialize, Deserialize)]
#[serde(rename_all = "camelCase")]
pub struct ConsensusMetrics {
    pub node_blocks_submitted_count: u64,
    pub node_headers_processed_count: u64,
    pub node_dependencies_processed_count: u64,
    pub node_bodies_processed_count: u64,
    pub node_transactions_processed_count: u64,
    pub node_chain_blocks_processed_count: u64,
    pub node_mass_processed_count: u64,

    pub node_database_blocks_count: u64,
    pub node_database_headers_count: u64,

    pub network_mempool_size: u64,
    pub network_tip_hashes_count: u32,
    pub network_difficulty: f64,
    pub network_past_median_time: u64,
    pub network_virtual_parent_hashes_count: u32,
    pub network_virtual_daa_score: u64,
}

impl Serializer for ConsensusMetrics {
    fn serialize<W: std::io::Write>(&self, writer: &mut W) -> std::io::Result<()> {
        store!(u16, &1, writer)?;
        store!(u64, &self.node_blocks_submitted_count, writer)?;
        store!(u64, &self.node_headers_processed_count, writer)?;
        store!(u64, &self.node_dependencies_processed_count, writer)?;
        store!(u64, &self.node_bodies_processed_count, writer)?;
        store!(u64, &self.node_transactions_processed_count, writer)?;
        store!(u64, &self.node_chain_blocks_processed_count, writer)?;
        store!(u64, &self.node_mass_processed_count, writer)?;
        store!(u64, &self.node_database_blocks_count, writer)?;
        store!(u64, &self.node_database_headers_count, writer)?;
        store!(u64, &self.network_mempool_size, writer)?;
        store!(u32, &self.network_tip_hashes_count, writer)?;
        store!(f64, &self.network_difficulty, writer)?;
        store!(u64, &self.network_past_median_time, writer)?;
        store!(u32, &self.network_virtual_parent_hashes_count, writer)?;
        store!(u64, &self.network_virtual_daa_score, writer)?;

        Ok(())
    }
}

impl Deserializer for ConsensusMetrics {
    fn deserialize<R: std::io::Read>(reader: &mut R) -> std::io::Result<Self> {
        let _version = load!(u16, reader)?;
        let node_blocks_submitted_count = load!(u64, reader)?;
        let node_headers_processed_count = load!(u64, reader)?;
        let node_dependencies_processed_count = load!(u64, reader)?;
        let node_bodies_processed_count = load!(u64, reader)?;
        let node_transactions_processed_count = load!(u64, reader)?;
        let node_chain_blocks_processed_count = load!(u64, reader)?;
        let node_mass_processed_count = load!(u64, reader)?;
        let node_database_blocks_count = load!(u64, reader)?;
        let node_database_headers_count = load!(u64, reader)?;
        let network_mempool_size = load!(u64, reader)?;
        let network_tip_hashes_count = load!(u32, reader)?;
        let network_difficulty = load!(f64, reader)?;
        let network_past_median_time = load!(u64, reader)?;
        let network_virtual_parent_hashes_count = load!(u32, reader)?;
        let network_virtual_daa_score = load!(u64, reader)?;

        Ok(Self {
            node_blocks_submitted_count,
            node_headers_processed_count,
            node_dependencies_processed_count,
            node_bodies_processed_count,
            node_transactions_processed_count,
            node_chain_blocks_processed_count,
            node_mass_processed_count,
            node_database_blocks_count,
            node_database_headers_count,
            network_mempool_size,
            network_tip_hashes_count,
            network_difficulty,
            network_past_median_time,
            network_virtual_parent_hashes_count,
            network_virtual_daa_score,
        })
    }
}

#[derive(Default, Clone, Debug, Serialize, Deserialize)]
#[serde(rename_all = "camelCase")]
pub struct StorageMetrics {
    pub storage_size_bytes: u64,
}

impl Serializer for StorageMetrics {
    fn serialize<W: std::io::Write>(&self, writer: &mut W) -> std::io::Result<()> {
        store!(u16, &1, writer)?;
        store!(u64, &self.storage_size_bytes, writer)?;

        Ok(())
    }
}

impl Deserializer for StorageMetrics {
    fn deserialize<R: std::io::Read>(reader: &mut R) -> std::io::Result<Self> {
        let _version = load!(u16, reader)?;
        let storage_size_bytes = load!(u64, reader)?;

        Ok(Self { storage_size_bytes })
    }
}

// TODO: Custom metrics dictionary
#[derive(Clone, Debug, Serialize, Deserialize)]
pub enum CustomMetricValue {
    Placeholder,
}

impl Serializer for CustomMetricValue {
    fn serialize<W: std::io::Write>(&self, writer: &mut W) -> std::io::Result<()> {
        store!(u16, &1, writer)?;

        Ok(())
    }
}

impl Deserializer for CustomMetricValue {
    fn deserialize<R: std::io::Read>(reader: &mut R) -> std::io::Result<Self> {
        let _version = load!(u16, reader)?;

        Ok(CustomMetricValue::Placeholder)
    }
}

#[derive(Clone, Debug, Serialize, Deserialize)]
#[serde(rename_all = "camelCase")]
pub struct GetMetricsResponse {
    pub server_time: u64,
    pub process_metrics: Option<ProcessMetrics>,
    pub connection_metrics: Option<ConnectionMetrics>,
    pub bandwidth_metrics: Option<BandwidthMetrics>,
    pub consensus_metrics: Option<ConsensusMetrics>,
    pub storage_metrics: Option<StorageMetrics>,
    // TODO: this is currently a placeholder
    pub custom_metrics: Option<HashMap<String, CustomMetricValue>>,
}

impl GetMetricsResponse {
    pub fn new(
        server_time: u64,
        process_metrics: Option<ProcessMetrics>,
        connection_metrics: Option<ConnectionMetrics>,
        bandwidth_metrics: Option<BandwidthMetrics>,
        consensus_metrics: Option<ConsensusMetrics>,
        storage_metrics: Option<StorageMetrics>,
        custom_metrics: Option<HashMap<String, CustomMetricValue>>,
    ) -> Self {
        Self {
            process_metrics,
            connection_metrics,
            bandwidth_metrics,
            consensus_metrics,
            storage_metrics,
            server_time,
            custom_metrics,
        }
    }
}

impl Serializer for GetMetricsResponse {
    fn serialize<W: std::io::Write>(&self, writer: &mut W) -> std::io::Result<()> {
        store!(u16, &1, writer)?;
        store!(u64, &self.server_time, writer)?;
        serialize!(Option<ProcessMetrics>, &self.process_metrics, writer)?;
        serialize!(Option<ConnectionMetrics>, &self.connection_metrics, writer)?;
        serialize!(Option<BandwidthMetrics>, &self.bandwidth_metrics, writer)?;
        serialize!(Option<ConsensusMetrics>, &self.consensus_metrics, writer)?;
        serialize!(Option<StorageMetrics>, &self.storage_metrics, writer)?;
        serialize!(Option<HashMap<String, CustomMetricValue>>, &self.custom_metrics, writer)?;

        Ok(())
    }
}

impl Deserializer for GetMetricsResponse {
    fn deserialize<R: std::io::Read>(reader: &mut R) -> std::io::Result<Self> {
        let _version = load!(u16, reader)?;
        let server_time = load!(u64, reader)?;
        let process_metrics = deserialize!(Option<ProcessMetrics>, reader)?;
        let connection_metrics = deserialize!(Option<ConnectionMetrics>, reader)?;
        let bandwidth_metrics = deserialize!(Option<BandwidthMetrics>, reader)?;
        let consensus_metrics = deserialize!(Option<ConsensusMetrics>, reader)?;
        let storage_metrics = deserialize!(Option<StorageMetrics>, reader)?;
        let custom_metrics = deserialize!(Option<HashMap<String, CustomMetricValue>>, reader)?;

        Ok(Self {
            server_time,
            process_metrics,
            connection_metrics,
            bandwidth_metrics,
            consensus_metrics,
            storage_metrics,
            custom_metrics,
        })
    }
}

#[derive(Clone, Debug, Serialize, Deserialize, BorshSerialize, BorshDeserialize)]
#[serde(rename_all = "camelCase")]
#[borsh(use_discriminant = true)]
pub enum RpcCaps {
    Full = 0,
    Blocks,
    UtxoIndex,
    Mempool,
    Metrics,
    Visualizer,
    Mining,
}

#[derive(Clone, Debug, Serialize, Deserialize)]
#[serde(rename_all = "camelCase")]
pub struct GetServerInfoRequest {}

impl Serializer for GetServerInfoRequest {
    fn serialize<W: std::io::Write>(&self, writer: &mut W) -> std::io::Result<()> {
        store!(u16, &1, writer)?;
        Ok(())
    }
}

impl Deserializer for GetServerInfoRequest {
    fn deserialize<R: std::io::Read>(reader: &mut R) -> std::io::Result<Self> {
        let _version = load!(u16, reader)?;
        Ok(Self {})
    }
}

#[derive(Clone, Debug, Serialize, Deserialize)]
#[serde(rename_all = "camelCase")]
pub struct GetServerInfoResponse {
    pub rpc_api_version: u16,
    pub rpc_api_revision: u16,
    pub server_version: String,
    pub network_id: RpcNetworkId,
    pub has_utxo_index: bool,
    pub is_synced: bool,
    pub virtual_daa_score: u64,
}

impl Serializer for GetServerInfoResponse {
    fn serialize<W: std::io::Write>(&self, writer: &mut W) -> std::io::Result<()> {
        store!(u16, &1, writer)?;

        store!(u16, &self.rpc_api_version, writer)?;
        store!(u16, &self.rpc_api_revision, writer)?;

        store!(String, &self.server_version, writer)?;
        store!(RpcNetworkId, &self.network_id, writer)?;
        store!(bool, &self.has_utxo_index, writer)?;
        store!(bool, &self.is_synced, writer)?;
        store!(u64, &self.virtual_daa_score, writer)?;

        Ok(())
    }
}

impl Deserializer for GetServerInfoResponse {
    fn deserialize<R: std::io::Read>(reader: &mut R) -> std::io::Result<Self> {
        let _version = load!(u16, reader)?;

        let rpc_api_version = load!(u16, reader)?;
        let rpc_api_revision = load!(u16, reader)?;

        let server_version = load!(String, reader)?;
        let network_id = load!(RpcNetworkId, reader)?;
        let has_utxo_index = load!(bool, reader)?;
        let is_synced = load!(bool, reader)?;
        let virtual_daa_score = load!(u64, reader)?;

        Ok(Self { rpc_api_version, rpc_api_revision, server_version, network_id, has_utxo_index, is_synced, virtual_daa_score })
    }
}

#[derive(Clone, Debug, Serialize, Deserialize)]
#[serde(rename_all = "camelCase")]
pub struct GetSyncStatusRequest {}

impl Serializer for GetSyncStatusRequest {
    fn serialize<W: std::io::Write>(&self, writer: &mut W) -> std::io::Result<()> {
        store!(u16, &1, writer)?;
        Ok(())
    }
}

impl Deserializer for GetSyncStatusRequest {
    fn deserialize<R: std::io::Read>(reader: &mut R) -> std::io::Result<Self> {
        let _version = load!(u16, reader)?;
        Ok(Self {})
    }
}

#[derive(Clone, Debug, Serialize, Deserialize)]
#[serde(rename_all = "camelCase")]
pub struct GetSyncStatusResponse {
    pub is_synced: bool,
}

impl Serializer for GetSyncStatusResponse {
    fn serialize<W: std::io::Write>(&self, writer: &mut W) -> std::io::Result<()> {
        store!(u16, &1, writer)?;
        store!(bool, &self.is_synced, writer)?;
        Ok(())
    }
}

impl Deserializer for GetSyncStatusResponse {
    fn deserialize<R: std::io::Read>(reader: &mut R) -> std::io::Result<Self> {
        let _version = load!(u16, reader)?;
        let is_synced = load!(bool, reader)?;
        Ok(Self { is_synced })
    }
}

#[derive(Clone, Debug, Serialize, Deserialize)]
#[serde(rename_all = "camelCase")]
pub struct GetDaaScoreTimestampEstimateRequest {
    pub daa_scores: Vec<u64>,
}

impl GetDaaScoreTimestampEstimateRequest {
    pub fn new(daa_scores: Vec<u64>) -> Self {
        Self { daa_scores }
    }
}

impl Serializer for GetDaaScoreTimestampEstimateRequest {
    fn serialize<W: std::io::Write>(&self, writer: &mut W) -> std::io::Result<()> {
        store!(u16, &1, writer)?;
        store!(Vec<u64>, &self.daa_scores, writer)?;
        Ok(())
    }
}

impl Deserializer for GetDaaScoreTimestampEstimateRequest {
    fn deserialize<R: std::io::Read>(reader: &mut R) -> std::io::Result<Self> {
        let _version = load!(u16, reader)?;
        let daa_scores = load!(Vec<u64>, reader)?;
        Ok(Self { daa_scores })
    }
}

#[derive(Clone, Debug, Serialize, Deserialize)]
#[serde(rename_all = "camelCase")]
pub struct GetDaaScoreTimestampEstimateResponse {
    pub timestamps: Vec<u64>,
}

impl GetDaaScoreTimestampEstimateResponse {
    pub fn new(timestamps: Vec<u64>) -> Self {
        Self { timestamps }
    }
}

impl Serializer for GetDaaScoreTimestampEstimateResponse {
    fn serialize<W: std::io::Write>(&self, writer: &mut W) -> std::io::Result<()> {
        store!(u16, &1, writer)?;
        store!(Vec<u64>, &self.timestamps, writer)?;
        Ok(())
    }
}

impl Deserializer for GetDaaScoreTimestampEstimateResponse {
    fn deserialize<R: std::io::Read>(reader: &mut R) -> std::io::Result<Self> {
        let _version = load!(u16, reader)?;
        let timestamps = load!(Vec<u64>, reader)?;
        Ok(Self { timestamps })
    }
}

// ~~~~~~~~~~~~~~~~~~~~~~~~~~~~~~~~~~~~~~~~~~~~~
// Fee rate estimations

#[derive(Clone, Debug, Serialize, Deserialize)]
#[serde(rename_all = "camelCase")]
pub struct GetFeeEstimateRequest {}

impl Serializer for GetFeeEstimateRequest {
    fn serialize<W: std::io::Write>(&self, writer: &mut W) -> std::io::Result<()> {
        store!(u16, &1, writer)?;
        Ok(())
    }
}

impl Deserializer for GetFeeEstimateRequest {
    fn deserialize<R: std::io::Read>(reader: &mut R) -> std::io::Result<Self> {
        let _version = load!(u16, reader)?;
        Ok(Self {})
    }
}

#[derive(Clone, Debug, Serialize, Deserialize)]
#[serde(rename_all = "camelCase")]
pub struct GetFeeEstimateResponse {
    pub estimate: RpcFeeEstimate,
}

impl Serializer for GetFeeEstimateResponse {
    fn serialize<W: std::io::Write>(&self, writer: &mut W) -> std::io::Result<()> {
        store!(u16, &1, writer)?;
        serialize!(RpcFeeEstimate, &self.estimate, writer)?;
        Ok(())
    }
}

impl Deserializer for GetFeeEstimateResponse {
    fn deserialize<R: std::io::Read>(reader: &mut R) -> std::io::Result<Self> {
        let _version = load!(u16, reader)?;
        let estimate = deserialize!(RpcFeeEstimate, reader)?;
        Ok(Self { estimate })
    }
}

#[derive(Clone, Debug, Serialize, Deserialize)]
#[serde(rename_all = "camelCase")]
pub struct GetFeeEstimateExperimentalRequest {
    pub verbose: bool,
}

impl Serializer for GetFeeEstimateExperimentalRequest {
    fn serialize<W: std::io::Write>(&self, writer: &mut W) -> std::io::Result<()> {
        store!(u16, &1, writer)?;
        store!(bool, &self.verbose, writer)?;
        Ok(())
    }
}

impl Deserializer for GetFeeEstimateExperimentalRequest {
    fn deserialize<R: std::io::Read>(reader: &mut R) -> std::io::Result<Self> {
        let _version = load!(u16, reader)?;
        let verbose = load!(bool, reader)?;
        Ok(Self { verbose })
    }
}

#[derive(Clone, Debug, Serialize, Deserialize)]
#[serde(rename_all = "camelCase")]
pub struct GetFeeEstimateExperimentalResponse {
    /// The usual feerate estimate response
    pub estimate: RpcFeeEstimate,

    /// Experimental verbose data
    pub verbose: Option<RpcFeeEstimateVerboseExperimentalData>,
}

<<<<<<< HEAD
///
#[derive(Clone, Debug, Serialize, Deserialize, BorshSerialize, BorshDeserialize)]
#[serde(rename_all = "camelCase")]
pub struct GetCurrentBlockColorRequest {
    pub hash: RpcHash,
}

impl GetCurrentBlockColorRequest {
    pub fn new(hash: RpcHash) -> Self {
        Self { hash }
    }
}

#[derive(Clone, Debug, Serialize, Deserialize, BorshSerialize, BorshDeserialize)]
#[serde(rename_all = "camelCase")]
pub struct GetCurrentBlockColorResponse {
    pub blue: bool,
}

impl GetCurrentBlockColorResponse {
    pub fn new(blue: bool) -> Self {
        Self { blue }
=======
impl Serializer for GetFeeEstimateExperimentalResponse {
    fn serialize<W: std::io::Write>(&self, writer: &mut W) -> std::io::Result<()> {
        store!(u16, &1, writer)?;
        serialize!(RpcFeeEstimate, &self.estimate, writer)?;
        serialize!(Option<RpcFeeEstimateVerboseExperimentalData>, &self.verbose, writer)?;
        Ok(())
    }
}

impl Deserializer for GetFeeEstimateExperimentalResponse {
    fn deserialize<R: std::io::Read>(reader: &mut R) -> std::io::Result<Self> {
        let _version = load!(u16, reader)?;
        let estimate = deserialize!(RpcFeeEstimate, reader)?;
        let verbose = deserialize!(Option<RpcFeeEstimateVerboseExperimentalData>, reader)?;
        Ok(Self { estimate, verbose })
>>>>>>> 1c1a6927
    }
}

// ----------------------------------------------------------------------------
// Subscriptions & notifications
// ----------------------------------------------------------------------------

// ~~~~~~~~~~~~~~~~~~~~~~
// BlockAddedNotification

/// NotifyBlockAddedRequest registers this connection for blockAdded notifications.
///
/// See: BlockAddedNotification
#[derive(Clone, Debug, Serialize, Deserialize)]
#[serde(rename_all = "camelCase")]
pub struct NotifyBlockAddedRequest {
    pub command: Command,
}
impl NotifyBlockAddedRequest {
    pub fn new(command: Command) -> Self {
        Self { command }
    }
}

impl Serializer for NotifyBlockAddedRequest {
    fn serialize<W: std::io::Write>(&self, writer: &mut W) -> std::io::Result<()> {
        store!(u16, &1, writer)?;
        store!(Command, &self.command, writer)?;
        Ok(())
    }
}

impl Deserializer for NotifyBlockAddedRequest {
    fn deserialize<R: std::io::Read>(reader: &mut R) -> std::io::Result<Self> {
        let _version = load!(u16, reader)?;
        let command = load!(Command, reader)?;
        Ok(Self { command })
    }
}

#[derive(Clone, Debug, Serialize, Deserialize)]
#[serde(rename_all = "camelCase")]
pub struct NotifyBlockAddedResponse {}

impl Serializer for NotifyBlockAddedResponse {
    fn serialize<W: std::io::Write>(&self, writer: &mut W) -> std::io::Result<()> {
        store!(u16, &1, writer)?;
        Ok(())
    }
}

impl Deserializer for NotifyBlockAddedResponse {
    fn deserialize<R: std::io::Read>(reader: &mut R) -> std::io::Result<Self> {
        let _version = load!(u16, reader)?;
        Ok(Self {})
    }
}

/// BlockAddedNotification is sent whenever a blocks has been added (NOT accepted)
/// into the DAG.
///
/// See: NotifyBlockAddedRequest
#[derive(Clone, Debug, Serialize, Deserialize)]
#[serde(rename_all = "camelCase")]
pub struct BlockAddedNotification {
    pub block: Arc<RpcBlock>,
}

impl Serializer for BlockAddedNotification {
    fn serialize<W: std::io::Write>(&self, writer: &mut W) -> std::io::Result<()> {
        store!(u16, &1, writer)?;
        serialize!(RpcBlock, &self.block, writer)?;
        Ok(())
    }
}

impl Deserializer for BlockAddedNotification {
    fn deserialize<R: std::io::Read>(reader: &mut R) -> std::io::Result<Self> {
        let _version = load!(u16, reader)?;
        let block = deserialize!(RpcBlock, reader)?;
        Ok(Self { block: block.into() })
    }
}

// ~~~~~~~~~~~~~~~~~~~~~~~~~~~~~~~~~~~~~~~~~~~~~
// VirtualChainChangedNotification

// NotifyVirtualChainChangedRequest registers this connection for
// virtualDaaScoreChanged notifications.
//
// See: VirtualChainChangedNotification
#[derive(Clone, Debug, Serialize, Deserialize)]
#[serde(rename_all = "camelCase")]
pub struct NotifyVirtualChainChangedRequest {
    pub include_accepted_transaction_ids: bool,
    pub command: Command,
}

impl NotifyVirtualChainChangedRequest {
    pub fn new(include_accepted_transaction_ids: bool, command: Command) -> Self {
        Self { include_accepted_transaction_ids, command }
    }
}

impl Serializer for NotifyVirtualChainChangedRequest {
    fn serialize<W: std::io::Write>(&self, writer: &mut W) -> std::io::Result<()> {
        store!(u16, &1, writer)?;
        store!(bool, &self.include_accepted_transaction_ids, writer)?;
        store!(Command, &self.command, writer)?;
        Ok(())
    }
}

impl Deserializer for NotifyVirtualChainChangedRequest {
    fn deserialize<R: std::io::Read>(reader: &mut R) -> std::io::Result<Self> {
        let _version = load!(u16, reader)?;
        let include_accepted_transaction_ids = load!(bool, reader)?;
        let command = load!(Command, reader)?;
        Ok(Self { include_accepted_transaction_ids, command })
    }
}

#[derive(Clone, Debug, Serialize, Deserialize)]
#[serde(rename_all = "camelCase")]
pub struct NotifyVirtualChainChangedResponse {}

impl Serializer for NotifyVirtualChainChangedResponse {
    fn serialize<W: std::io::Write>(&self, writer: &mut W) -> std::io::Result<()> {
        store!(u16, &1, writer)?;
        Ok(())
    }
}

impl Deserializer for NotifyVirtualChainChangedResponse {
    fn deserialize<R: std::io::Read>(reader: &mut R) -> std::io::Result<Self> {
        let _version = load!(u16, reader)?;
        Ok(Self {})
    }
}

// VirtualChainChangedNotification is sent whenever the DAG's selected parent
// chain had changed.
//
// See: NotifyVirtualChainChangedRequest
#[derive(Clone, Debug, Serialize, Deserialize)]
#[serde(rename_all = "camelCase")]
pub struct VirtualChainChangedNotification {
    pub removed_chain_block_hashes: Arc<Vec<RpcHash>>,
    pub added_chain_block_hashes: Arc<Vec<RpcHash>>,
    pub accepted_transaction_ids: Arc<Vec<RpcAcceptedTransactionIds>>,
}

impl Serializer for VirtualChainChangedNotification {
    fn serialize<W: std::io::Write>(&self, writer: &mut W) -> std::io::Result<()> {
        store!(u16, &1, writer)?;
        store!(Vec<RpcHash>, &self.removed_chain_block_hashes, writer)?;
        store!(Vec<RpcHash>, &self.added_chain_block_hashes, writer)?;
        store!(Vec<RpcAcceptedTransactionIds>, &self.accepted_transaction_ids, writer)?;
        Ok(())
    }
}

impl Deserializer for VirtualChainChangedNotification {
    fn deserialize<R: std::io::Read>(reader: &mut R) -> std::io::Result<Self> {
        let _version = load!(u16, reader)?;
        let removed_chain_block_hashes = load!(Vec<RpcHash>, reader)?;
        let added_chain_block_hashes = load!(Vec<RpcHash>, reader)?;
        let accepted_transaction_ids = load!(Vec<RpcAcceptedTransactionIds>, reader)?;
        Ok(Self {
            removed_chain_block_hashes: removed_chain_block_hashes.into(),
            added_chain_block_hashes: added_chain_block_hashes.into(),
            accepted_transaction_ids: accepted_transaction_ids.into(),
        })
    }
}

// ~~~~~~~~~~~~~~~~~~~~~~~~~~~~
// FinalityConflictNotification

#[derive(Clone, Debug, Serialize, Deserialize)]
#[serde(rename_all = "camelCase")]
pub struct NotifyFinalityConflictRequest {
    pub command: Command,
}

impl NotifyFinalityConflictRequest {
    pub fn new(command: Command) -> Self {
        Self { command }
    }
}

impl Serializer for NotifyFinalityConflictRequest {
    fn serialize<W: std::io::Write>(&self, writer: &mut W) -> std::io::Result<()> {
        store!(u16, &1, writer)?;
        store!(Command, &self.command, writer)?;
        Ok(())
    }
}

impl Deserializer for NotifyFinalityConflictRequest {
    fn deserialize<R: std::io::Read>(reader: &mut R) -> std::io::Result<Self> {
        let _version = load!(u16, reader)?;
        let command = load!(Command, reader)?;
        Ok(Self { command })
    }
}

#[derive(Clone, Debug, Serialize, Deserialize)]
#[serde(rename_all = "camelCase")]
pub struct NotifyFinalityConflictResponse {}

impl Serializer for NotifyFinalityConflictResponse {
    fn serialize<W: std::io::Write>(&self, writer: &mut W) -> std::io::Result<()> {
        store!(u16, &1, writer)?;
        Ok(())
    }
}

impl Deserializer for NotifyFinalityConflictResponse {
    fn deserialize<R: std::io::Read>(reader: &mut R) -> std::io::Result<Self> {
        let _version = load!(u16, reader)?;
        Ok(Self {})
    }
}

#[derive(Clone, Debug, Serialize, Deserialize)]
#[serde(rename_all = "camelCase")]
pub struct FinalityConflictNotification {
    pub violating_block_hash: RpcHash,
}

impl Serializer for FinalityConflictNotification {
    fn serialize<W: std::io::Write>(&self, writer: &mut W) -> std::io::Result<()> {
        store!(u16, &1, writer)?;
        store!(RpcHash, &self.violating_block_hash, writer)?;
        Ok(())
    }
}

impl Deserializer for FinalityConflictNotification {
    fn deserialize<R: std::io::Read>(reader: &mut R) -> std::io::Result<Self> {
        let _version = load!(u16, reader)?;
        let violating_block_hash = load!(RpcHash, reader)?;
        Ok(Self { violating_block_hash })
    }
}

// ~~~~~~~~~~~~~~~~~~~~~~~~~~~~~~~~~~~~
// FinalityConflictResolvedNotification

#[derive(Clone, Debug, Serialize, Deserialize)]
#[serde(rename_all = "camelCase")]
pub struct NotifyFinalityConflictResolvedRequest {
    pub command: Command,
}

impl NotifyFinalityConflictResolvedRequest {
    pub fn new(command: Command) -> Self {
        Self { command }
    }
}

impl Serializer for NotifyFinalityConflictResolvedRequest {
    fn serialize<W: std::io::Write>(&self, writer: &mut W) -> std::io::Result<()> {
        store!(u16, &1, writer)?;
        store!(Command, &self.command, writer)?;
        Ok(())
    }
}

impl Deserializer for NotifyFinalityConflictResolvedRequest {
    fn deserialize<R: std::io::Read>(reader: &mut R) -> std::io::Result<Self> {
        let _version = load!(u16, reader)?;
        let command = load!(Command, reader)?;
        Ok(Self { command })
    }
}

#[derive(Clone, Debug, Serialize, Deserialize)]
#[serde(rename_all = "camelCase")]
pub struct NotifyFinalityConflictResolvedResponse {}

impl Serializer for NotifyFinalityConflictResolvedResponse {
    fn serialize<W: std::io::Write>(&self, writer: &mut W) -> std::io::Result<()> {
        store!(u16, &1, writer)?;
        Ok(())
    }
}

impl Deserializer for NotifyFinalityConflictResolvedResponse {
    fn deserialize<R: std::io::Read>(reader: &mut R) -> std::io::Result<Self> {
        let _version = load!(u16, reader)?;
        Ok(Self {})
    }
}

#[derive(Clone, Debug, Serialize, Deserialize)]
#[serde(rename_all = "camelCase")]
pub struct FinalityConflictResolvedNotification {
    pub finality_block_hash: RpcHash,
}

impl Serializer for FinalityConflictResolvedNotification {
    fn serialize<W: std::io::Write>(&self, writer: &mut W) -> std::io::Result<()> {
        store!(u16, &1, writer)?;
        store!(RpcHash, &self.finality_block_hash, writer)?;
        Ok(())
    }
}

impl Deserializer for FinalityConflictResolvedNotification {
    fn deserialize<R: std::io::Read>(reader: &mut R) -> std::io::Result<Self> {
        let _version = load!(u16, reader)?;
        let finality_block_hash = load!(RpcHash, reader)?;
        Ok(Self { finality_block_hash })
    }
}

// ~~~~~~~~~~~~~~~~~~~~~~~~
// UtxosChangedNotification

// NotifyUtxosChangedRequestMessage registers this connection for utxoChanged notifications
// for the given addresses. Depending on the provided `command`, notifications will
// start or stop for the provided `addresses`.
//
// If `addresses` is empty, the notifications will start or stop for all addresses.
//
// This call is only available when this kaspad was started with `--utxoindex`
//
// See: UtxosChangedNotification
#[derive(Clone, Debug, Serialize, Deserialize)]
#[serde(rename_all = "camelCase")]
pub struct NotifyUtxosChangedRequest {
    pub addresses: Vec<RpcAddress>,
    pub command: Command,
}

impl NotifyUtxosChangedRequest {
    pub fn new(addresses: Vec<RpcAddress>, command: Command) -> Self {
        Self { addresses, command }
    }
}

impl Serializer for NotifyUtxosChangedRequest {
    fn serialize<W: std::io::Write>(&self, writer: &mut W) -> std::io::Result<()> {
        store!(u16, &1, writer)?;
        store!(Vec<RpcAddress>, &self.addresses, writer)?;
        store!(Command, &self.command, writer)?;
        Ok(())
    }
}

impl Deserializer for NotifyUtxosChangedRequest {
    fn deserialize<R: std::io::Read>(reader: &mut R) -> std::io::Result<Self> {
        let _version = load!(u16, reader)?;
        let addresses = load!(Vec<RpcAddress>, reader)?;
        let command = load!(Command, reader)?;
        Ok(Self { addresses, command })
    }
}

#[derive(Clone, Debug, Serialize, Deserialize)]
#[serde(rename_all = "camelCase")]
pub struct NotifyUtxosChangedResponse {}

impl Serializer for NotifyUtxosChangedResponse {
    fn serialize<W: std::io::Write>(&self, writer: &mut W) -> std::io::Result<()> {
        store!(u16, &1, writer)?;
        Ok(())
    }
}

impl Deserializer for NotifyUtxosChangedResponse {
    fn deserialize<R: std::io::Read>(reader: &mut R) -> std::io::Result<Self> {
        let _version = load!(u16, reader)?;
        Ok(Self {})
    }
}

// UtxosChangedNotificationMessage is sent whenever the UTXO index had been updated.
//
// See: NotifyUtxosChangedRequest
#[derive(Clone, Debug, Default, Serialize, Deserialize)]
#[serde(rename_all = "camelCase")]
pub struct UtxosChangedNotification {
    pub added: Arc<Vec<RpcUtxosByAddressesEntry>>,
    pub removed: Arc<Vec<RpcUtxosByAddressesEntry>>,
}

impl UtxosChangedNotification {
    pub(crate) fn apply_utxos_changed_subscription(
        &self,
        subscription: &UtxosChangedSubscription,
        context: &SubscriptionContext,
    ) -> Option<Self> {
        if subscription.to_all() {
            Some(self.clone())
        } else {
            let added = Self::filter_utxos(&self.added, subscription, context);
            let removed = Self::filter_utxos(&self.removed, subscription, context);
            if added.is_empty() && removed.is_empty() {
                None
            } else {
                debug!("CRPC, Creating UtxosChanged notifications with {} added and {} removed utxos", added.len(), removed.len());
                Some(Self { added: Arc::new(added), removed: Arc::new(removed) })
            }
        }
    }

    fn filter_utxos(
        utxo_set: &[RpcUtxosByAddressesEntry],
        subscription: &UtxosChangedSubscription,
        context: &SubscriptionContext,
    ) -> Vec<RpcUtxosByAddressesEntry> {
        let subscription_data = subscription.data();
        utxo_set.iter().filter(|x| subscription_data.contains(&x.utxo_entry.script_public_key, context)).cloned().collect()
    }
}

impl Serializer for UtxosChangedNotification {
    fn serialize<W: std::io::Write>(&self, writer: &mut W) -> std::io::Result<()> {
        store!(u16, &1, writer)?;
        serialize!(Vec<RpcUtxosByAddressesEntry>, &self.added, writer)?;
        serialize!(Vec<RpcUtxosByAddressesEntry>, &self.removed, writer)?;
        Ok(())
    }
}

impl Deserializer for UtxosChangedNotification {
    fn deserialize<R: std::io::Read>(reader: &mut R) -> std::io::Result<Self> {
        let _version = load!(u16, reader)?;
        let added = deserialize!(Vec<RpcUtxosByAddressesEntry>, reader)?;
        let removed = deserialize!(Vec<RpcUtxosByAddressesEntry>, reader)?;
        Ok(Self { added: added.into(), removed: removed.into() })
    }
}

// ~~~~~~~~~~~~~~~~~~~~~~~~~~~~~~~~~~~~~~~~~~~~~~~~~
// SinkBlueScoreChangedNotification

// NotifySinkBlueScoreChangedRequest registers this connection for
// sinkBlueScoreChanged notifications.
//
// See: SinkBlueScoreChangedNotification
#[derive(Clone, Debug, Serialize, Deserialize)]
#[serde(rename_all = "camelCase")]
pub struct NotifySinkBlueScoreChangedRequest {
    pub command: Command,
}

impl NotifySinkBlueScoreChangedRequest {
    pub fn new(command: Command) -> Self {
        Self { command }
    }
}

impl Serializer for NotifySinkBlueScoreChangedRequest {
    fn serialize<W: std::io::Write>(&self, writer: &mut W) -> std::io::Result<()> {
        store!(u16, &1, writer)?;
        store!(Command, &self.command, writer)?;
        Ok(())
    }
}

impl Deserializer for NotifySinkBlueScoreChangedRequest {
    fn deserialize<R: std::io::Read>(reader: &mut R) -> std::io::Result<Self> {
        let _version = load!(u16, reader)?;
        let command = load!(Command, reader)?;
        Ok(Self { command })
    }
}

#[derive(Clone, Debug, Serialize, Deserialize)]
#[serde(rename_all = "camelCase")]
pub struct NotifySinkBlueScoreChangedResponse {}

impl Serializer for NotifySinkBlueScoreChangedResponse {
    fn serialize<W: std::io::Write>(&self, writer: &mut W) -> std::io::Result<()> {
        store!(u16, &1, writer)?;
        Ok(())
    }
}

impl Deserializer for NotifySinkBlueScoreChangedResponse {
    fn deserialize<R: std::io::Read>(reader: &mut R) -> std::io::Result<Self> {
        let _version = load!(u16, reader)?;
        Ok(Self {})
    }
}

// SinkBlueScoreChangedNotification is sent whenever the blue score
// of the virtual's selected parent changes.
//
/// See: NotifySinkBlueScoreChangedRequest
#[derive(Clone, Debug, Serialize, Deserialize)]
#[serde(rename_all = "camelCase")]
pub struct SinkBlueScoreChangedNotification {
    pub sink_blue_score: u64,
}

impl Serializer for SinkBlueScoreChangedNotification {
    fn serialize<W: std::io::Write>(&self, writer: &mut W) -> std::io::Result<()> {
        store!(u16, &1, writer)?;
        store!(u64, &self.sink_blue_score, writer)?;
        Ok(())
    }
}

impl Deserializer for SinkBlueScoreChangedNotification {
    fn deserialize<R: std::io::Read>(reader: &mut R) -> std::io::Result<Self> {
        let _version = load!(u16, reader)?;
        let sink_blue_score = load!(u64, reader)?;
        Ok(Self { sink_blue_score })
    }
}

// ~~~~~~~~~~~~~~~~~~~~~~~~~~~~~~~~~~
// VirtualDaaScoreChangedNotification

// NotifyVirtualDaaScoreChangedRequest registers this connection for
// virtualDaaScoreChanged notifications.
//
// See: VirtualDaaScoreChangedNotification
#[derive(Clone, Debug, Serialize, Deserialize)]
#[serde(rename_all = "camelCase")]
pub struct NotifyVirtualDaaScoreChangedRequest {
    pub command: Command,
}

impl NotifyVirtualDaaScoreChangedRequest {
    pub fn new(command: Command) -> Self {
        Self { command }
    }
}

impl Serializer for NotifyVirtualDaaScoreChangedRequest {
    fn serialize<W: std::io::Write>(&self, writer: &mut W) -> std::io::Result<()> {
        store!(u16, &1, writer)?;
        store!(Command, &self.command, writer)?;
        Ok(())
    }
}

impl Deserializer for NotifyVirtualDaaScoreChangedRequest {
    fn deserialize<R: std::io::Read>(reader: &mut R) -> std::io::Result<Self> {
        let _version = load!(u16, reader)?;
        let command = load!(Command, reader)?;
        Ok(Self { command })
    }
}

#[derive(Clone, Debug, Serialize, Deserialize)]
#[serde(rename_all = "camelCase")]
pub struct NotifyVirtualDaaScoreChangedResponse {}

impl Serializer for NotifyVirtualDaaScoreChangedResponse {
    fn serialize<W: std::io::Write>(&self, writer: &mut W) -> std::io::Result<()> {
        store!(u16, &1, writer)?;
        Ok(())
    }
}

impl Deserializer for NotifyVirtualDaaScoreChangedResponse {
    fn deserialize<R: std::io::Read>(reader: &mut R) -> std::io::Result<Self> {
        let _version = load!(u16, reader)?;
        Ok(Self {})
    }
}

// VirtualDaaScoreChangedNotification is sent whenever the DAA score
// of the virtual changes.
//
// See NotifyVirtualDaaScoreChangedRequest
#[derive(Clone, Debug, Serialize, Deserialize)]
#[serde(rename_all = "camelCase")]
pub struct VirtualDaaScoreChangedNotification {
    pub virtual_daa_score: u64,
}

impl Serializer for VirtualDaaScoreChangedNotification {
    fn serialize<W: std::io::Write>(&self, writer: &mut W) -> std::io::Result<()> {
        store!(u16, &1, writer)?;
        store!(u64, &self.virtual_daa_score, writer)?;
        Ok(())
    }
}

impl Deserializer for VirtualDaaScoreChangedNotification {
    fn deserialize<R: std::io::Read>(reader: &mut R) -> std::io::Result<Self> {
        let _version = load!(u16, reader)?;
        let virtual_daa_score = load!(u64, reader)?;
        Ok(Self { virtual_daa_score })
    }
}

// ~~~~~~~~~~~~~~~~~~~~~~~~~~~~~~~~~~~~~~~
// PruningPointUtxoSetOverrideNotification

#[derive(Clone, Debug, Serialize, Deserialize)]
#[serde(rename_all = "camelCase")]
pub struct NotifyPruningPointUtxoSetOverrideRequest {
    pub command: Command,
}

impl NotifyPruningPointUtxoSetOverrideRequest {
    pub fn new(command: Command) -> Self {
        Self { command }
    }
}

impl Serializer for NotifyPruningPointUtxoSetOverrideRequest {
    fn serialize<W: std::io::Write>(&self, writer: &mut W) -> std::io::Result<()> {
        store!(u16, &1, writer)?;
        store!(Command, &self.command, writer)?;
        Ok(())
    }
}

impl Deserializer for NotifyPruningPointUtxoSetOverrideRequest {
    fn deserialize<R: std::io::Read>(reader: &mut R) -> std::io::Result<Self> {
        let _version = load!(u16, reader)?;
        let command = load!(Command, reader)?;
        Ok(Self { command })
    }
}

#[derive(Clone, Debug, Serialize, Deserialize)]
#[serde(rename_all = "camelCase")]
pub struct NotifyPruningPointUtxoSetOverrideResponse {}

impl Serializer for NotifyPruningPointUtxoSetOverrideResponse {
    fn serialize<W: std::io::Write>(&self, writer: &mut W) -> std::io::Result<()> {
        store!(u16, &1, writer)?;
        Ok(())
    }
}

impl Deserializer for NotifyPruningPointUtxoSetOverrideResponse {
    fn deserialize<R: std::io::Read>(reader: &mut R) -> std::io::Result<Self> {
        let _version = load!(u16, reader)?;
        Ok(Self {})
    }
}

#[derive(Clone, Debug, Serialize, Deserialize)]
#[serde(rename_all = "camelCase")]
pub struct PruningPointUtxoSetOverrideNotification {}

impl Serializer for PruningPointUtxoSetOverrideNotification {
    fn serialize<W: std::io::Write>(&self, writer: &mut W) -> std::io::Result<()> {
        store!(u16, &1, writer)?;
        Ok(())
    }
}

impl Deserializer for PruningPointUtxoSetOverrideNotification {
    fn deserialize<R: std::io::Read>(reader: &mut R) -> std::io::Result<Self> {
        let _version = load!(u16, reader)?;
        Ok(Self {})
    }
}

// ~~~~~~~~~~~~~~~~~~~~~~~~~~~~
// NewBlockTemplateNotification

/// NotifyNewBlockTemplateRequest registers this connection for blockAdded notifications.
///
/// See: NewBlockTemplateNotification
#[derive(Clone, Debug, Serialize, Deserialize)]
#[serde(rename_all = "camelCase")]
pub struct NotifyNewBlockTemplateRequest {
    pub command: Command,
}
impl NotifyNewBlockTemplateRequest {
    pub fn new(command: Command) -> Self {
        Self { command }
    }
}

impl Serializer for NotifyNewBlockTemplateRequest {
    fn serialize<W: std::io::Write>(&self, writer: &mut W) -> std::io::Result<()> {
        store!(u16, &1, writer)?;
        store!(Command, &self.command, writer)?;
        Ok(())
    }
}

impl Deserializer for NotifyNewBlockTemplateRequest {
    fn deserialize<R: std::io::Read>(reader: &mut R) -> std::io::Result<Self> {
        let _version = load!(u16, reader)?;
        let command = load!(Command, reader)?;
        Ok(Self { command })
    }
}

#[derive(Clone, Debug, Serialize, Deserialize)]
#[serde(rename_all = "camelCase")]
pub struct NotifyNewBlockTemplateResponse {}

impl Serializer for NotifyNewBlockTemplateResponse {
    fn serialize<W: std::io::Write>(&self, writer: &mut W) -> std::io::Result<()> {
        store!(u16, &1, writer)?;
        Ok(())
    }
}

impl Deserializer for NotifyNewBlockTemplateResponse {
    fn deserialize<R: std::io::Read>(reader: &mut R) -> std::io::Result<Self> {
        let _version = load!(u16, reader)?;
        Ok(Self {})
    }
}

/// NewBlockTemplateNotification is sent whenever a blocks has been added (NOT accepted)
/// into the DAG.
///
/// See: NotifyNewBlockTemplateRequest
#[derive(Clone, Debug, Serialize, Deserialize)]
#[serde(rename_all = "camelCase")]
pub struct NewBlockTemplateNotification {}

impl Serializer for NewBlockTemplateNotification {
    fn serialize<W: std::io::Write>(&self, writer: &mut W) -> std::io::Result<()> {
        store!(u16, &1, writer)?;
        Ok(())
    }
}

impl Deserializer for NewBlockTemplateNotification {
    fn deserialize<R: std::io::Read>(reader: &mut R) -> std::io::Result<Self> {
        let _version = load!(u16, reader)?;
        Ok(Self {})
    }
}

///
///  wRPC response for RpcApiOps::Subscribe request
///
#[derive(Clone, Debug, Serialize, Deserialize)]
#[serde(rename_all = "camelCase")]
pub struct SubscribeResponse {
    id: u64,
}

impl SubscribeResponse {
    pub fn new(id: u64) -> Self {
        Self { id }
    }
}

impl Serializer for SubscribeResponse {
    fn serialize<W: std::io::Write>(&self, writer: &mut W) -> std::io::Result<()> {
        store!(u16, &1, writer)?;
        store!(u64, &self.id, writer)?;
        Ok(())
    }
}

impl Deserializer for SubscribeResponse {
    fn deserialize<R: std::io::Read>(reader: &mut R) -> std::io::Result<Self> {
        let _version = load!(u16, reader)?;
        let id = load!(u64, reader)?;
        Ok(Self { id })
    }
}

///
///  wRPC response for RpcApiOps::Unsubscribe request
///
#[derive(Clone, Debug, Serialize, Deserialize)]
#[serde(rename_all = "camelCase")]
pub struct UnsubscribeResponse {}

impl Serializer for UnsubscribeResponse {
    fn serialize<W: std::io::Write>(&self, writer: &mut W) -> std::io::Result<()> {
        store!(u16, &1, writer)
    }
}

impl Deserializer for UnsubscribeResponse {
    fn deserialize<R: std::io::Read>(reader: &mut R) -> std::io::Result<Self> {
        let _version = load!(u16, reader);
        Ok(Self {})
    }
}<|MERGE_RESOLUTION|>--- conflicted
+++ resolved
@@ -2595,30 +2595,6 @@
     pub verbose: Option<RpcFeeEstimateVerboseExperimentalData>,
 }
 
-<<<<<<< HEAD
-///
-#[derive(Clone, Debug, Serialize, Deserialize, BorshSerialize, BorshDeserialize)]
-#[serde(rename_all = "camelCase")]
-pub struct GetCurrentBlockColorRequest {
-    pub hash: RpcHash,
-}
-
-impl GetCurrentBlockColorRequest {
-    pub fn new(hash: RpcHash) -> Self {
-        Self { hash }
-    }
-}
-
-#[derive(Clone, Debug, Serialize, Deserialize, BorshSerialize, BorshDeserialize)]
-#[serde(rename_all = "camelCase")]
-pub struct GetCurrentBlockColorResponse {
-    pub blue: bool,
-}
-
-impl GetCurrentBlockColorResponse {
-    pub fn new(blue: bool) -> Self {
-        Self { blue }
-=======
 impl Serializer for GetFeeEstimateExperimentalResponse {
     fn serialize<W: std::io::Write>(&self, writer: &mut W) -> std::io::Result<()> {
         store!(u16, &1, writer)?;
@@ -2634,7 +2610,54 @@
         let estimate = deserialize!(RpcFeeEstimate, reader)?;
         let verbose = deserialize!(Option<RpcFeeEstimateVerboseExperimentalData>, reader)?;
         Ok(Self { estimate, verbose })
->>>>>>> 1c1a6927
+    }
+}
+
+#[derive(Clone, Debug, Serialize, Deserialize, BorshSerialize, BorshDeserialize)]
+#[serde(rename_all = "camelCase")]
+pub struct GetCurrentBlockColorRequest {
+    pub hash: RpcHash,
+}
+
+impl Serializer for GetCurrentBlockColorRequest {
+    fn serialize<W: std::io::Write>(&self, writer: &mut W) -> std::io::Result<()> {
+        store!(u16, &1, writer)?;
+        store!(RpcHash, &self.hash, writer)?;
+
+        Ok(())
+    }
+}
+
+impl Deserializer for GetCurrentBlockColorRequest {
+    fn deserialize<R: std::io::Read>(reader: &mut R) -> std::io::Result<Self> {
+        let _version = load!(u16, reader)?;
+        let hash = load!(RpcHash, reader)?;
+
+        Ok(Self { hash })
+    }
+}
+
+#[derive(Clone, Debug, Serialize, Deserialize, BorshSerialize, BorshDeserialize)]
+#[serde(rename_all = "camelCase")]
+pub struct GetCurrentBlockColorResponse {
+    pub blue: bool,
+}
+
+impl Serializer for GetCurrentBlockColorResponse {
+    fn serialize<W: std::io::Write>(&self, writer: &mut W) -> std::io::Result<()> {
+        store!(u16, &1, writer)?;
+        store!(bool, &self.blue, writer)?;
+
+        Ok(())
+    }
+}
+
+impl Deserializer for GetCurrentBlockColorResponse {
+    fn deserialize<R: std::io::Read>(reader: &mut R) -> std::io::Result<Self> {
+        let _version = load!(u16, reader)?;
+        let blue = load!(bool, reader)?;
+
+        Ok(Self { blue })
     }
 }
 

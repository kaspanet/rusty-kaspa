use crate::model::*;
use borsh::{BorshDeserialize, BorshSerialize};
use kaspa_consensus_core::api::stats::BlockCount;
use kaspa_core::debug;
use kaspa_notify::subscription::{single::UtxosChangedSubscription, Command};
use serde::{Deserialize, Serialize};
use std::{
    fmt::{Display, Formatter},
    sync::Arc,
};

pub type RpcExtraData = Vec<u8>;

/// SubmitBlockRequest requests to submit a block into the DAG.
/// Blocks are generally expected to have been generated using the getBlockTemplate call.
///
/// See: [`GetBlockTemplateRequest`]
#[derive(Debug, Serialize, Deserialize, BorshSerialize, BorshDeserialize)]
#[serde(rename_all = "camelCase")]
pub struct SubmitBlockRequest {
    pub block: RpcBlock,
    #[serde(alias = "allowNonDAABlocks")]
    pub allow_non_daa_blocks: bool,
}
impl SubmitBlockRequest {
    pub fn new(block: RpcBlock, allow_non_daa_blocks: bool) -> Self {
        Self { block, allow_non_daa_blocks }
    }
}

<<<<<<< HEAD
#[derive(Clone, Copy, Eq, PartialEq, Debug, Serialize, Deserialize, BorshSerialize, BorshDeserialize, BorshSchema)]
=======
#[derive(Clone, Copy, Eq, PartialEq, Debug, Serialize, Deserialize, BorshSerialize, BorshDeserialize)]
#[serde(rename_all = "camelCase")]
>>>>>>> 6fd70298
pub enum SubmitBlockRejectReason {
    BlockInvalid = 1,
    IsInIBD = 2,
    RouteIsFull = 3,
}
impl SubmitBlockRejectReason {
    fn as_str(&self) -> &'static str {
        // see app\appmessage\rpc_submit_block.go, line 35
        match self {
            SubmitBlockRejectReason::BlockInvalid => "block is invalid",
            SubmitBlockRejectReason::IsInIBD => "node is not synced",
            SubmitBlockRejectReason::RouteIsFull => "route is full",
        }
    }
}
impl Display for SubmitBlockRejectReason {
    fn fmt(&self, f: &mut Formatter<'_>) -> std::fmt::Result {
        f.write_str(self.as_str())
    }
}

<<<<<<< HEAD
#[derive(Eq, PartialEq, Debug, Serialize, Deserialize, BorshSerialize, BorshDeserialize, BorshSchema)]
#[serde(rename_all = "lowercase")]
#[serde(tag = "type", content = "reason")]
=======
#[derive(Eq, PartialEq, Debug, Serialize, Deserialize, BorshSerialize, BorshDeserialize)]
#[serde(rename_all = "camelCase")]
>>>>>>> 6fd70298
pub enum SubmitBlockReport {
    Success,
    Reject(SubmitBlockRejectReason),
}
impl SubmitBlockReport {
    pub fn is_success(&self) -> bool {
        *self == SubmitBlockReport::Success
    }
}

#[derive(Debug, Serialize, Deserialize, BorshSerialize, BorshDeserialize)]
#[serde(rename_all = "camelCase")]
pub struct SubmitBlockResponse {
    pub report: SubmitBlockReport,
}

/// GetBlockTemplateRequest requests a current block template.
/// Callers are expected to solve the block template and submit it using the submitBlock call
///
/// See: [`SubmitBlockRequest`]
#[derive(Debug, Serialize, Deserialize, BorshSerialize, BorshDeserialize)]
#[serde(rename_all = "camelCase")]
pub struct GetBlockTemplateRequest {
    /// Which kaspa address should the coinbase block reward transaction pay into
    pub pay_address: RpcAddress,
    // TODO: replace with hex serialization
    pub extra_data: RpcExtraData,
}
impl GetBlockTemplateRequest {
    pub fn new(pay_address: RpcAddress, extra_data: RpcExtraData) -> Self {
        Self { pay_address, extra_data }
    }
}

#[derive(Debug, Serialize, Deserialize, BorshSerialize, BorshDeserialize)]
#[serde(rename_all = "camelCase")]
pub struct GetBlockTemplateResponse {
    pub block: RpcBlock,

    /// Whether kaspad thinks that it's synced.
    /// Callers are discouraged (but not forbidden) from solving blocks when kaspad is not synced.
    /// That is because when kaspad isn't in sync with the rest of the network there's a high
    /// chance the block will never be accepted, thus the solving effort would have been wasted.
    pub is_synced: bool,
}

/// GetBlockRequest requests information about a specific block
#[derive(Clone, Debug, Serialize, Deserialize, BorshSerialize, BorshDeserialize)]
#[serde(rename_all = "camelCase")]
pub struct GetBlockRequest {
    /// The hash of the requested block
    pub hash: RpcHash,

    /// Whether to include transaction data in the response
    pub include_transactions: bool,
}
impl GetBlockRequest {
    pub fn new(hash: RpcHash, include_transactions: bool) -> Self {
        Self { hash, include_transactions }
    }
}

#[derive(Clone, Debug, Serialize, Deserialize, BorshSerialize, BorshDeserialize)]
#[serde(rename_all = "camelCase")]
pub struct GetBlockResponse {
    pub block: RpcBlock,
}

/// GetInfoRequest returns info about the node.
#[derive(Clone, Debug, Serialize, Deserialize, BorshSerialize, BorshDeserialize)]
#[serde(rename_all = "camelCase")]
pub struct GetInfoRequest {}

#[derive(Clone, Debug, Serialize, Deserialize, BorshSerialize, BorshDeserialize)]
#[serde(rename_all = "camelCase")]
pub struct GetInfoResponse {
    pub p2p_id: String,
    pub mempool_size: u64,
    pub server_version: String,
    pub is_utxo_indexed: bool,
    pub is_synced: bool,
    pub has_notify_command: bool,
    pub has_message_id: bool,
}

#[derive(Clone, Debug, Serialize, Deserialize, BorshSerialize, BorshDeserialize)]
#[serde(rename_all = "camelCase")]
pub struct GetCurrentNetworkRequest {}

#[derive(Clone, Debug, Serialize, Deserialize, BorshSerialize, BorshDeserialize)]
#[serde(rename_all = "camelCase")]
pub struct GetCurrentNetworkResponse {
    pub network: RpcNetworkType,
}

impl GetCurrentNetworkResponse {
    pub fn new(network: RpcNetworkType) -> Self {
        Self { network }
    }
}

#[derive(Clone, Debug, Serialize, Deserialize, BorshSerialize, BorshDeserialize)]
#[serde(rename_all = "camelCase")]
pub struct GetPeerAddressesRequest {}

#[derive(Clone, Debug, Serialize, Deserialize, BorshSerialize, BorshDeserialize)]
#[serde(rename_all = "camelCase")]
pub struct GetPeerAddressesResponse {
    pub known_addresses: Vec<RpcPeerAddress>,
    pub banned_addresses: Vec<RpcIpAddress>,
}

impl GetPeerAddressesResponse {
    pub fn new(known_addresses: Vec<RpcPeerAddress>, banned_addresses: Vec<RpcIpAddress>) -> Self {
        Self { known_addresses, banned_addresses }
    }
}

#[derive(Clone, Debug, Serialize, Deserialize, BorshSerialize, BorshDeserialize)]
#[serde(rename_all = "camelCase")]
pub struct GetSinkRequest {}

#[derive(Clone, Debug, Serialize, Deserialize, BorshSerialize, BorshDeserialize)]
#[serde(rename_all = "camelCase")]
pub struct GetSinkResponse {
    pub sink: RpcHash,
}

impl GetSinkResponse {
    pub fn new(selected_tip_hash: RpcHash) -> Self {
        Self { sink: selected_tip_hash }
    }
}

#[derive(Clone, Debug, Serialize, Deserialize, BorshSerialize, BorshDeserialize)]
#[serde(rename_all = "camelCase")]
pub struct GetMempoolEntryRequest {
    pub transaction_id: RpcTransactionId,
    pub include_orphan_pool: bool,
    // TODO: replace with `include_transaction_pool`
    pub filter_transaction_pool: bool,
}

impl GetMempoolEntryRequest {
    pub fn new(transaction_id: RpcTransactionId, include_orphan_pool: bool, filter_transaction_pool: bool) -> Self {
        Self { transaction_id, include_orphan_pool, filter_transaction_pool }
    }
}

#[derive(Clone, Debug, Serialize, Deserialize, BorshSerialize, BorshDeserialize)]
#[serde(rename_all = "camelCase")]
pub struct GetMempoolEntryResponse {
    pub mempool_entry: RpcMempoolEntry,
}

impl GetMempoolEntryResponse {
    pub fn new(mempool_entry: RpcMempoolEntry) -> Self {
        Self { mempool_entry }
    }
}

#[derive(Clone, Debug, Serialize, Deserialize, BorshSerialize, BorshDeserialize)]
#[serde(rename_all = "camelCase")]
pub struct GetMempoolEntriesRequest {
    pub include_orphan_pool: bool,
    // TODO: replace with `include_transaction_pool`
    pub filter_transaction_pool: bool,
}

impl GetMempoolEntriesRequest {
    pub fn new(include_orphan_pool: bool, filter_transaction_pool: bool) -> Self {
        Self { include_orphan_pool, filter_transaction_pool }
    }
}

#[derive(Clone, Debug, Serialize, Deserialize, BorshSerialize, BorshDeserialize)]
#[serde(rename_all = "camelCase")]
pub struct GetMempoolEntriesResponse {
    pub mempool_entries: Vec<RpcMempoolEntry>,
}

impl GetMempoolEntriesResponse {
    pub fn new(mempool_entries: Vec<RpcMempoolEntry>) -> Self {
        Self { mempool_entries }
    }
}

#[derive(Clone, Debug, Serialize, Deserialize, BorshSerialize, BorshDeserialize)]
#[serde(rename_all = "camelCase")]
pub struct GetConnectedPeerInfoRequest {}

#[derive(Clone, Debug, Serialize, Deserialize, BorshSerialize, BorshDeserialize)]
#[serde(rename_all = "camelCase")]
pub struct GetConnectedPeerInfoResponse {
    pub peer_info: Vec<RpcPeerInfo>,
}

impl GetConnectedPeerInfoResponse {
    pub fn new(peer_info: Vec<RpcPeerInfo>) -> Self {
        Self { peer_info }
    }
}

#[derive(Clone, Debug, Serialize, Deserialize, BorshSerialize, BorshDeserialize)]
#[serde(rename_all = "camelCase")]
pub struct AddPeerRequest {
    pub peer_address: RpcContextualPeerAddress,
    pub is_permanent: bool,
}

impl AddPeerRequest {
    pub fn new(peer_address: RpcContextualPeerAddress, is_permanent: bool) -> Self {
        Self { peer_address, is_permanent }
    }
}

#[derive(Clone, Debug, Serialize, Deserialize, BorshSerialize, BorshDeserialize)]
#[serde(rename_all = "camelCase")]
pub struct AddPeerResponse {}

#[derive(Clone, Debug, Serialize, Deserialize, BorshSerialize, BorshDeserialize)]
#[serde(rename_all = "camelCase")]
pub struct SubmitTransactionRequest {
    pub transaction: RpcTransaction,
    pub allow_orphan: bool,
}

impl SubmitTransactionRequest {
    pub fn new(transaction: RpcTransaction, allow_orphan: bool) -> Self {
        Self { transaction, allow_orphan }
    }
}

#[derive(Clone, Debug, Serialize, Deserialize, BorshSerialize, BorshDeserialize)]
#[serde(rename_all = "camelCase")]
pub struct SubmitTransactionResponse {
    pub transaction_id: RpcTransactionId,
}

impl SubmitTransactionResponse {
    pub fn new(transaction_id: RpcTransactionId) -> Self {
        Self { transaction_id }
    }
}

#[derive(Clone, Debug, Serialize, Deserialize, BorshSerialize, BorshDeserialize)]
#[serde(rename_all = "camelCase")]
pub struct GetSubnetworkRequest {
    pub subnetwork_id: RpcSubnetworkId,
}

impl GetSubnetworkRequest {
    pub fn new(subnetwork_id: RpcSubnetworkId) -> Self {
        Self { subnetwork_id }
    }
}

#[derive(Clone, Debug, Serialize, Deserialize, BorshSerialize, BorshDeserialize)]
#[serde(rename_all = "camelCase")]
pub struct GetSubnetworkResponse {
    pub gas_limit: u64,
}

impl GetSubnetworkResponse {
    pub fn new(gas_limit: u64) -> Self {
        Self { gas_limit }
    }
}

#[derive(Clone, Debug, Serialize, Deserialize, BorshSerialize, BorshDeserialize)]
#[serde(rename_all = "camelCase")]
pub struct GetVirtualChainFromBlockRequest {
    pub start_hash: RpcHash,
    pub include_accepted_transaction_ids: bool,
}

impl GetVirtualChainFromBlockRequest {
    pub fn new(start_hash: RpcHash, include_accepted_transaction_ids: bool) -> Self {
        Self { start_hash, include_accepted_transaction_ids }
    }
}

#[derive(Clone, Debug, Serialize, Deserialize, BorshSerialize, BorshDeserialize)]
#[serde(rename_all = "camelCase")]
pub struct GetVirtualChainFromBlockResponse {
    pub removed_chain_block_hashes: Vec<RpcHash>,
    pub added_chain_block_hashes: Vec<RpcHash>,
    pub accepted_transaction_ids: Vec<RpcAcceptedTransactionIds>,
}

impl GetVirtualChainFromBlockResponse {
    pub fn new(
        removed_chain_block_hashes: Vec<RpcHash>,
        added_chain_block_hashes: Vec<RpcHash>,
        accepted_transaction_ids: Vec<RpcAcceptedTransactionIds>,
    ) -> Self {
        Self { removed_chain_block_hashes, added_chain_block_hashes, accepted_transaction_ids }
    }
}

#[derive(Clone, Debug, Serialize, Deserialize, BorshSerialize, BorshDeserialize)]
#[serde(rename_all = "camelCase")]
pub struct GetBlocksRequest {
    pub low_hash: Option<RpcHash>,
    pub include_blocks: bool,
    pub include_transactions: bool,
}

impl GetBlocksRequest {
    pub fn new(low_hash: Option<RpcHash>, include_blocks: bool, include_transactions: bool) -> Self {
        Self { low_hash, include_blocks, include_transactions }
    }
}

#[derive(Clone, Debug, Serialize, Deserialize, BorshSerialize, BorshDeserialize)]
#[serde(rename_all = "camelCase")]
pub struct GetBlocksResponse {
    pub block_hashes: Vec<RpcHash>,
    pub blocks: Vec<RpcBlock>,
}

impl GetBlocksResponse {
    pub fn new(block_hashes: Vec<RpcHash>, blocks: Vec<RpcBlock>) -> Self {
        Self { block_hashes, blocks }
    }
}

#[derive(Clone, Debug, Serialize, Deserialize, BorshSerialize, BorshDeserialize)]
#[serde(rename_all = "camelCase")]
pub struct GetBlockCountRequest {}

pub type GetBlockCountResponse = BlockCount;

#[derive(Clone, Debug, Serialize, Deserialize, BorshSerialize, BorshDeserialize)]
#[serde(rename_all = "camelCase")]
pub struct GetBlockDagInfoRequest {}

#[derive(Clone, Debug, Serialize, Deserialize, BorshSerialize, BorshDeserialize)]
#[serde(rename_all = "camelCase")]
pub struct GetBlockDagInfoResponse {
    pub network: RpcNetworkId,
    pub block_count: u64,
    pub header_count: u64,
    pub tip_hashes: Vec<RpcHash>,
    pub difficulty: f64,
    pub past_median_time: u64, // NOTE: i64 in gRPC protowire
    pub virtual_parent_hashes: Vec<RpcHash>,
    pub pruning_point_hash: RpcHash,
    pub virtual_daa_score: u64,
    pub sink: RpcHash,
}

impl GetBlockDagInfoResponse {
    pub fn new(
        network: RpcNetworkId,
        block_count: u64,
        header_count: u64,
        tip_hashes: Vec<RpcHash>,
        difficulty: f64,
        past_median_time: u64,
        virtual_parent_hashes: Vec<RpcHash>,
        pruning_point_hash: RpcHash,
        virtual_daa_score: u64,
        sink: RpcHash,
    ) -> Self {
        Self {
            network,
            block_count,
            header_count,
            tip_hashes,
            difficulty,
            past_median_time,
            virtual_parent_hashes,
            pruning_point_hash,
            virtual_daa_score,
            sink,
        }
    }
}

#[derive(Clone, Debug, Serialize, Deserialize, BorshSerialize, BorshDeserialize)]
#[serde(rename_all = "camelCase")]
pub struct ResolveFinalityConflictRequest {
    pub finality_block_hash: RpcHash,
}

impl ResolveFinalityConflictRequest {
    pub fn new(finality_block_hash: RpcHash) -> Self {
        Self { finality_block_hash }
    }
}

#[derive(Clone, Debug, Serialize, Deserialize, BorshSerialize, BorshDeserialize)]
#[serde(rename_all = "camelCase")]
pub struct ResolveFinalityConflictResponse {}

#[derive(Clone, Debug, Serialize, Deserialize, BorshSerialize, BorshDeserialize)]
#[serde(rename_all = "camelCase")]
pub struct ShutdownRequest {}

#[derive(Clone, Debug, Serialize, Deserialize, BorshSerialize, BorshDeserialize)]
#[serde(rename_all = "camelCase")]
pub struct ShutdownResponse {}

#[derive(Clone, Debug, Serialize, Deserialize, BorshSerialize, BorshDeserialize)]
#[serde(rename_all = "camelCase")]
pub struct GetHeadersRequest {
    pub start_hash: RpcHash,
    pub limit: u64,
    pub is_ascending: bool,
}

impl GetHeadersRequest {
    pub fn new(start_hash: RpcHash, limit: u64, is_ascending: bool) -> Self {
        Self { start_hash, limit, is_ascending }
    }
}

#[derive(Clone, Debug, Serialize, Deserialize, BorshSerialize, BorshDeserialize)]
#[serde(rename_all = "camelCase")]
pub struct GetHeadersResponse {
    pub headers: Vec<RpcHeader>,
}

impl GetHeadersResponse {
    pub fn new(headers: Vec<RpcHeader>) -> Self {
        Self { headers }
    }
}

#[derive(Clone, Debug, Serialize, Deserialize, BorshSerialize, BorshDeserialize)]
#[serde(rename_all = "camelCase")]
pub struct GetBalanceByAddressRequest {
    pub address: RpcAddress,
}

impl GetBalanceByAddressRequest {
    pub fn new(address: RpcAddress) -> Self {
        Self { address }
    }
}

#[derive(Clone, Debug, Serialize, Deserialize, BorshSerialize, BorshDeserialize)]
#[serde(rename_all = "camelCase")]
pub struct GetBalanceByAddressResponse {
    pub balance: u64,
}

impl GetBalanceByAddressResponse {
    pub fn new(balance: u64) -> Self {
        Self { balance }
    }
}

#[derive(Clone, Debug, Serialize, Deserialize, BorshSerialize, BorshDeserialize)]
#[serde(rename_all = "camelCase")]
pub struct GetBalancesByAddressesRequest {
    pub addresses: Vec<RpcAddress>,
}

impl GetBalancesByAddressesRequest {
    pub fn new(addresses: Vec<RpcAddress>) -> Self {
        Self { addresses }
    }
}

#[derive(Clone, Debug, Serialize, Deserialize, BorshSerialize, BorshDeserialize)]
#[serde(rename_all = "camelCase")]
pub struct GetBalancesByAddressesResponse {
    pub entries: Vec<RpcBalancesByAddressesEntry>,
}

impl GetBalancesByAddressesResponse {
    pub fn new(entries: Vec<RpcBalancesByAddressesEntry>) -> Self {
        Self { entries }
    }
}

#[derive(Clone, Debug, Serialize, Deserialize, BorshSerialize, BorshDeserialize)]
#[serde(rename_all = "camelCase")]
pub struct GetSinkBlueScoreRequest {}

#[derive(Clone, Debug, Serialize, Deserialize, BorshSerialize, BorshDeserialize)]
#[serde(rename_all = "camelCase")]
pub struct GetSinkBlueScoreResponse {
    pub blue_score: u64,
}

impl GetSinkBlueScoreResponse {
    pub fn new(blue_score: u64) -> Self {
        Self { blue_score }
    }
}

#[derive(Clone, Debug, Serialize, Deserialize, BorshSerialize, BorshDeserialize)]
#[serde(rename_all = "camelCase")]
pub struct GetUtxosByAddressesRequest {
    pub addresses: Vec<RpcAddress>,
}

impl GetUtxosByAddressesRequest {
    pub fn new(addresses: Vec<RpcAddress>) -> Self {
        Self { addresses }
    }
}

#[derive(Clone, Debug, Serialize, Deserialize, BorshSerialize, BorshDeserialize)]
#[serde(rename_all = "camelCase")]
pub struct GetUtxosByAddressesResponse {
    pub entries: Vec<RpcUtxosByAddressesEntry>,
}

impl GetUtxosByAddressesResponse {
    pub fn new(entries: Vec<RpcUtxosByAddressesEntry>) -> Self {
        Self { entries }
    }
}

#[derive(Clone, Debug, Serialize, Deserialize, BorshSerialize, BorshDeserialize)]
#[serde(rename_all = "camelCase")]
pub struct BanRequest {
    pub ip: RpcIpAddress,
}

impl BanRequest {
    pub fn new(ip: RpcIpAddress) -> Self {
        Self { ip }
    }
}

#[derive(Clone, Debug, Serialize, Deserialize, BorshSerialize, BorshDeserialize)]
#[serde(rename_all = "camelCase")]
pub struct BanResponse {}

#[derive(Clone, Debug, Serialize, Deserialize, BorshSerialize, BorshDeserialize)]
#[serde(rename_all = "camelCase")]
pub struct UnbanRequest {
    pub ip: RpcIpAddress,
}

impl UnbanRequest {
    pub fn new(ip: RpcIpAddress) -> Self {
        Self { ip }
    }
}

#[derive(Clone, Debug, Serialize, Deserialize, BorshSerialize, BorshDeserialize)]
#[serde(rename_all = "camelCase")]
pub struct UnbanResponse {}

#[derive(Clone, Debug, Serialize, Deserialize, BorshSerialize, BorshDeserialize)]
#[serde(rename_all = "camelCase")]
pub struct EstimateNetworkHashesPerSecondRequest {
    pub window_size: u32,
    pub start_hash: Option<RpcHash>,
}

impl EstimateNetworkHashesPerSecondRequest {
    pub fn new(window_size: u32, start_hash: Option<RpcHash>) -> Self {
        Self { window_size, start_hash }
    }
}

#[derive(Clone, Debug, Serialize, Deserialize, BorshSerialize, BorshDeserialize)]
#[serde(rename_all = "camelCase")]
pub struct EstimateNetworkHashesPerSecondResponse {
    pub network_hashes_per_second: u64,
}

impl EstimateNetworkHashesPerSecondResponse {
    pub fn new(network_hashes_per_second: u64) -> Self {
        Self { network_hashes_per_second }
    }
}

#[derive(Clone, Debug, Serialize, Deserialize, BorshSerialize, BorshDeserialize)]
#[serde(rename_all = "camelCase")]
pub struct GetMempoolEntriesByAddressesRequest {
    pub addresses: Vec<RpcAddress>,
    pub include_orphan_pool: bool,
    // TODO: replace with `include_transaction_pool`
    pub filter_transaction_pool: bool,
}

impl GetMempoolEntriesByAddressesRequest {
    pub fn new(addresses: Vec<RpcAddress>, include_orphan_pool: bool, filter_transaction_pool: bool) -> Self {
        Self { addresses, include_orphan_pool, filter_transaction_pool }
    }
}

#[derive(Clone, Debug, Serialize, Deserialize, BorshSerialize, BorshDeserialize)]
#[serde(rename_all = "camelCase")]
pub struct GetMempoolEntriesByAddressesResponse {
    pub entries: Vec<RpcMempoolEntryByAddress>,
}

impl GetMempoolEntriesByAddressesResponse {
    pub fn new(entries: Vec<RpcMempoolEntryByAddress>) -> Self {
        Self { entries }
    }
}

#[derive(Clone, Debug, Serialize, Deserialize, BorshSerialize, BorshDeserialize)]
#[serde(rename_all = "camelCase")]
pub struct GetCoinSupplyRequest {}

#[derive(Clone, Debug, Serialize, Deserialize, BorshSerialize, BorshDeserialize)]
#[serde(rename_all = "camelCase")]
pub struct GetCoinSupplyResponse {
    pub max_sompi: u64,
    pub circulating_sompi: u64,
}

impl GetCoinSupplyResponse {
    pub fn new(max_sompi: u64, circulating_sompi: u64) -> Self {
        Self { max_sompi, circulating_sompi }
    }
}

#[derive(Clone, Debug, Serialize, Deserialize, BorshSerialize, BorshDeserialize)]
#[serde(rename_all = "camelCase")]
pub struct PingRequest {}

#[derive(Clone, Debug, Serialize, Deserialize, BorshSerialize, BorshDeserialize)]
#[serde(rename_all = "camelCase")]
pub struct PingResponse {}

// TODO - custom wRPC commands (need review and implementation in gRPC)

#[derive(Clone, Debug, Serialize, Deserialize, BorshSerialize, BorshDeserialize)]
#[serde(rename_all = "camelCase")]
pub struct GetMetricsRequest {
    pub process_metrics: bool,
    pub connection_metrics: bool,
    pub bandwidth_metrics: bool,
    pub consensus_metrics: bool,
}

#[derive(Default, Clone, Debug, Serialize, Deserialize, BorshSerialize, BorshDeserialize)]
#[serde(rename_all = "camelCase")]
pub struct ProcessMetrics {
    pub resident_set_size: u64,
    pub virtual_memory_size: u64,
    pub core_num: u32,
    pub cpu_usage: f32,
    pub fd_num: u32,
    pub disk_io_read_bytes: u64,
    pub disk_io_write_bytes: u64,
    pub disk_io_read_per_sec: f32,
    pub disk_io_write_per_sec: f32,
}

#[derive(Default, Clone, Debug, Serialize, Deserialize, BorshSerialize, BorshDeserialize)]
#[serde(rename_all = "camelCase")]
pub struct ConnectionMetrics {
    pub borsh_live_connections: u32,
    pub borsh_connection_attempts: u64,
    pub borsh_handshake_failures: u64,
    pub json_live_connections: u32,
    pub json_connection_attempts: u64,
    pub json_handshake_failures: u64,

    pub active_peers: u32,
}

#[derive(Default, Clone, Debug, Serialize, Deserialize, BorshSerialize, BorshDeserialize)]
#[serde(rename_all = "camelCase")]
pub struct BandwidthMetrics {
    pub borsh_bytes_tx: u64,
    pub borsh_bytes_rx: u64,
    pub json_bytes_tx: u64,
    pub json_bytes_rx: u64,
    pub p2p_bytes_tx: u64,
    pub p2p_bytes_rx: u64,
    pub grpc_bytes_tx: u64,
    pub grpc_bytes_rx: u64,
}

#[derive(Default, Clone, Debug, Serialize, Deserialize, BorshSerialize, BorshDeserialize)]
#[serde(rename_all = "camelCase")]
pub struct ConsensusMetrics {
    pub node_blocks_submitted_count: u64,
    pub node_headers_processed_count: u64,
    pub node_dependencies_processed_count: u64,
    pub node_bodies_processed_count: u64,
    pub node_transactions_processed_count: u64,
    pub node_chain_blocks_processed_count: u64,
    pub node_mass_processed_count: u64,

    pub node_database_blocks_count: u64,
    pub node_database_headers_count: u64,

    pub network_mempool_size: u64,
    pub network_tip_hashes_count: u32,
    pub network_difficulty: f64,
    pub network_past_median_time: u64,
    pub network_virtual_parent_hashes_count: u32,
    pub network_virtual_daa_score: u64,
}

#[derive(Clone, Debug, Serialize, Deserialize, BorshSerialize, BorshDeserialize)]
#[serde(rename_all = "camelCase")]
pub struct GetMetricsResponse {
    pub server_time: u64,
    pub process_metrics: Option<ProcessMetrics>,
    pub connection_metrics: Option<ConnectionMetrics>,
    pub bandwidth_metrics: Option<BandwidthMetrics>,
    pub consensus_metrics: Option<ConsensusMetrics>,
}

impl GetMetricsResponse {
    pub fn new(
        server_time: u64,
        process_metrics: Option<ProcessMetrics>,
        connection_metrics: Option<ConnectionMetrics>,
        bandwidth_metrics: Option<BandwidthMetrics>,
        consensus_metrics: Option<ConsensusMetrics>,
    ) -> Self {
        Self { process_metrics, connection_metrics, bandwidth_metrics, consensus_metrics, server_time }
    }
}

#[derive(Clone, Debug, Serialize, Deserialize, BorshSerialize, BorshDeserialize)]
#[serde(rename_all = "camelCase")]
pub struct GetServerInfoRequest {}

#[derive(Clone, Debug, Serialize, Deserialize, BorshSerialize, BorshDeserialize)]
#[serde(rename_all = "camelCase")]
pub struct GetServerInfoResponse {
    pub rpc_api_version: [u16; 4],
    pub server_version: String,
    pub network_id: RpcNetworkId,
    pub has_utxo_index: bool,
    pub is_synced: bool,
    pub virtual_daa_score: u64,
}

#[derive(Clone, Debug, Serialize, Deserialize, BorshSerialize, BorshDeserialize)]
#[serde(rename_all = "camelCase")]
pub struct GetSyncStatusRequest {}

#[derive(Clone, Debug, Serialize, Deserialize, BorshSerialize, BorshDeserialize)]
#[serde(rename_all = "camelCase")]
pub struct GetSyncStatusResponse {
    pub is_synced: bool,
}

#[derive(Clone, Debug, Serialize, Deserialize, BorshSerialize, BorshDeserialize)]
#[serde(rename_all = "camelCase")]
pub struct GetDaaScoreTimestampEstimateRequest {
    pub daa_scores: Vec<u64>,
}

impl GetDaaScoreTimestampEstimateRequest {
    pub fn new(daa_scores: Vec<u64>) -> Self {
        Self { daa_scores }
    }
}

#[derive(Clone, Debug, Serialize, Deserialize, BorshSerialize, BorshDeserialize)]
#[serde(rename_all = "camelCase")]
pub struct GetDaaScoreTimestampEstimateResponse {
    pub timestamps: Vec<u64>,
}

impl GetDaaScoreTimestampEstimateResponse {
    pub fn new(timestamps: Vec<u64>) -> Self {
        Self { timestamps }
    }
}

// ----------------------------------------------------------------------------
// Subscriptions & notifications
// ----------------------------------------------------------------------------

// ~~~~~~~~~~~~~~~~~~~~~~
// BlockAddedNotification

/// NotifyBlockAddedRequest registers this connection for blockAdded notifications.
///
/// See: BlockAddedNotification
#[derive(Clone, Debug, Serialize, Deserialize, BorshSerialize, BorshDeserialize)]
#[serde(rename_all = "camelCase")]
pub struct NotifyBlockAddedRequest {
    pub command: Command,
}
impl NotifyBlockAddedRequest {
    pub fn new(command: Command) -> Self {
        Self { command }
    }
}

#[derive(Clone, Debug, Serialize, Deserialize, BorshSerialize, BorshDeserialize)]
#[serde(rename_all = "camelCase")]
pub struct NotifyBlockAddedResponse {}

/// BlockAddedNotification is sent whenever a blocks has been added (NOT accepted)
/// into the DAG.
///
/// See: NotifyBlockAddedRequest
#[derive(Clone, Debug, Serialize, Deserialize, BorshSerialize, BorshDeserialize)]
#[serde(rename_all = "camelCase")]
pub struct BlockAddedNotification {
    pub block: Arc<RpcBlock>,
}

// ~~~~~~~~~~~~~~~~~~~~~~~~~~~~~~~~~~~~~~~~~~~~~
// VirtualChainChangedNotification

// NotifyVirtualChainChangedRequest registers this connection for
// virtualDaaScoreChanged notifications.
//
// See: VirtualChainChangedNotification
#[derive(Clone, Debug, Serialize, Deserialize, BorshSerialize, BorshDeserialize)]
#[serde(rename_all = "camelCase")]
pub struct NotifyVirtualChainChangedRequest {
    pub include_accepted_transaction_ids: bool,
    pub command: Command,
}

impl NotifyVirtualChainChangedRequest {
    pub fn new(include_accepted_transaction_ids: bool, command: Command) -> Self {
        Self { include_accepted_transaction_ids, command }
    }
}

#[derive(Clone, Debug, Serialize, Deserialize, BorshSerialize, BorshDeserialize)]
#[serde(rename_all = "camelCase")]
pub struct NotifyVirtualChainChangedResponse {}

// VirtualChainChangedNotification is sent whenever the DAG's selected parent
// chain had changed.
//
// See: NotifyVirtualChainChangedRequest
#[derive(Clone, Debug, Serialize, Deserialize, BorshSerialize, BorshDeserialize)]
#[serde(rename_all = "camelCase")]
pub struct VirtualChainChangedNotification {
    pub removed_chain_block_hashes: Arc<Vec<RpcHash>>,
    pub added_chain_block_hashes: Arc<Vec<RpcHash>>,
    pub accepted_transaction_ids: Arc<Vec<RpcAcceptedTransactionIds>>,
}

// ~~~~~~~~~~~~~~~~~~~~~~~~~~~~
// FinalityConflictNotification

#[derive(Clone, Debug, Serialize, Deserialize, BorshSerialize, BorshDeserialize)]
#[serde(rename_all = "camelCase")]
pub struct NotifyFinalityConflictRequest {
    pub command: Command,
}

impl NotifyFinalityConflictRequest {
    pub fn new(command: Command) -> Self {
        Self { command }
    }
}

#[derive(Clone, Debug, Serialize, Deserialize, BorshSerialize, BorshDeserialize)]
#[serde(rename_all = "camelCase")]
pub struct NotifyFinalityConflictResponse {}

#[derive(Clone, Debug, Serialize, Deserialize, BorshSerialize, BorshDeserialize)]
#[serde(rename_all = "camelCase")]
pub struct FinalityConflictNotification {
    pub violating_block_hash: RpcHash,
}

// ~~~~~~~~~~~~~~~~~~~~~~~~~~~~~~~~~~~~
// FinalityConflictResolvedNotification

#[derive(Clone, Debug, Serialize, Deserialize, BorshSerialize, BorshDeserialize)]
#[serde(rename_all = "camelCase")]
pub struct NotifyFinalityConflictResolvedRequest {
    pub command: Command,
}

impl NotifyFinalityConflictResolvedRequest {
    pub fn new(command: Command) -> Self {
        Self { command }
    }
}

#[derive(Clone, Debug, Serialize, Deserialize, BorshSerialize, BorshDeserialize)]
#[serde(rename_all = "camelCase")]
pub struct NotifyFinalityConflictResolvedResponse {}

#[derive(Clone, Debug, Serialize, Deserialize, BorshSerialize, BorshDeserialize)]
#[serde(rename_all = "camelCase")]
pub struct FinalityConflictResolvedNotification {
    pub finality_block_hash: RpcHash,
}

// ~~~~~~~~~~~~~~~~~~~~~~~~
// UtxosChangedNotification

// NotifyUtxosChangedRequestMessage registers this connection for utxoChanged notifications
// for the given addresses. Depending on the provided `command`, notifications will
// start or stop for the provided `addresses`.
//
// If `addresses` is empty, the notifications will start or stop for all addresses.
//
// This call is only available when this kaspad was started with `--utxoindex`
//
// See: UtxosChangedNotification
#[derive(Clone, Debug, Serialize, Deserialize, BorshSerialize, BorshDeserialize)]
#[serde(rename_all = "camelCase")]
pub struct NotifyUtxosChangedRequest {
    pub addresses: Vec<RpcAddress>,
    pub command: Command,
}

impl NotifyUtxosChangedRequest {
    pub fn new(addresses: Vec<RpcAddress>, command: Command) -> Self {
        Self { addresses, command }
    }
}

#[derive(Clone, Debug, Serialize, Deserialize, BorshSerialize, BorshDeserialize)]
#[serde(rename_all = "camelCase")]
pub struct NotifyUtxosChangedResponse {}

// UtxosChangedNotificationMessage is sent whenever the UTXO index had been updated.
//
// See: NotifyUtxosChangedRequest
#[derive(Clone, Debug, Default, Serialize, Deserialize, BorshSerialize, BorshDeserialize)]
#[serde(rename_all = "camelCase")]
pub struct UtxosChangedNotification {
    pub added: Arc<Vec<RpcUtxosByAddressesEntry>>,
    pub removed: Arc<Vec<RpcUtxosByAddressesEntry>>,
}

impl UtxosChangedNotification {
    pub(crate) fn apply_utxos_changed_subscription(&self, subscription: &UtxosChangedSubscription) -> Option<Self> {
        if subscription.to_all() {
            Some(self.clone())
        } else {
            let added = Self::filter_utxos(&self.added, subscription);
            let removed = Self::filter_utxos(&self.removed, subscription);
            debug!("CRPC, Creating UtxosChanged notifications with {} added and {} removed utxos", added.len(), removed.len());
            if added.is_empty() && removed.is_empty() {
                None
            } else {
                Some(Self { added: Arc::new(added), removed: Arc::new(removed) })
            }
        }
    }

    fn filter_utxos(utxo_set: &[RpcUtxosByAddressesEntry], subscription: &UtxosChangedSubscription) -> Vec<RpcUtxosByAddressesEntry> {
        utxo_set.iter().filter(|x| subscription.addresses().contains_key(&x.utxo_entry.script_public_key)).cloned().collect()
    }
}

// ~~~~~~~~~~~~~~~~~~~~~~~~~~~~~~~~~~~~~~~~~~~~~~~~~
// SinkBlueScoreChangedNotification

// NotifySinkBlueScoreChangedRequest registers this connection for
// sinkBlueScoreChanged notifications.
//
// See: SinkBlueScoreChangedNotification
#[derive(Clone, Debug, Serialize, Deserialize, BorshSerialize, BorshDeserialize)]
#[serde(rename_all = "camelCase")]
pub struct NotifySinkBlueScoreChangedRequest {
    pub command: Command,
}

impl NotifySinkBlueScoreChangedRequest {
    pub fn new(command: Command) -> Self {
        Self { command }
    }
}

#[derive(Clone, Debug, Serialize, Deserialize, BorshSerialize, BorshDeserialize)]
#[serde(rename_all = "camelCase")]
pub struct NotifySinkBlueScoreChangedResponse {}

// SinkBlueScoreChangedNotification is sent whenever the blue score
// of the virtual's selected parent changes.
//
/// See: NotifySinkBlueScoreChangedRequest
#[derive(Clone, Debug, Serialize, Deserialize, BorshSerialize, BorshDeserialize)]
#[serde(rename_all = "camelCase")]
pub struct SinkBlueScoreChangedNotification {
    pub sink_blue_score: u64,
}

// ~~~~~~~~~~~~~~~~~~~~~~~~~~~~~~~~~~
// VirtualDaaScoreChangedNotification

// NotifyVirtualDaaScoreChangedRequest registers this connection for
// virtualDaaScoreChanged notifications.
//
// See: VirtualDaaScoreChangedNotification
#[derive(Clone, Debug, Serialize, Deserialize, BorshSerialize, BorshDeserialize)]
#[serde(rename_all = "camelCase")]
pub struct NotifyVirtualDaaScoreChangedRequest {
    pub command: Command,
}

impl NotifyVirtualDaaScoreChangedRequest {
    pub fn new(command: Command) -> Self {
        Self { command }
    }
}

#[derive(Clone, Debug, Serialize, Deserialize, BorshSerialize, BorshDeserialize)]
#[serde(rename_all = "camelCase")]
pub struct NotifyVirtualDaaScoreChangedResponse {}

// VirtualDaaScoreChangedNotification is sent whenever the DAA score
// of the virtual changes.
//
// See NotifyVirtualDaaScoreChangedRequest
#[derive(Clone, Debug, Serialize, Deserialize, BorshSerialize, BorshDeserialize)]
#[serde(rename_all = "camelCase")]
pub struct VirtualDaaScoreChangedNotification {
    pub virtual_daa_score: u64,
}

// ~~~~~~~~~~~~~~~~~~~~~~~~~~~~~~~~~~~~~~~
// PruningPointUtxoSetOverrideNotification

#[derive(Clone, Debug, Serialize, Deserialize, BorshSerialize, BorshDeserialize)]
#[serde(rename_all = "camelCase")]
pub struct NotifyPruningPointUtxoSetOverrideRequest {
    pub command: Command,
}

impl NotifyPruningPointUtxoSetOverrideRequest {
    pub fn new(command: Command) -> Self {
        Self { command }
    }
}

#[derive(Clone, Debug, Serialize, Deserialize, BorshSerialize, BorshDeserialize)]
#[serde(rename_all = "camelCase")]
pub struct NotifyPruningPointUtxoSetOverrideResponse {}

#[derive(Clone, Debug, Serialize, Deserialize, BorshSerialize, BorshDeserialize)]
#[serde(rename_all = "camelCase")]
pub struct PruningPointUtxoSetOverrideNotification {}

// ~~~~~~~~~~~~~~~~~~~~~~~~~~~~
// NewBlockTemplateNotification

/// NotifyNewBlockTemplateRequest registers this connection for blockAdded notifications.
///
/// See: NewBlockTemplateNotification
#[derive(Clone, Debug, Serialize, Deserialize, BorshSerialize, BorshDeserialize)]
#[serde(rename_all = "camelCase")]
pub struct NotifyNewBlockTemplateRequest {
    pub command: Command,
}
impl NotifyNewBlockTemplateRequest {
    pub fn new(command: Command) -> Self {
        Self { command }
    }
}

#[derive(Clone, Debug, Serialize, Deserialize, BorshSerialize, BorshDeserialize)]
#[serde(rename_all = "camelCase")]
pub struct NotifyNewBlockTemplateResponse {}

/// NewBlockTemplateNotification is sent whenever a blocks has been added (NOT accepted)
/// into the DAG.
///
/// See: NotifyNewBlockTemplateRequest
#[derive(Clone, Debug, Serialize, Deserialize, BorshSerialize, BorshDeserialize)]
#[serde(rename_all = "camelCase")]
pub struct NewBlockTemplateNotification {}

///
///  wRPC response for RpcApiOps::Subscribe request
///
#[derive(Clone, Debug, Serialize, Deserialize, BorshSerialize, BorshDeserialize)]
#[serde(rename_all = "camelCase")]
pub struct SubscribeResponse {
    id: u64,
}

impl SubscribeResponse {
    pub fn new(id: u64) -> Self {
        Self { id }
    }
}

///
///  wRPC response for RpcApiOps::Unsubscribe request
///
#[derive(Clone, Debug, Serialize, Deserialize, BorshSerialize, BorshDeserialize)]
#[serde(rename_all = "camelCase")]
pub struct UnsubscribeResponse {}<|MERGE_RESOLUTION|>--- conflicted
+++ resolved
@@ -28,12 +28,8 @@
     }
 }
 
-<<<<<<< HEAD
-#[derive(Clone, Copy, Eq, PartialEq, Debug, Serialize, Deserialize, BorshSerialize, BorshDeserialize, BorshSchema)]
-=======
 #[derive(Clone, Copy, Eq, PartialEq, Debug, Serialize, Deserialize, BorshSerialize, BorshDeserialize)]
 #[serde(rename_all = "camelCase")]
->>>>>>> 6fd70298
 pub enum SubmitBlockRejectReason {
     BlockInvalid = 1,
     IsInIBD = 2,
@@ -55,14 +51,9 @@
     }
 }
 
-<<<<<<< HEAD
-#[derive(Eq, PartialEq, Debug, Serialize, Deserialize, BorshSerialize, BorshDeserialize, BorshSchema)]
+#[derive(Eq, PartialEq, Debug, Serialize, Deserialize, BorshSerialize, BorshDeserialize)]
 #[serde(rename_all = "lowercase")]
 #[serde(tag = "type", content = "reason")]
-=======
-#[derive(Eq, PartialEq, Debug, Serialize, Deserialize, BorshSerialize, BorshDeserialize)]
-#[serde(rename_all = "camelCase")]
->>>>>>> 6fd70298
 pub enum SubmitBlockReport {
     Success,
     Reject(SubmitBlockRejectReason),

--- conflicted
+++ resolved
@@ -1,14 +1,12 @@
 use borsh::{BorshDeserialize, BorshSerialize};
 use kaspa_addresses::Address;
 use kaspa_consensus_core::tx::{
-    ScriptPublicKey, ScriptVec, TransactionId, TransactionIndexType, TransactionInput, TransactionOutpoint, TransactionOutput,
+    ScriptPublicKey, ScriptVec, TransactionId, TransactionIndexType, TransactionIndexType, TransactionInput, TransactionOutpoint, TransactionOutput,
+   
     UtxoEntry,
 };
-<<<<<<< HEAD
 use kaspa_index_core::models::txindex::AcceptanceDataIndexType;
-=======
 use kaspa_utils::{hex::ToHex, serde_bytes_fixed_ref};
->>>>>>> 4ab0017f
 use serde::{Deserialize, Serialize};
 use workflow_serializer::prelude::*;
 
@@ -246,7 +244,6 @@
     }
 }
 
-<<<<<<< HEAD
 #[derive(Clone, Debug, Default, Serialize, Deserialize, BorshSerialize, BorshDeserialize, BorshSchema)]
 #[serde(rename_all = "camelCase")]
 pub struct RpcTransactionData {
@@ -254,6 +251,29 @@
     pub inclusion_data: Option<RpcTransactionInclusionData>,
     pub acceptance_data: Option<RpcTransactionAcceptanceData>,
 }
+
+impl Serializer for RpcTransactionData {
+    fn serialize<W: std::io::Write>(&self, writer: &mut W) -> std::io::Result<()> {
+        store!(u8, &1, writer)?;
+        store!(Option<RpcTransaction>, &self.transaction, writer)?;
+        store!(Option<RpcTransactionInclusionData>, &self.inclusion_data, writer)?;
+        store!(Option<RpcTransactionAcceptanceData>, &self.acceptance_data, writer)?;
+
+        Ok(())
+    }
+}
+
+impl Deserializer for RpcTransactionData {
+    fn deserialize<R: std::io::Read>(reader: &mut R) -> std::io::Result<Self> {
+        let _version = load!(u8, reader)?;
+        let transaction = load!(Option<RpcTransaction>, reader)?;
+        let inclusion_data = load!(Option<RpcTransactionInclusionData>, reader)?;
+        let acceptance_data = load!(Option<RpcTransactionAcceptanceData>, reader)?;
+
+        Ok(Self { transaction, inclusion_data, acceptance_data })
+    }
+}
+
 #[derive(Clone, Debug, Serialize, Deserialize, BorshSerialize, BorshDeserialize, BorshSchema)]
 #[serde(rename_all = "camelCase")]
 pub struct RpcTransactionInclusionData {
@@ -261,6 +281,30 @@
     pub transaction_index: TransactionIndexType,
     pub timestamp: u64,
     pub daa_score: u64,
+}
+
+impl Serializer for RpcTransactionInclusionData {
+    fn serialize<W: std::io::Write>(&self, writer: &mut W) -> std::io::Result<()> {
+        store!(u8, &1, writer)?;
+        store!(RpcHash, &self.block_hash, writer)?;
+        store!(TransactionIndexType, &self.transaction_index, writer)?;
+        store!(u64, &self.timestamp, writer)?;
+        store!(u64, &self.daa_score, writer)?;
+
+        Ok(())
+    }
+}
+
+impl Deserializer for RpcTransactionInclusionData {
+    fn deserialize<R: std::io::Read>(reader: &mut R) -> std::io::Result<Self> {
+        let _version = load!(u8, reader)?;
+        let block_hash = load!(RpcHash, reader)?;
+        let transaction_index = load!(TransactionIndexType, reader)?;
+        let timestamp = load!(u64, reader)?;
+        let daa_score = load!(u64, reader)?;
+
+        Ok(Self { block_hash, transaction_index, timestamp, daa_score })
+    }
 }
 
 #[derive(Clone, Debug, Serialize, Deserialize, BorshSerialize, BorshDeserialize, BorshSchema)]
@@ -271,7 +315,8 @@
     pub timestamp: u64,
     pub daa_score: u64,  // use this as indication for network time, NOT confirmation counting!
     pub blue_score: u64, // use this for Confirmation counting!
-=======
+}
+
 impl Serializer for RpcTransactionOutput {
     fn serialize<W: std::io::Write>(&self, writer: &mut W) -> std::io::Result<()> {
         store!(u8, &1, writer)?;
@@ -292,7 +337,6 @@
 
         Ok(Self { value, script_public_key, verbose_data })
     }
->>>>>>> 4ab0017f
 }
 
 /// Represent Kaspa transaction output verbose data
@@ -339,11 +383,12 @@
     pub verbose_data: Option<RpcTransactionVerboseData>,
 }
 
-<<<<<<< HEAD
 impl RpcTransaction {
     pub fn populate_verbose_data(&mut self, verbose_data: RpcTransactionVerboseData) {
         self.verbose_data = Some(verbose_data);
-=======
+    }
+}
+
 impl std::fmt::Debug for RpcTransaction {
     fn fmt(&self, f: &mut std::fmt::Formatter<'_>) -> std::fmt::Result {
         f.debug_struct("RpcTransaction")
@@ -391,7 +436,6 @@
         let verbose_data = deserialize!(Option<RpcTransactionVerboseData>, reader)?;
 
         Ok(Self { version, inputs, outputs, lock_time, subnetwork_id, gas, payload, mass, verbose_data })
->>>>>>> 4ab0017f
     }
 }
 
@@ -401,14 +445,6 @@
 pub struct RpcTransactionVerboseData {
     pub transaction_id: RpcTransactionId,
     pub hash: RpcHash,
-<<<<<<< HEAD
-    pub mass: u64,
-    // TODO: deprecate this field, use `RpcTransactionData.inclusion_data` instead, for next rpc breaking release
-    pub block_hash: RpcHash, // including block hash
-    // TODO: deprecate this field, use `RpcTransactionData.inclusion_data` instead, for next rpc breaking release
-    pub block_time: u64, // including block header unix ts in milliseconds
-}
-=======
     pub compute_mass: u64,
     pub block_hash: RpcHash,
     pub block_time: u64,
@@ -440,7 +476,6 @@
     }
 }
 
->>>>>>> 4ab0017f
 /// Represents accepted transaction ids
 #[derive(Clone, Debug, Serialize, Deserialize, BorshSerialize, BorshDeserialize)]
 #[serde(rename_all = "camelCase")]

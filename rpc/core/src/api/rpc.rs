//! The client API
//!
//! Rpc = External RPC Service
//! All data provided by the RCP server can be trusted by the client
//! No data submitted by the client to the server can be trusted

<<<<<<< HEAD
use crate::{api::ops::SubscribeCommand, model::*, notify::listener::ListenerID, NotificationSender, NotificationType, RpcResult};
=======
use crate::{model::*, RpcResult};
>>>>>>> 6e619d54
use async_trait::async_trait;
use kaspa_notify::{connection::Connection, listener::ListenerId, scope::Scope, subscription::Command};

/// Client RPC Api
///
/// The [`RpcApi`] trait defines RPC calls taking a request message as unique parameter.
///
/// For each RPC call a matching readily implemented function taking detailed parameters is also provided.
#[async_trait]
pub trait RpcApi<C>: Sync + Send
where
    C: Connection,
{
    ///
    async fn ping(&self) -> RpcResult<()> {
        self.ping_call(PingRequest {}).await?;
        Ok(())
    }
    async fn ping_call(&self, request: PingRequest) -> RpcResult<PingResponse>;

    ///
    async fn get_process_metrics(&self) -> RpcResult<GetProcessMetricsResponse> {
        self.get_process_metrics_call(GetProcessMetricsRequest {}).await
    }
    async fn get_process_metrics_call(&self, request: GetProcessMetricsRequest) -> RpcResult<GetProcessMetricsResponse>;

    /// Requests the network the node is currently running against.
    async fn get_current_network(&self) -> RpcResult<RpcNetworkType> {
        Ok(self.get_current_network_call(GetCurrentNetworkRequest {}).await?.network)
    }
    async fn get_current_network_call(&self, request: GetCurrentNetworkRequest) -> RpcResult<GetCurrentNetworkResponse>;

    /// Submit a block into the DAG.
    ///
    /// Blocks are generally expected to have been generated using the get_block_template call.
    async fn submit_block(&self, block: RpcBlock, allow_non_daa_blocks: bool) -> RpcResult<SubmitBlockResponse> {
        self.submit_block_call(SubmitBlockRequest::new(block, allow_non_daa_blocks)).await
    }
    async fn submit_block_call(&self, request: SubmitBlockRequest) -> RpcResult<SubmitBlockResponse>;

    /// Request a current block template.
    ///
    /// Callers are expected to solve the block template and submit it using the submit_block call.
    async fn get_block_template(&self, pay_address: RpcAddress, extra_data: RpcExtraData) -> RpcResult<GetBlockTemplateResponse> {
        self.get_block_template_call(GetBlockTemplateRequest::new(pay_address, extra_data)).await
    }
    async fn get_block_template_call(&self, request: GetBlockTemplateRequest) -> RpcResult<GetBlockTemplateResponse>;

    /// Requests the list of known kaspad addresses in the current network (mainnet, testnet, etc.)
    async fn get_peer_addresses(&self) -> RpcResult<GetPeerAddressesResponse> {
        self.get_peer_addresses_call(GetPeerAddressesRequest {}).await
    }
    async fn get_peer_addresses_call(&self, request: GetPeerAddressesRequest) -> RpcResult<GetPeerAddressesResponse>;

    /// requests the hash of the current virtual's selected parent.
    async fn get_selected_tip_hash(&self) -> RpcResult<GetSelectedTipHashResponse> {
        self.get_selected_tip_hash_call(GetSelectedTipHashRequest {}).await
    }
    async fn get_selected_tip_hash_call(&self, request: GetSelectedTipHashRequest) -> RpcResult<GetSelectedTipHashResponse>;

    /// Requests information about a specific transaction in the mempool.
    async fn get_mempool_entry(
        &self,
        transaction_id: RpcTransactionId,
        include_orphan_pool: bool,
        filter_transaction_pool: bool,
    ) -> RpcResult<RpcMempoolEntry> {
        Ok(self
            .get_mempool_entry_call(GetMempoolEntryRequest::new(transaction_id, include_orphan_pool, filter_transaction_pool))
            .await?
            .mempool_entry)
    }
    async fn get_mempool_entry_call(&self, request: GetMempoolEntryRequest) -> RpcResult<GetMempoolEntryResponse>;

    /// Requests information about all the transactions currently in the mempool.
    async fn get_mempool_entries(&self, include_orphan_pool: bool, filter_transaction_pool: bool) -> RpcResult<Vec<RpcMempoolEntry>> {
        Ok(self
            .get_mempool_entries_call(GetMempoolEntriesRequest::new(include_orphan_pool, filter_transaction_pool))
            .await?
            .mempool_entries)
    }
    async fn get_mempool_entries_call(&self, request: GetMempoolEntriesRequest) -> RpcResult<GetMempoolEntriesResponse>;

    /// requests information about all the p2p peers currently connected to this node.
    async fn get_connected_peer_info(&self) -> RpcResult<GetConnectedPeerInfoResponse> {
        self.get_connected_peer_info_call(GetConnectedPeerInfoRequest {}).await
    }
    async fn get_connected_peer_info_call(&self, request: GetConnectedPeerInfoRequest) -> RpcResult<GetConnectedPeerInfoResponse>;

    /// Adds a peer to the node's outgoing connection list.
    ///
    /// This will, in most cases, result in the node connecting to said peer.
    async fn add_peer(&self, peer_address: RpcPeerAddress, is_permanent: bool) -> RpcResult<()> {
        self.add_peer_call(AddPeerRequest::new(peer_address, is_permanent)).await?;
        Ok(())
    }
    async fn add_peer_call(&self, request: AddPeerRequest) -> RpcResult<AddPeerResponse>;

    /// Submits a transaction to the mempool.
    async fn submit_transaction(&self, transaction: RpcTransaction, allow_orphan: bool) -> RpcResult<RpcTransactionId> {
        Ok(self.submit_transaction_call(SubmitTransactionRequest { transaction, allow_orphan }).await?.transaction_id)
    }
    async fn submit_transaction_call(&self, request: SubmitTransactionRequest) -> RpcResult<SubmitTransactionResponse>;

    /// Requests information about a specific block.
    async fn get_block(&self, hash: RpcHash, include_transactions: bool) -> RpcResult<RpcBlock> {
        Ok(self.get_block_call(GetBlockRequest::new(hash, include_transactions)).await?.block)
    }
    async fn get_block_call(&self, request: GetBlockRequest) -> RpcResult<GetBlockResponse>;

    /// Requests information about a specific subnetwork.
    async fn get_subnetwork(&self, subnetwork_id: RpcSubnetworkId) -> RpcResult<GetSubnetworkResponse> {
        self.get_subnetwork_call(GetSubnetworkRequest::new(subnetwork_id)).await
    }
    async fn get_subnetwork_call(&self, request: GetSubnetworkRequest) -> RpcResult<GetSubnetworkResponse>;

    /// Requests the virtual selected parent chain from some `start_hash` to this node's current virtual.
<<<<<<< HEAD
    async fn get_virtual_selected_parent_chain_from_block(
        &self,
        start_hash: RpcHash,
        include_accepted_transaction_ids: bool,
    ) -> RpcResult<GetVirtualSelectedParentChainFromBlockResponse> {
        self.get_virtual_selected_parent_chain_from_block_call(GetVirtualSelectedParentChainFromBlockRequest::new(
            start_hash,
            include_accepted_transaction_ids,
        ))
        .await
    }
    async fn get_virtual_selected_parent_chain_from_block_call(
=======
    async fn get_virtual_chain_from_block(
        &self,
        start_hash: RpcHash,
        include_accepted_transaction_ids: bool,
    ) -> RpcResult<GetVirtualChainFromBlockResponse> {
        self.get_virtual_chain_from_block_call(GetVirtualChainFromBlockRequest::new(start_hash, include_accepted_transaction_ids))
            .await
    }
    async fn get_virtual_chain_from_block_call(
>>>>>>> 6e619d54
        &self,
        request: GetVirtualChainFromBlockRequest,
    ) -> RpcResult<GetVirtualChainFromBlockResponse>;

    /// Requests blocks between a certain block `low_hash` up to this node's current virtual.
    async fn get_blocks(&self, low_hash: RpcHash, include_blocks: bool, include_transactions: bool) -> RpcResult<GetBlocksResponse> {
        self.get_blocks_call(GetBlocksRequest::new(low_hash, include_blocks, include_transactions)).await
    }
    async fn get_blocks_call(&self, request: GetBlocksRequest) -> RpcResult<GetBlocksResponse>;

    /// Requests the current number of blocks in this node.
    ///
    /// Note that this number may decrease as pruning occurs.
    async fn get_block_count(&self) -> RpcResult<GetBlockCountResponse> {
        self.get_block_count_call(GetBlockCountRequest {}).await
    }
    async fn get_block_count_call(&self, request: GetBlockCountRequest) -> RpcResult<GetBlockCountResponse>;

    /// Requests general information about the current state of this node's DAG.
    async fn get_block_dag_info(&self) -> RpcResult<GetBlockDagInfoResponse> {
        self.get_block_dag_info_call(GetBlockDagInfoRequest {}).await
    }
    async fn get_block_dag_info_call(&self, request: GetBlockDagInfoRequest) -> RpcResult<GetBlockDagInfoResponse>;

    ///
    async fn resolve_finality_conflict(&self, finality_block_hash: RpcHash) -> RpcResult<()> {
        self.resolve_finality_conflict_call(ResolveFinalityConflictRequest::new(finality_block_hash)).await?;
        Ok(())
    }
    async fn resolve_finality_conflict_call(
        &self,
        request: ResolveFinalityConflictRequest,
    ) -> RpcResult<ResolveFinalityConflictResponse>;

    /// Shuts down this node.
    async fn shutdown(&self) -> RpcResult<()> {
        self.shutdown_call(ShutdownRequest {}).await?;
        Ok(())
    }
    async fn shutdown_call(&self, request: ShutdownRequest) -> RpcResult<ShutdownResponse>;

    /// Requests headers between the given `start_hash` and the current virtual, up to the given limit.
    async fn get_headers(&self, start_hash: RpcHash, limit: u64, is_ascending: bool) -> RpcResult<Vec<RpcHeader>> {
        Ok(self.get_headers_call(GetHeadersRequest::new(start_hash, limit, is_ascending)).await?.headers)
    }
    async fn get_headers_call(&self, request: GetHeadersRequest) -> RpcResult<GetHeadersResponse>;

    /// Returns the total balance in unspent transactions towards a given address.
    ///
    /// This call is only available when this node was started with `--utxoindex`.
    async fn get_balance_by_address(&self, address: RpcAddress) -> RpcResult<u64> {
        Ok(self.get_balance_by_address_call(GetBalanceByAddressRequest::new(address)).await?.balance)
    }
    async fn get_balance_by_address_call(&self, request: GetBalanceByAddressRequest) -> RpcResult<GetBalanceByAddressResponse>;

    ///
    async fn get_balances_by_addresses(&self, addresses: Vec<RpcAddress>) -> RpcResult<Vec<RpcBalancesByAddressesEntry>> {
        Ok(self.get_balances_by_addresses_call(GetBalancesByAddressesRequest::new(addresses)).await?.entries)
    }
    async fn get_balances_by_addresses_call(
        &self,
        request: GetBalancesByAddressesRequest,
    ) -> RpcResult<GetBalancesByAddressesResponse>;

    /// Requests all current UTXOs for the given node addresses.
    ///
    /// This call is only available when this node was started with `--utxoindex`.
    async fn get_utxos_by_addresses(&self, addresses: Vec<RpcAddress>) -> RpcResult<Vec<RpcUtxosByAddressesEntry>> {
        Ok(self.get_utxos_by_addresses_call(GetUtxosByAddressesRequest::new(addresses)).await?.entries)
    }
    async fn get_utxos_by_addresses_call(&self, request: GetUtxosByAddressesRequest) -> RpcResult<GetUtxosByAddressesResponse>;

    /// Requests the blue score of the current selected parent of the virtual block.
<<<<<<< HEAD
    async fn get_virtual_selected_parent_blue_score(&self) -> RpcResult<u64> {
        Ok(self.get_virtual_selected_parent_blue_score_call(GetVirtualSelectedParentBlueScoreRequest {}).await?.blue_score)
=======
    async fn get_sink_blue_score(&self) -> RpcResult<u64> {
        Ok(self.get_sink_blue_score_call(GetVirtualSelectedParentBlueScoreRequest {}).await?.blue_score)
>>>>>>> 6e619d54
    }
    async fn get_sink_blue_score_call(
        &self,
        request: GetVirtualSelectedParentBlueScoreRequest,
    ) -> RpcResult<GetVirtualSelectedParentBlueScoreResponse>;

    /// Bans the given ip.
    async fn ban(&self, address: RpcPeerAddress) -> RpcResult<()> {
        self.ban_call(BanRequest::new(address)).await?;
        Ok(())
    }
    async fn ban_call(&self, request: BanRequest) -> RpcResult<BanResponse>;

    /// Unbans the given ip.
    async fn unban(&self, address: RpcPeerAddress) -> RpcResult<()> {
        self.unban_call(UnbanRequest::new(address)).await?;
        Ok(())
    }
    async fn unban_call(&self, request: UnbanRequest) -> RpcResult<UnbanResponse>;

    /// Returns info about the node.
    async fn get_info_call(&self, request: GetInfoRequest) -> RpcResult<GetInfoResponse>;
    async fn get_info(&self) -> RpcResult<GetInfoResponse> {
        self.get_info_call(GetInfoRequest {}).await
    }

    ///
    async fn estimate_network_hashes_per_second(&self, window_size: u32, start_hash: RpcHash) -> RpcResult<u64> {
        Ok(self
            .estimate_network_hashes_per_second_call(EstimateNetworkHashesPerSecondRequest::new(window_size, start_hash))
            .await?
            .network_hashes_per_second)
    }
    async fn estimate_network_hashes_per_second_call(
        &self,
        request: EstimateNetworkHashesPerSecondRequest,
    ) -> RpcResult<EstimateNetworkHashesPerSecondResponse>;

    ///
    async fn get_mempool_entries_by_addresses(
        &self,
        addresses: Vec<RpcAddress>,
        include_orphan_pool: bool,
        filter_transaction_pool: bool,
    ) -> RpcResult<Vec<RpcMempoolEntryByAddress>> {
        Ok(self
            .get_mempool_entries_by_addresses_call(GetMempoolEntriesByAddressesRequest::new(
                addresses,
                include_orphan_pool,
                filter_transaction_pool,
            ))
            .await?
            .entries)
    }
    async fn get_mempool_entries_by_addresses_call(
        &self,
        request: GetMempoolEntriesByAddressesRequest,
    ) -> RpcResult<GetMempoolEntriesByAddressesResponse>;

    ///
    async fn get_coin_supply(&self) -> RpcResult<GetCoinSupplyResponse> {
        self.get_coin_supply_call(GetCoinSupplyRequest {}).await
    }
    async fn get_coin_supply_call(&self, request: GetCoinSupplyRequest) -> RpcResult<GetCoinSupplyResponse>;

    // ~~~~~~~~~~~~~~~~~~~~~~~~~~~~~~~~~~~~~~~~~~~~~~~~
    // Notification API

<<<<<<< HEAD
    /// Register a new listener and returns an id.
    fn register_new_listener(&self, sender: NotificationSender) -> ListenerID;
=======
    /// Register a new listener and returns an id identifying it.
    fn register_new_listener(&self, connection: C) -> ListenerId;
>>>>>>> 6e619d54

    /// Unregister an existing listener.
    ///
    /// Stop all notifications for this listener, unregister the id and its associated connection.
    async fn unregister_listener(&self, id: ListenerId) -> RpcResult<()>;

    /// Start sending notifications of some type to a listener.
    async fn start_notify(&self, id: ListenerId, scope: Scope) -> RpcResult<()>;

    /// Stop sending notifications of some type to a listener.
<<<<<<< HEAD
    async fn stop_notify(&self, id: ListenerID, notification_type: NotificationType) -> RpcResult<()>;

    /// Execute a subscription command leading to either start or stop sending notifications
    /// of some type to a listener.
    async fn execute_subscribe_command(
        &self,
        id: ListenerID,
        notification_type: NotificationType,
        command: SubscribeCommand,
    ) -> RpcResult<()> {
        match command {
            SubscribeCommand::Start => self.start_notify(id, notification_type).await,
            SubscribeCommand::Stop => self.stop_notify(id, notification_type).await,
=======
    async fn stop_notify(&self, id: ListenerId, scope: Scope) -> RpcResult<()>;

    /// Execute a subscription command leading to either start or stop sending notifications
    /// of some type to a listener.
    async fn execute_subscribe_command(&self, id: ListenerId, scope: Scope, command: Command) -> RpcResult<()> {
        match command {
            Command::Start => self.start_notify(id, scope).await,
            Command::Stop => self.stop_notify(id, scope).await,
>>>>>>> 6e619d54
        }
    }
}<|MERGE_RESOLUTION|>--- conflicted
+++ resolved
@@ -4,11 +4,7 @@
 //! All data provided by the RCP server can be trusted by the client
 //! No data submitted by the client to the server can be trusted
 
-<<<<<<< HEAD
-use crate::{api::ops::SubscribeCommand, model::*, notify::listener::ListenerID, NotificationSender, NotificationType, RpcResult};
-=======
 use crate::{model::*, RpcResult};
->>>>>>> 6e619d54
 use async_trait::async_trait;
 use kaspa_notify::{connection::Connection, listener::ListenerId, scope::Scope, subscription::Command};
 
@@ -126,20 +122,6 @@
     async fn get_subnetwork_call(&self, request: GetSubnetworkRequest) -> RpcResult<GetSubnetworkResponse>;
 
     /// Requests the virtual selected parent chain from some `start_hash` to this node's current virtual.
-<<<<<<< HEAD
-    async fn get_virtual_selected_parent_chain_from_block(
-        &self,
-        start_hash: RpcHash,
-        include_accepted_transaction_ids: bool,
-    ) -> RpcResult<GetVirtualSelectedParentChainFromBlockResponse> {
-        self.get_virtual_selected_parent_chain_from_block_call(GetVirtualSelectedParentChainFromBlockRequest::new(
-            start_hash,
-            include_accepted_transaction_ids,
-        ))
-        .await
-    }
-    async fn get_virtual_selected_parent_chain_from_block_call(
-=======
     async fn get_virtual_chain_from_block(
         &self,
         start_hash: RpcHash,
@@ -149,7 +131,6 @@
             .await
     }
     async fn get_virtual_chain_from_block_call(
->>>>>>> 6e619d54
         &self,
         request: GetVirtualChainFromBlockRequest,
     ) -> RpcResult<GetVirtualChainFromBlockResponse>;
@@ -223,18 +204,10 @@
     async fn get_utxos_by_addresses_call(&self, request: GetUtxosByAddressesRequest) -> RpcResult<GetUtxosByAddressesResponse>;
 
     /// Requests the blue score of the current selected parent of the virtual block.
-<<<<<<< HEAD
-    async fn get_virtual_selected_parent_blue_score(&self) -> RpcResult<u64> {
-        Ok(self.get_virtual_selected_parent_blue_score_call(GetVirtualSelectedParentBlueScoreRequest {}).await?.blue_score)
-=======
     async fn get_sink_blue_score(&self) -> RpcResult<u64> {
-        Ok(self.get_sink_blue_score_call(GetVirtualSelectedParentBlueScoreRequest {}).await?.blue_score)
->>>>>>> 6e619d54
-    }
-    async fn get_sink_blue_score_call(
-        &self,
-        request: GetVirtualSelectedParentBlueScoreRequest,
-    ) -> RpcResult<GetVirtualSelectedParentBlueScoreResponse>;
+        Ok(self.get_sink_blue_score_call(GetSinkBlueScoreRequest {}).await?.blue_score)
+    }
+    async fn get_sink_blue_score_call(&self, request: GetSinkBlueScoreRequest) -> RpcResult<GetSinkBlueScoreResponse>;
 
     /// Bans the given ip.
     async fn ban(&self, address: RpcPeerAddress) -> RpcResult<()> {
@@ -298,13 +271,8 @@
     // ~~~~~~~~~~~~~~~~~~~~~~~~~~~~~~~~~~~~~~~~~~~~~~~~
     // Notification API
 
-<<<<<<< HEAD
-    /// Register a new listener and returns an id.
-    fn register_new_listener(&self, sender: NotificationSender) -> ListenerID;
-=======
     /// Register a new listener and returns an id identifying it.
     fn register_new_listener(&self, connection: C) -> ListenerId;
->>>>>>> 6e619d54
 
     /// Unregister an existing listener.
     ///
@@ -315,21 +283,6 @@
     async fn start_notify(&self, id: ListenerId, scope: Scope) -> RpcResult<()>;
 
     /// Stop sending notifications of some type to a listener.
-<<<<<<< HEAD
-    async fn stop_notify(&self, id: ListenerID, notification_type: NotificationType) -> RpcResult<()>;
-
-    /// Execute a subscription command leading to either start or stop sending notifications
-    /// of some type to a listener.
-    async fn execute_subscribe_command(
-        &self,
-        id: ListenerID,
-        notification_type: NotificationType,
-        command: SubscribeCommand,
-    ) -> RpcResult<()> {
-        match command {
-            SubscribeCommand::Start => self.start_notify(id, notification_type).await,
-            SubscribeCommand::Stop => self.stop_notify(id, notification_type).await,
-=======
     async fn stop_notify(&self, id: ListenerId, scope: Scope) -> RpcResult<()>;
 
     /// Execute a subscription command leading to either start or stop sending notifications
@@ -338,7 +291,6 @@
         match command {
             Command::Start => self.start_notify(id, scope).await,
             Command::Stop => self.stop_notify(id, scope).await,
->>>>>>> 6e619d54
         }
     }
 }
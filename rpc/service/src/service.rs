//! Core server implementation for ClientAPI

use super::collector::{CollectorFromConsensus, CollectorFromIndex};
use crate::converter::feerate_estimate::{FeeEstimateConverter, FeeEstimateVerboseConverter};
use crate::converter::{consensus::ConsensusConverter, index::IndexConverter, protocol::ProtocolConverter};
use crate::service::NetworkType::{Mainnet, Testnet};
use async_trait::async_trait;
use kaspa_consensus_core::api::counters::ProcessingCounters;
use kaspa_consensus_core::errors::block::RuleError;
use kaspa_consensus_core::utxo::utxo_inquirer::UtxoInquirerError;
use kaspa_consensus_core::{
    block::Block,
    coinbase::MinerData,
    config::Config,
    constants::MAX_SOMPI,
    network::NetworkType,
    tx::{Transaction, COINBASE_TRANSACTION_INDEX},
};
use kaspa_consensus_notify::{
    notifier::ConsensusNotifier,
    {connection::ConsensusChannelConnection, notification::Notification as ConsensusNotification},
};
use kaspa_consensusmanager::ConsensusManager;
use kaspa_core::time::unix_now;
use kaspa_core::{
    core::Core,
    debug,
    kaspad_env::version,
    signals::Shutdown,
    task::service::{AsyncService, AsyncServiceError, AsyncServiceFuture},
    task::tick::TickService,
    trace, warn,
};
use kaspa_index_core::indexed_utxos::BalanceByScriptPublicKey;
use kaspa_index_core::{
    connection::IndexChannelConnection, indexed_utxos::UtxoSetByScriptPublicKey, notification::Notification as IndexNotification,
    notifier::IndexNotifier,
};
use kaspa_mining::feerate::FeeEstimateVerbose;
use kaspa_mining::model::tx_query::TransactionQuery;
use kaspa_mining::{manager::MiningManagerProxy, mempool::tx::Orphan};
use kaspa_notify::listener::ListenerLifespan;
use kaspa_notify::subscription::context::SubscriptionContext;
use kaspa_notify::subscription::{MutationPolicies, UtxosChangedMutationPolicy};
use kaspa_notify::{
    collector::DynCollector,
    connection::ChannelType,
    events::{EventSwitches, EventType, EVENT_TYPE_ARRAY},
    listener::ListenerId,
    notifier::Notifier,
    scope::Scope,
    subscriber::{Subscriber, SubscriptionManager},
};
use kaspa_p2p_flows::flow_context::FlowContext;
use kaspa_p2p_lib::common::ProtocolError;
use kaspa_perf_monitor::{counters::CountersSnapshot, Monitor as PerfMonitor};
use kaspa_rpc_core::{
    api::{
        connection::DynRpcConnection,
        namespaces::{Namespace, Namespaces},
        ops::{RPC_API_REVISION, RPC_API_VERSION},
        rpc::{RpcApi, MAX_SAFE_WINDOW_SIZE},
    },
    model::*,
    notify::connection::ChannelConnection,
    Notification, RpcError, RpcResult,
};
use kaspa_rpc_macros::namespace;
use kaspa_txscript::{extract_script_pub_key_address, pay_to_address_script};
use kaspa_utils::expiring_cache::ExpiringCache;
use kaspa_utils::sysinfo::SystemInfo;
use kaspa_utils::{channel::Channel, triggers::SingleTrigger};
use kaspa_utils_tower::counters::TowerConnectionCounters;
use kaspa_utxoindex::api::UtxoIndexProxy;
use std::time::Duration;
use std::{
    collections::HashMap,
    iter::once,
    sync::{atomic::Ordering, Arc},
    vec,
};
use tokio::join;
use workflow_rpc::server::WebSocketCounters as WrpcServerCounters;

/// A service implementing the Rpc API at kaspa_rpc_core level.
///
/// Collects notifications from the consensus and forwards them to
/// actual protocol-featured services. Thanks to the subscription pattern,
/// notifications are sent to the registered services only if the actually
/// need them.
///
/// ### Implementation notes
///
/// This was designed to have a unique instance in the whole application,
/// though multiple instances could coexist safely.
///
/// Any lower-level service providing an actual protocol, like gPRC should
/// register into this instance in order to get notifications. The data flow
/// from this instance to registered services and backwards should occur
/// by adding respectively to the registered service a Collector and a
/// Subscriber.
pub struct RpcCoreService {
    consensus_manager: Arc<ConsensusManager>,
    notifier: Arc<Notifier<Notification, ChannelConnection>>,
    mining_manager: MiningManagerProxy,
    flow_context: Arc<FlowContext>,
    utxoindex: Option<UtxoIndexProxy>,
    config: Arc<Config>,
    consensus_converter: Arc<ConsensusConverter>,
    index_converter: Arc<IndexConverter>,
    protocol_converter: Arc<ProtocolConverter>,
    core: Arc<Core>,
    processing_counters: Arc<ProcessingCounters>,
    wrpc_borsh_counters: Arc<WrpcServerCounters>,
    wrpc_json_counters: Arc<WrpcServerCounters>,
    shutdown: SingleTrigger,
    core_shutdown_request: SingleTrigger,
    perf_monitor: Arc<PerfMonitor<Arc<TickService>>>,
    p2p_tower_counters: Arc<TowerConnectionCounters>,
    grpc_tower_counters: Arc<TowerConnectionCounters>,
    system_info: SystemInfo,
    fee_estimate_cache: ExpiringCache<RpcFeeEstimate>,
    fee_estimate_verbose_cache: ExpiringCache<kaspa_mining::errors::MiningManagerResult<GetFeeEstimateExperimentalResponse>>,
    namespaces: Namespaces,
}

const RPC_CORE: &str = "rpc-core";

impl RpcCoreService {
    pub const IDENT: &'static str = "rpc-core-service";

    #[allow(clippy::too_many_arguments)]
    pub fn new(
        consensus_manager: Arc<ConsensusManager>,
        consensus_notifier: Arc<ConsensusNotifier>,
        index_notifier: Option<Arc<IndexNotifier>>,
        mining_manager: MiningManagerProxy,
        flow_context: Arc<FlowContext>,
        subscription_context: SubscriptionContext,
        utxoindex: Option<UtxoIndexProxy>,
        config: Arc<Config>,
        core: Arc<Core>,
        processing_counters: Arc<ProcessingCounters>,
        wrpc_borsh_counters: Arc<WrpcServerCounters>,
        wrpc_json_counters: Arc<WrpcServerCounters>,
        perf_monitor: Arc<PerfMonitor<Arc<TickService>>>,
        p2p_tower_counters: Arc<TowerConnectionCounters>,
        grpc_tower_counters: Arc<TowerConnectionCounters>,
        system_info: SystemInfo,
        namespaces: Option<Namespaces>,
    ) -> Self {
        // This notifier UTXOs subscription granularity to index-processor or consensus notifier
        let policies = match index_notifier {
            Some(_) => MutationPolicies::new(UtxosChangedMutationPolicy::AddressSet),
            None => MutationPolicies::new(UtxosChangedMutationPolicy::Wildcard),
        };

        // Prepare consensus-notify objects
        let consensus_notify_channel = Channel::<ConsensusNotification>::default();
        let consensus_notify_listener_id = consensus_notifier.register_new_listener(
            ConsensusChannelConnection::new(RPC_CORE, consensus_notify_channel.sender(), ChannelType::Closable),
            ListenerLifespan::Static(Default::default()),
        );

        // Prepare the rpc-core notifier objects
        let mut consensus_events: EventSwitches = EVENT_TYPE_ARRAY[..].into();
        consensus_events[EventType::UtxosChanged] = false;
        consensus_events[EventType::PruningPointUtxoSetOverride] = index_notifier.is_none();
        let consensus_converter = Arc::new(ConsensusConverter::new(consensus_manager.clone(), config.clone()));
        let consensus_collector = Arc::new(CollectorFromConsensus::new(
            "rpc-core <= consensus",
            consensus_notify_channel.receiver(),
            consensus_converter.clone(),
        ));
        let consensus_subscriber =
            Arc::new(Subscriber::new("rpc-core => consensus", consensus_events, consensus_notifier, consensus_notify_listener_id));

        let mut collectors: Vec<DynCollector<Notification>> = vec![consensus_collector];
        let mut subscribers = vec![consensus_subscriber];

        // Prepare index-processor objects if an IndexService is provided
        let index_converter = Arc::new(IndexConverter::new(config.clone()));
        if let Some(ref index_notifier) = index_notifier {
            let index_notify_channel = Channel::<IndexNotification>::default();
            let index_notify_listener_id = index_notifier.clone().register_new_listener(
                IndexChannelConnection::new(RPC_CORE, index_notify_channel.sender(), ChannelType::Closable),
                ListenerLifespan::Static(policies),
            );

            let index_events: EventSwitches = [EventType::UtxosChanged, EventType::PruningPointUtxoSetOverride].as_ref().into();
            let index_collector =
                Arc::new(CollectorFromIndex::new("rpc-core <= index", index_notify_channel.receiver(), index_converter.clone()));
            let index_subscriber =
                Arc::new(Subscriber::new("rpc-core => index", index_events, index_notifier.clone(), index_notify_listener_id));

            collectors.push(index_collector);
            subscribers.push(index_subscriber);
        }

        // Protocol converter
        let protocol_converter = Arc::new(ProtocolConverter::new(flow_context.clone()));

        // Create the rpc-core notifier
        let notifier =
            Arc::new(Notifier::new(RPC_CORE, EVENT_TYPE_ARRAY[..].into(), collectors, subscribers, subscription_context, 1, policies));

        Self {
            consensus_manager,
            notifier,
            mining_manager,
            flow_context,
            utxoindex,
            config,
            consensus_converter,
            index_converter,
            protocol_converter,
            core,
            processing_counters,
            wrpc_borsh_counters,
            wrpc_json_counters,
            shutdown: SingleTrigger::default(),
            core_shutdown_request: SingleTrigger::default(),
            perf_monitor,
            p2p_tower_counters,
            grpc_tower_counters,
            system_info,
            fee_estimate_cache: ExpiringCache::new(Duration::from_millis(500), Duration::from_millis(1000)),
            fee_estimate_verbose_cache: ExpiringCache::new(Duration::from_millis(500), Duration::from_millis(1000)),
            namespaces: namespaces.unwrap_or_default(),
        }
    }

    pub fn start_impl(&self) {
        self.notifier().start();
    }

    pub async fn join(&self) -> RpcResult<()> {
        trace!("{} joining notifier", Self::IDENT);
        self.notifier().join().await?;
        Ok(())
    }

    #[inline(always)]
    pub fn notifier(&self) -> Arc<Notifier<Notification, ChannelConnection>> {
        self.notifier.clone()
    }

    #[inline(always)]
    pub fn subscription_context(&self) -> SubscriptionContext {
        self.notifier.subscription_context().clone()
    }

    pub fn core_shutdown_request_listener(&self) -> triggered::Listener {
        self.core_shutdown_request.listener.clone()
    }

    async fn get_utxo_set_by_script_public_key<'a>(
        &self,
        addresses: impl Iterator<Item = &'a RpcAddress>,
    ) -> UtxoSetByScriptPublicKey {
        self.utxoindex
            .clone()
            .unwrap()
            .get_utxos_by_script_public_keys(addresses.map(pay_to_address_script).collect())
            .await
            .unwrap_or_default()
    }

    async fn get_balance_by_script_public_key<'a>(&self, addresses: impl Iterator<Item = &'a RpcAddress>) -> BalanceByScriptPublicKey {
        self.utxoindex
            .clone()
            .unwrap()
            .get_balance_by_script_public_keys(addresses.map(pay_to_address_script).collect())
            .await
            .unwrap_or_default()
    }

    fn has_sufficient_peer_connectivity(&self) -> bool {
        // Other network types can be used in an isolated environment without peers
        !matches!(self.flow_context.config.net.network_type, Mainnet | Testnet) || self.flow_context.hub().has_peers()
    }

    fn extract_tx_query(&self, filter_transaction_pool: bool, include_orphan_pool: bool) -> RpcResult<TransactionQuery> {
        match (filter_transaction_pool, include_orphan_pool) {
            (true, true) => Ok(TransactionQuery::OrphansOnly),
            // Note that the first `true` indicates *filtering* transactions and the second `false` indicates not including
            // orphan txs -- hence the query would be empty by definition and is thus useless
            (true, false) => Err(RpcError::InconsistentMempoolTxQuery),
            (false, true) => Ok(TransactionQuery::All),
            (false, false) => Ok(TransactionQuery::TransactionsOnly),
        }
    }
}

#[async_trait]
impl RpcApi for RpcCoreService {
    #[namespace(Namespace::Mining)]
    async fn submit_block_call(
        &self,
        _connection: Option<&DynRpcConnection>,
        request: SubmitBlockRequest,
    ) -> RpcResult<SubmitBlockResponse> {
        let session = self.consensus_manager.consensus().unguarded_session();

        // TODO: consider adding an error field to SubmitBlockReport to document both the report and error fields
        let is_synced: bool = self.has_sufficient_peer_connectivity() && session.async_is_nearly_synced().await;

        if !self.config.enable_unsynced_mining && !is_synced {
            // error = "Block not submitted - node is not synced"
            return Ok(SubmitBlockResponse { report: SubmitBlockReport::Reject(SubmitBlockRejectReason::IsInIBD) });
        }

        let try_block: RpcResult<Block> = request.block.try_into();
        if let Err(err) = &try_block {
            trace!("incoming SubmitBlockRequest with block conversion error: {}", err);
            // error = format!("Could not parse block: {0}", err)
            return Ok(SubmitBlockResponse { report: SubmitBlockReport::Reject(SubmitBlockRejectReason::BlockInvalid) });
        }
        let block = try_block?;
        let hash = block.hash();

        if !request.allow_non_daa_blocks {
            let virtual_daa_score = session.get_virtual_daa_score();

            // A simple heuristic check which signals that the mined block is out of date
            // and should not be accepted unless user explicitly requests
            let daa_window_block_duration = self.config.daa_window_duration_in_blocks(virtual_daa_score);
            if virtual_daa_score > daa_window_block_duration && block.header.daa_score < virtual_daa_score - daa_window_block_duration
            {
                // error = format!("Block rejected. Reason: block DAA score {0} is too far behind virtual's DAA score {1}", block.header.daa_score, virtual_daa_score)
                return Ok(SubmitBlockResponse { report: SubmitBlockReport::Reject(SubmitBlockRejectReason::BlockInvalid) });
            }
        }

        trace!("incoming SubmitBlockRequest for block {}", hash);
        match self.flow_context.submit_rpc_block(&session, block.clone()).await {
            Ok(_) => Ok(SubmitBlockResponse { report: SubmitBlockReport::Success }),
            Err(ProtocolError::RuleError(RuleError::BadMerkleRoot(h1, h2))) => {
                warn!(
                    "The RPC submitted block triggered a {} error: {}. 
NOTE: This error usually indicates an RPC conversion error between the node and the miner. If you are on TN11 this is likely to reflect using a NON-SUPPORTED miner.",
                    stringify!(RuleError::BadMerkleRoot),
                    RuleError::BadMerkleRoot(h1, h2)
                );
                if self.config.net.is_mainnet() {
                    warn!("Printing the full block for debug purposes:\n{:?}", block);
                }
                Ok(SubmitBlockResponse { report: SubmitBlockReport::Reject(SubmitBlockRejectReason::BlockInvalid) })
            }
            Err(err) => {
                warn!(
                    "The RPC submitted block triggered an error: {}\nPrinting the full header for debug purposes:\n{:?}",
                    err, block
                );
                Ok(SubmitBlockResponse { report: SubmitBlockReport::Reject(SubmitBlockRejectReason::BlockInvalid) })
            }
        }
    }

    #[namespace(Namespace::Mining)]
    async fn get_block_template_call(
        &self,
        _connection: Option<&DynRpcConnection>,
        request: GetBlockTemplateRequest,
    ) -> RpcResult<GetBlockTemplateResponse> {
        trace!("incoming GetBlockTemplate request");

        if *self.config.net == NetworkType::Mainnet && !self.config.enable_mainnet_mining {
            return Err(RpcError::General("Mining on mainnet is not supported for initial Rust versions".to_owned()));
        }

        // Make sure the pay address prefix matches the config network type
        if request.pay_address.prefix != self.config.prefix() {
            return Err(kaspa_addresses::AddressError::InvalidPrefix(request.pay_address.prefix.to_string()))?;
        }

        // Build block template
        let script_public_key = kaspa_txscript::pay_to_address_script(&request.pay_address);
        let extra_data = version().as_bytes().iter().chain(once(&(b'/'))).chain(&request.extra_data).cloned().collect::<Vec<_>>();
        let miner_data: MinerData = MinerData::new(script_public_key, extra_data);
        let session = self.consensus_manager.consensus().unguarded_session();
        let block_template = self.mining_manager.clone().get_block_template(&session, miner_data).await?;

        // Check coinbase tx payload length
        if block_template.block.transactions[COINBASE_TRANSACTION_INDEX].payload.len() > self.config.max_coinbase_payload_len {
            return Err(RpcError::CoinbasePayloadLengthAboveMax(self.config.max_coinbase_payload_len));
        }

        let is_nearly_synced =
            self.config.is_nearly_synced(block_template.selected_parent_timestamp, block_template.selected_parent_daa_score);
        Ok(GetBlockTemplateResponse {
            block: block_template.block.into(),
            is_synced: self.has_sufficient_peer_connectivity() && is_nearly_synced,
        })
    }

    #[namespace(Namespace::Mining)]
    async fn get_current_block_color_call(
        &self,
        _connection: Option<&DynRpcConnection>,
        request: GetCurrentBlockColorRequest,
    ) -> RpcResult<GetCurrentBlockColorResponse> {
        let session = self.consensus_manager.consensus().unguarded_session();

        match session.async_get_current_block_color(request.hash).await {
            Some(blue) => Ok(GetCurrentBlockColorResponse { blue }),
            None => Err(RpcError::MergerNotFound(request.hash)),
        }
    }

    #[namespace(Namespace::DAG)]
    async fn get_block_call(&self, _connection: Option<&DynRpcConnection>, request: GetBlockRequest) -> RpcResult<GetBlockResponse> {
        // TODO: test
        let session = self.consensus_manager.consensus().session().await;
        let block = session.async_get_block_even_if_header_only(request.hash).await?;
        Ok(GetBlockResponse {
            block: self
                .consensus_converter
                .get_block(&session, &block, request.include_transactions, request.include_transactions)
                .await?,
        })
    }

    #[namespace(Namespace::DAG)]
    async fn get_blocks_call(
        &self,
        _connection: Option<&DynRpcConnection>,
        request: GetBlocksRequest,
    ) -> RpcResult<GetBlocksResponse> {
        // Validate that user didn't set include_transactions without setting include_blocks
        if !request.include_blocks && request.include_transactions {
            return Err(RpcError::InvalidGetBlocksRequest);
        }

        let session = self.consensus_manager.consensus().session().await;

        // If low_hash is empty - use genesis instead.
        let low_hash = match request.low_hash {
            Some(low_hash) => {
                // Make sure low_hash points to an existing and valid block
                session.async_get_ghostdag_data(low_hash).await?;
                low_hash
            }
            None => self.config.genesis.hash,
        };

        // Get hashes between low_hash and sink
        let sink_hash = session.async_get_sink().await;

        // We use +1 because low_hash is also returned
        // max_blocks MUST be >= mergeset_size_limit + 1
        let max_blocks = self.config.mergeset_size_limit as usize + 1;
        let (block_hashes, high_hash) = session.async_get_hashes_between(low_hash, sink_hash, max_blocks).await?;

        // If the high hash is equal to sink it means get_hashes_between didn't skip any hashes, and
        // there's space to add the sink anticone, otherwise we cannot add the anticone because
        // there's no guarantee that all of the anticone root ancestors will be present.
        let sink_anticone = if high_hash == sink_hash { session.async_get_anticone(sink_hash).await? } else { vec![] };
        // Prepend low hash to make it inclusive and append the sink anticone
        let block_hashes = once(low_hash).chain(block_hashes).chain(sink_anticone).collect::<Vec<_>>();
        let blocks = if request.include_blocks {
            let mut blocks = Vec::with_capacity(block_hashes.len());
            for hash in block_hashes.iter().copied() {
                let block = session.async_get_block_even_if_header_only(hash).await?;
                let rpc_block = self
                    .consensus_converter
                    .get_block(&session, &block, request.include_transactions, request.include_transactions)
                    .await?;
                blocks.push(rpc_block)
            }
            blocks
        } else {
            Vec::new()
        };
        Ok(GetBlocksResponse { block_hashes, blocks })
    }

    #[namespace(Namespace::General)]
    async fn get_info_call(&self, _connection: Option<&DynRpcConnection>, _request: GetInfoRequest) -> RpcResult<GetInfoResponse> {
        let is_nearly_synced = self.consensus_manager.consensus().unguarded_session().async_is_nearly_synced().await;
        Ok(GetInfoResponse {
            p2p_id: self.flow_context.node_id.to_string(),
            mempool_size: self.mining_manager.transaction_count_sample(TransactionQuery::TransactionsOnly),
            server_version: version().to_string(),
            is_utxo_indexed: self.config.utxoindex,
            is_synced: self.has_sufficient_peer_connectivity() && is_nearly_synced,
            namespaces: self.namespaces.enabled_namespaces(),
            has_notify_command: true,
            has_message_id: true,
        })
    }

    #[namespace(Namespace::Mempool)]
    async fn get_mempool_entry_call(
        &self,
        _connection: Option<&DynRpcConnection>,
        request: GetMempoolEntryRequest,
    ) -> RpcResult<GetMempoolEntryResponse> {
        let query = self.extract_tx_query(request.filter_transaction_pool, request.include_orphan_pool)?;
        let Some(transaction) = self.mining_manager.clone().get_transaction(request.transaction_id, query).await else {
            return Err(RpcError::TransactionNotFound(request.transaction_id));
        };
        let session = self.consensus_manager.consensus().unguarded_session();
        Ok(GetMempoolEntryResponse::new(self.consensus_converter.get_mempool_entry(&session, &transaction)))
    }

    #[namespace(Namespace::Mempool)]
    async fn get_mempool_entries_call(
        &self,
        _connection: Option<&DynRpcConnection>,
        request: GetMempoolEntriesRequest,
    ) -> RpcResult<GetMempoolEntriesResponse> {
        let query = self.extract_tx_query(request.filter_transaction_pool, request.include_orphan_pool)?;
        let session = self.consensus_manager.consensus().unguarded_session();
        let (transactions, orphans) = self.mining_manager.clone().get_all_transactions(query).await;
        let mempool_entries = transactions
            .iter()
            .chain(orphans.iter())
            .map(|transaction| self.consensus_converter.get_mempool_entry(&session, transaction))
            .collect();
        Ok(GetMempoolEntriesResponse::new(mempool_entries))
    }

    #[namespace(Namespace::Mempool)]
    async fn get_mempool_entries_by_addresses_call(
        &self,
        _connection: Option<&DynRpcConnection>,
        request: GetMempoolEntriesByAddressesRequest,
    ) -> RpcResult<GetMempoolEntriesByAddressesResponse> {
        let query = self.extract_tx_query(request.filter_transaction_pool, request.include_orphan_pool)?;
        let session = self.consensus_manager.consensus().unguarded_session();
        let script_public_keys = request.addresses.iter().map(pay_to_address_script).collect();
        let grouped_txs = self.mining_manager.clone().get_transactions_by_addresses(script_public_keys, query).await;
        let mempool_entries = grouped_txs
            .owners
            .iter()
            .map(|(script_public_key, owner_transactions)| {
                let address = extract_script_pub_key_address(script_public_key, self.config.prefix())
                    .expect("script public key is convertible into an address");
                self.consensus_converter.get_mempool_entries_by_address(
                    &session,
                    address,
                    owner_transactions,
                    &grouped_txs.transactions,
                )
            })
            .collect();
        Ok(GetMempoolEntriesByAddressesResponse::new(mempool_entries))
    }

    #[namespace(Namespace::Wallet)]
    async fn submit_transaction_call(
        &self,
        _connection: Option<&DynRpcConnection>,
        request: SubmitTransactionRequest,
    ) -> RpcResult<SubmitTransactionResponse> {
        let allow_orphan = self.config.unsafe_rpc && request.allow_orphan;
        if !self.config.unsafe_rpc && request.allow_orphan {
            debug!("SubmitTransaction RPC command called with AllowOrphan enabled while node in safe RPC mode -- switching to ForbidOrphan.");
        }

        let transaction: Transaction = request.transaction.try_into()?;
        let transaction_id = transaction.id();
        let session = self.consensus_manager.consensus().unguarded_session();
        let orphan = match allow_orphan {
            true => Orphan::Allowed,
            false => Orphan::Forbidden,
        };
        self.flow_context.submit_rpc_transaction(&session, transaction, orphan).await.map_err(|err| {
            let err = RpcError::RejectedTransaction(transaction_id, err.to_string());
            debug!("{err}");
            err
        })?;
        Ok(SubmitTransactionResponse::new(transaction_id))
    }

    #[namespace(Namespace::Wallet)]
    async fn submit_transaction_replacement_call(
        &self,
        _connection: Option<&DynRpcConnection>,
        request: SubmitTransactionReplacementRequest,
    ) -> RpcResult<SubmitTransactionReplacementResponse> {
        let transaction: Transaction = request.transaction.try_into()?;
        let transaction_id = transaction.id();
        let session = self.consensus_manager.consensus().unguarded_session();
        let replaced_transaction =
            self.flow_context.submit_rpc_transaction_replacement(&session, transaction).await.map_err(|err| {
                let err = RpcError::RejectedTransaction(transaction_id, err.to_string());
                debug!("{err}");
                err
            })?;
        Ok(SubmitTransactionReplacementResponse::new(transaction_id, (&*replaced_transaction).into()))
    }

    #[namespace(Namespace::General)]
    async fn get_current_network_call(
        &self,
        _connection: Option<&DynRpcConnection>,
        _: GetCurrentNetworkRequest,
    ) -> RpcResult<GetCurrentNetworkResponse> {
        Ok(GetCurrentNetworkResponse::new(*self.config.net))
    }

    #[namespace(Namespace::Networking)]
    async fn get_subnetwork_call(
        &self,
        _connection: Option<&DynRpcConnection>,
        _: GetSubnetworkRequest,
    ) -> RpcResult<GetSubnetworkResponse> {
        Err(RpcError::NotImplemented)
    }

    #[namespace(Namespace::DAG)]
    async fn get_sink_call(&self, _connection: Option<&DynRpcConnection>, _: GetSinkRequest) -> RpcResult<GetSinkResponse> {
        Ok(GetSinkResponse::new(self.consensus_manager.consensus().unguarded_session().async_get_sink().await))
    }

    #[namespace(Namespace::DAG)]
    async fn get_sink_blue_score_call(
        &self,
        _connection: Option<&DynRpcConnection>,
        _: GetSinkBlueScoreRequest,
    ) -> RpcResult<GetSinkBlueScoreResponse> {
        let session = self.consensus_manager.consensus().unguarded_session();
        Ok(GetSinkBlueScoreResponse::new(session.async_get_ghostdag_data(session.async_get_sink().await).await?.blue_score))
    }

    #[namespace(Namespace::DAG)]
    async fn get_virtual_chain_from_block_call(
        &self,
        _connection: Option<&DynRpcConnection>,
        request: GetVirtualChainFromBlockRequest,
    ) -> RpcResult<GetVirtualChainFromBlockResponse> {
        let session = self.consensus_manager.consensus().session().await;

        // batch_size is set to 10 times the mergeset_size_limit.
        // this means batch_size is 2480 on 10 bps, and 1800 on mainnet.
        // this bounds by number of merged blocks, if include_accepted_transactions = true
        // else it returns the batch_size amount on pure chain blocks.
        // Note: batch_size does not bound removed chain blocks, only added chain blocks.
        let batch_size = (self.config.mergeset_size_limit * 10) as usize;
        let mut virtual_chain_batch = session.async_get_virtual_chain_from_block(request.start_hash, Some(batch_size)).await?;
        let accepted_transaction_ids = if request.include_accepted_transaction_ids {
            let accepted_transaction_ids = self
                .consensus_converter
                .get_virtual_chain_accepted_transaction_ids(&session, &virtual_chain_batch, Some(batch_size))
                .await?;
            // bound added to the length of the accepted transaction ids, which is bounded by merged blocks
            virtual_chain_batch.added.truncate(accepted_transaction_ids.len());
            accepted_transaction_ids
        } else {
            vec![]
        };
        Ok(GetVirtualChainFromBlockResponse::new(virtual_chain_batch.removed, virtual_chain_batch.added, accepted_transaction_ids))
    }

    #[namespace(Namespace::DAG)]
    async fn get_block_count_call(
        &self,
        _connection: Option<&DynRpcConnection>,
        _: GetBlockCountRequest,
    ) -> RpcResult<GetBlockCountResponse> {
        Ok(self.consensus_manager.consensus().unguarded_session().async_estimate_block_count().await)
    }

    #[namespace(Namespace::Wallet)]
    async fn get_utxos_by_addresses_call(
        &self,
        _connection: Option<&DynRpcConnection>,
        request: GetUtxosByAddressesRequest,
    ) -> RpcResult<GetUtxosByAddressesResponse> {
        if !self.config.utxoindex {
            return Err(RpcError::NoUtxoIndex);
        }
        // TODO: discuss if the entry order is part of the method requirements
        //       (the current impl does not retain an entry order matching the request addresses order)
        let entry_map = self.get_utxo_set_by_script_public_key(request.addresses.iter()).await;
        Ok(GetUtxosByAddressesResponse::new(self.index_converter.get_utxos_by_addresses_entries(&entry_map)))
    }

    #[namespace(Namespace::Wallet)]
    async fn get_balance_by_address_call(
        &self,
        _connection: Option<&DynRpcConnection>,
        request: GetBalanceByAddressRequest,
    ) -> RpcResult<GetBalanceByAddressResponse> {
        if !self.config.utxoindex {
            return Err(RpcError::NoUtxoIndex);
        }
        let entry_map = self.get_balance_by_script_public_key(once(&request.address)).await;
        let balance = entry_map.values().sum();
        Ok(GetBalanceByAddressResponse::new(balance))
    }

    #[namespace(Namespace::Wallet)]
    async fn get_balances_by_addresses_call(
        &self,
        _connection: Option<&DynRpcConnection>,
        request: GetBalancesByAddressesRequest,
    ) -> RpcResult<GetBalancesByAddressesResponse> {
        if !self.config.utxoindex {
            return Err(RpcError::NoUtxoIndex);
        }
        let entry_map = self.get_balance_by_script_public_key(request.addresses.iter()).await;
        let entries = request
            .addresses
            .iter()
            .map(|address| {
                let script_public_key = pay_to_address_script(address);
                let balance = entry_map.get(&script_public_key).copied();
                RpcBalancesByAddressesEntry { address: address.to_owned(), balance }
            })
            .collect();
        Ok(GetBalancesByAddressesResponse::new(entries))
    }

    #[namespace(Namespace::DAG)]
    async fn get_coin_supply_call(
        &self,
        _connection: Option<&DynRpcConnection>,
        _: GetCoinSupplyRequest,
    ) -> RpcResult<GetCoinSupplyResponse> {
        if !self.config.utxoindex {
            return Err(RpcError::NoUtxoIndex);
        }
        let circulating_sompi =
            self.utxoindex.clone().unwrap().get_circulating_supply().await.map_err(|e| RpcError::General(e.to_string()))?;
        Ok(GetCoinSupplyResponse::new(MAX_SOMPI, circulating_sompi))
    }

    #[namespace(Namespace::Wallet)] // TODO: think again
    async fn get_daa_score_timestamp_estimate_call(
        &self,
        _connection: Option<&DynRpcConnection>,
        request: GetDaaScoreTimestampEstimateRequest,
    ) -> RpcResult<GetDaaScoreTimestampEstimateResponse> {
        let session = self.consensus_manager.consensus().session().await;
        // TODO: cache samples based on sufficient recency of the data and append sink data
        let mut headers = session.async_get_chain_block_samples().await;
        let mut requested_daa_scores = request.daa_scores.clone();
        let mut daa_score_timestamp_map = HashMap::<u64, u64>::new();

        headers.reverse();
        requested_daa_scores.sort_by(|a, b| b.cmp(a));

        let mut header_idx = 0;
        let mut req_idx = 0;

        // Loop runs at O(n + m) where n = # pp headers, m = # requested daa_scores
        // Loop will always end because in the worst case the last header with daa_score = 0 (the genesis)
        // will cause every remaining requested daa_score to be "found in range"
        //
        // TODO: optimize using binary search over the samples to obtain O(m log n) complexity (which is an improvement assuming m << n)
        while header_idx < headers.len() && req_idx < request.daa_scores.len() {
            let header = headers.get(header_idx).unwrap();
            let curr_daa_score = requested_daa_scores[req_idx];

            // Found daa_score in range
            if header.daa_score <= curr_daa_score {
                // For daa_score later than the last header, we estimate in milliseconds based on the difference
                let time_adjustment = if header_idx == 0 {
                    // estimate milliseconds = (daa_score * target_time_per_block)
                    (curr_daa_score - header.daa_score).checked_mul(self.config.target_time_per_block).unwrap_or(u64::MAX)
                } else {
                    // "next" header is the one that we processed last iteration
                    let next_header = &headers[header_idx - 1];
                    // Unlike DAA scores which are monotonic (over the selected chain), timestamps are not strictly monotonic, so we avoid assuming so
                    let time_between_headers = next_header.timestamp.checked_sub(header.timestamp).unwrap_or_default();
                    let score_between_query_and_header = (curr_daa_score - header.daa_score) as f64;
                    let score_between_headers = (next_header.daa_score - header.daa_score) as f64;
                    // Interpolate the timestamp delta using the estimated fraction based on DAA scores
                    ((time_between_headers as f64) * (score_between_query_and_header / score_between_headers)) as u64
                };

                let daa_score_timestamp = header.timestamp.checked_add(time_adjustment).unwrap_or(u64::MAX);
                daa_score_timestamp_map.insert(curr_daa_score, daa_score_timestamp);

                // Process the next daa score that's <= than current one (at earlier idx)
                req_idx += 1;
            } else {
                header_idx += 1;
            }
        }

        // Note: it is safe to assume all entries exist in the map since the first sampled header is expected to have daa_score=0
        let timestamps = request.daa_scores.iter().map(|curr_daa_score| daa_score_timestamp_map[curr_daa_score]).collect();

        Ok(GetDaaScoreTimestampEstimateResponse::new(timestamps))
    }

    #[namespace(Namespace::Wallet)]
    async fn get_fee_estimate_call(
        &self,
        _connection: Option<&DynRpcConnection>,
        _request: GetFeeEstimateRequest,
    ) -> RpcResult<GetFeeEstimateResponse> {
        let mining_manager = self.mining_manager.clone();
        let estimate =
            self.fee_estimate_cache.get(async move { mining_manager.get_realtime_feerate_estimations().await.into_rpc() }).await;
        Ok(GetFeeEstimateResponse { estimate })
    }

    #[namespace(Namespace::Wallet)]
    async fn get_fee_estimate_experimental_call(
        &self,
        connection: Option<&DynRpcConnection>,
        request: GetFeeEstimateExperimentalRequest,
    ) -> RpcResult<GetFeeEstimateExperimentalResponse> {
        if request.verbose {
            let mining_manager = self.mining_manager.clone();
            let consensus_manager = self.consensus_manager.clone();
            let prefix = self.config.prefix();

            let response = self
                .fee_estimate_verbose_cache
                .get(async move {
                    let session = consensus_manager.consensus().unguarded_session();
                    mining_manager.get_realtime_feerate_estimations_verbose(&session, prefix).await.map(FeeEstimateVerbose::into_rpc)
                })
                .await?;
            Ok(response)
        } else {
            let estimate = self.get_fee_estimate_call(connection, GetFeeEstimateRequest {}).await?.estimate;
            Ok(GetFeeEstimateExperimentalResponse { estimate, verbose: None })
        }
    }

<<<<<<< HEAD
    #[namespace(Namespace::General)]
=======
    async fn get_utxo_return_address_call(
        &self,
        _connection: Option<&DynRpcConnection>,
        request: GetUtxoReturnAddressRequest,
    ) -> RpcResult<GetUtxoReturnAddressResponse> {
        let session = self.consensus_manager.consensus().session().await;

        match session.async_get_populated_transaction(request.txid, request.accepting_block_daa_score).await {
            Ok(tx) => {
                if tx.tx.inputs.is_empty() || tx.entries.is_empty() {
                    return Err(RpcError::UtxoReturnAddressNotFound(UtxoInquirerError::TxFromCoinbase));
                }

                if let Some(utxo_entry) = &tx.entries[0] {
                    if let Ok(address) = extract_script_pub_key_address(&utxo_entry.script_public_key, self.config.prefix()) {
                        Ok(GetUtxoReturnAddressResponse { return_address: address })
                    } else {
                        Err(RpcError::UtxoReturnAddressNotFound(UtxoInquirerError::NonStandard))
                    }
                } else {
                    Err(RpcError::UtxoReturnAddressNotFound(UtxoInquirerError::UnfilledUtxoEntry))
                }
            }
            Err(error) => return Err(RpcError::UtxoReturnAddressNotFound(error)),
        }
    }

>>>>>>> 47c10594
    async fn ping_call(&self, _connection: Option<&DynRpcConnection>, _: PingRequest) -> RpcResult<PingResponse> {
        Ok(PingResponse {})
    }

    #[namespace(Namespace::DAG)]
    async fn get_headers_call(
        &self,
        _connection: Option<&DynRpcConnection>,
        _request: GetHeadersRequest,
    ) -> RpcResult<GetHeadersResponse> {
        Err(RpcError::NotImplemented)
    }

    #[namespace(Namespace::DAG)]
    async fn get_block_dag_info_call(
        &self,
        _connection: Option<&DynRpcConnection>,
        _: GetBlockDagInfoRequest,
    ) -> RpcResult<GetBlockDagInfoResponse> {
        let session = self.consensus_manager.consensus().unguarded_session();
        let (consensus_stats, tips, pruning_point, sink) =
            join!(session.async_get_stats(), session.async_get_tips(), session.async_pruning_point(), session.async_get_sink());
        Ok(GetBlockDagInfoResponse::new(
            self.config.net,
            consensus_stats.block_counts.block_count,
            consensus_stats.block_counts.header_count,
            tips,
            self.consensus_converter.get_difficulty_ratio(consensus_stats.virtual_stats.bits),
            consensus_stats.virtual_stats.past_median_time,
            session.get_virtual_parents().into_iter().collect::<Vec<_>>(),
            pruning_point,
            consensus_stats.virtual_stats.daa_score,
            sink,
        ))
    }

    #[namespace(Namespace::DAG)]
    async fn estimate_network_hashes_per_second_call(
        &self,
        _connection: Option<&DynRpcConnection>,
        request: EstimateNetworkHashesPerSecondRequest,
    ) -> RpcResult<EstimateNetworkHashesPerSecondResponse> {
        if !self.config.unsafe_rpc && request.window_size > MAX_SAFE_WINDOW_SIZE {
            return Err(RpcError::WindowSizeExceedingMaximum(request.window_size, MAX_SAFE_WINDOW_SIZE));
        }
        if request.window_size as u64 > self.config.pruning_depth {
            return Err(RpcError::WindowSizeExceedingPruningDepth(request.window_size, self.config.pruning_depth));
        }

        // In the previous golang implementation the convention for virtual was the following const.
        // In the current implementation, consensus behaves the same when it gets a None instead.
        const LEGACY_VIRTUAL: kaspa_hashes::Hash = kaspa_hashes::Hash::from_bytes([0xff; kaspa_hashes::HASH_SIZE]);
        let mut start_hash = request.start_hash;
        if let Some(start) = start_hash {
            if start == LEGACY_VIRTUAL {
                start_hash = None;
            }
        }

        Ok(EstimateNetworkHashesPerSecondResponse::new(
            self.consensus_manager
                .consensus()
                .session()
                .await
                .async_estimate_network_hashes_per_second(start_hash, request.window_size as usize)
                .await?,
        ))
    }

    #[namespace(Namespace::Networking)]
    async fn add_peer_call(&self, _connection: Option<&DynRpcConnection>, request: AddPeerRequest) -> RpcResult<AddPeerResponse> {
        if !self.config.unsafe_rpc {
            warn!("AddPeer RPC command called while node in safe RPC mode -- ignoring.");
            return Err(RpcError::UnavailableInSafeMode);
        }
        let peer_address = request.peer_address.normalize(self.config.net.default_p2p_port());
        if let Some(connection_manager) = self.flow_context.connection_manager() {
            connection_manager.add_connection_request(peer_address.into(), request.is_permanent).await;
        } else {
            return Err(RpcError::NoConnectionManager);
        }
        Ok(AddPeerResponse {})
    }

    #[namespace(Namespace::Networking)]
    async fn get_peer_addresses_call(
        &self,
        _connection: Option<&DynRpcConnection>,
        _: GetPeerAddressesRequest,
    ) -> RpcResult<GetPeerAddressesResponse> {
        let address_manager = self.flow_context.address_manager.lock();
        Ok(GetPeerAddressesResponse::new(address_manager.get_all_addresses(), address_manager.get_all_banned_addresses()))
    }

    #[namespace(Namespace::Networking)]
    async fn ban_call(&self, _connection: Option<&DynRpcConnection>, request: BanRequest) -> RpcResult<BanResponse> {
        if !self.config.unsafe_rpc {
            warn!("Ban RPC command called while node in safe RPC mode -- ignoring.");
            return Err(RpcError::UnavailableInSafeMode);
        }
        if let Some(connection_manager) = self.flow_context.connection_manager() {
            let ip = request.ip.into();
            if connection_manager.ip_has_permanent_connection(ip).await {
                return Err(RpcError::IpHasPermanentConnection(request.ip));
            }
            connection_manager.ban(ip).await;
        } else {
            return Err(RpcError::NoConnectionManager);
        }
        Ok(BanResponse {})
    }

    #[namespace(Namespace::Networking)]
    async fn unban_call(&self, _connection: Option<&DynRpcConnection>, request: UnbanRequest) -> RpcResult<UnbanResponse> {
        if !self.config.unsafe_rpc {
            warn!("Unban RPC command called while node in safe RPC mode -- ignoring.");
            return Err(RpcError::UnavailableInSafeMode);
        }
        let mut address_manager = self.flow_context.address_manager.lock();
        if address_manager.is_banned(request.ip) {
            address_manager.unban(request.ip)
        } else {
            return Err(RpcError::IpIsNotBanned(request.ip));
        }
        Ok(UnbanResponse {})
    }

    #[namespace(Namespace::Networking)]
    async fn get_connected_peer_info_call(
        &self,
        _connection: Option<&DynRpcConnection>,
        _: GetConnectedPeerInfoRequest,
    ) -> RpcResult<GetConnectedPeerInfoResponse> {
        let peers = self.flow_context.hub().active_peers();
        let peer_info = self.protocol_converter.get_peers_info(&peers);
        Ok(GetConnectedPeerInfoResponse::new(peer_info))
    }

    #[namespace(Namespace::General)]
    async fn shutdown_call(&self, _connection: Option<&DynRpcConnection>, _: ShutdownRequest) -> RpcResult<ShutdownResponse> {
        if !self.config.unsafe_rpc {
            warn!("Shutdown RPC command called while node in safe RPC mode -- ignoring.");
            return Err(RpcError::UnavailableInSafeMode);
        }
        warn!("Shutdown RPC command was called, shutting down in 1 second...");

        // Signal the shutdown request
        self.core_shutdown_request.trigger.trigger();

        // Wait for a second before shutting down,
        // giving time for the response to be sent to the caller.
        let core = self.core.clone();
        tokio::spawn(async move {
            tokio::time::sleep(std::time::Duration::from_secs(1)).await;
            core.shutdown();
        });

        Ok(ShutdownResponse {})
    }

    #[namespace(Namespace::DAG)]
    async fn resolve_finality_conflict_call(
        &self,
        _connection: Option<&DynRpcConnection>,
        _request: ResolveFinalityConflictRequest,
    ) -> RpcResult<ResolveFinalityConflictResponse> {
        if !self.config.unsafe_rpc {
            warn!("ResolveFinalityConflict RPC command called while node in safe RPC mode -- ignoring.");
            return Err(RpcError::UnavailableInSafeMode);
        }
        Err(RpcError::NotImplemented)
    }

    #[namespace(Namespace::Networking)]
    async fn get_connections_call(
        &self,
        _connection: Option<&DynRpcConnection>,
        req: GetConnectionsRequest,
    ) -> RpcResult<GetConnectionsResponse> {
        let clients = (self.wrpc_borsh_counters.active_connections.load(Ordering::Relaxed)
            + self.wrpc_json_counters.active_connections.load(Ordering::Relaxed)) as u32;
        let peers = self.flow_context.hub().active_peers_len() as u16;

        let profile_data = req.include_profile_data.then(|| {
            let CountersSnapshot { resident_set_size: memory_usage, cpu_usage, .. } = self.perf_monitor.snapshot();

            ConnectionsProfileData { cpu_usage: cpu_usage as f32, memory_usage }
        });

        Ok(GetConnectionsResponse { clients, peers, profile_data })
    }

    #[namespace(Namespace::Metrics)]
    async fn get_metrics_call(&self, _connection: Option<&DynRpcConnection>, req: GetMetricsRequest) -> RpcResult<GetMetricsResponse> {
        let CountersSnapshot {
            resident_set_size,
            virtual_memory_size,
            core_num,
            cpu_usage,
            fd_num,
            disk_io_read_bytes,
            disk_io_write_bytes,
            disk_io_read_per_sec,
            disk_io_write_per_sec,
        } = self.perf_monitor.snapshot();

        let process_metrics = req.process_metrics.then_some(ProcessMetrics {
            resident_set_size,
            virtual_memory_size,
            core_num: core_num as u32,
            cpu_usage: cpu_usage as f32,
            fd_num: fd_num as u32,
            disk_io_read_bytes,
            disk_io_write_bytes,
            disk_io_read_per_sec: disk_io_read_per_sec as f32,
            disk_io_write_per_sec: disk_io_write_per_sec as f32,
        });

        let connection_metrics = req.connection_metrics.then(|| ConnectionMetrics {
            borsh_live_connections: self.wrpc_borsh_counters.active_connections.load(Ordering::Relaxed) as u32,
            borsh_connection_attempts: self.wrpc_borsh_counters.total_connections.load(Ordering::Relaxed) as u64,
            borsh_handshake_failures: self.wrpc_borsh_counters.handshake_failures.load(Ordering::Relaxed) as u64,
            json_live_connections: self.wrpc_json_counters.active_connections.load(Ordering::Relaxed) as u32,
            json_connection_attempts: self.wrpc_json_counters.total_connections.load(Ordering::Relaxed) as u64,
            json_handshake_failures: self.wrpc_json_counters.handshake_failures.load(Ordering::Relaxed) as u64,

            active_peers: self.flow_context.hub().active_peers_len() as u32,
        });

        let bandwidth_metrics = req.bandwidth_metrics.then(|| BandwidthMetrics {
            borsh_bytes_tx: self.wrpc_borsh_counters.tx_bytes.load(Ordering::Relaxed) as u64,
            borsh_bytes_rx: self.wrpc_borsh_counters.rx_bytes.load(Ordering::Relaxed) as u64,
            json_bytes_tx: self.wrpc_json_counters.tx_bytes.load(Ordering::Relaxed) as u64,
            json_bytes_rx: self.wrpc_json_counters.rx_bytes.load(Ordering::Relaxed) as u64,
            p2p_bytes_tx: self.p2p_tower_counters.bytes_tx.load(Ordering::Relaxed) as u64,
            p2p_bytes_rx: self.p2p_tower_counters.bytes_rx.load(Ordering::Relaxed) as u64,
            grpc_bytes_tx: self.grpc_tower_counters.bytes_tx.load(Ordering::Relaxed) as u64,
            grpc_bytes_rx: self.grpc_tower_counters.bytes_rx.load(Ordering::Relaxed) as u64,
        });

        let consensus_metrics = if req.consensus_metrics {
            let consensus_stats = self.consensus_manager.consensus().unguarded_session().async_get_stats().await;
            let processing_counters = self.processing_counters.snapshot();

            Some(ConsensusMetrics {
                node_blocks_submitted_count: processing_counters.blocks_submitted,
                node_headers_processed_count: processing_counters.header_counts,
                node_dependencies_processed_count: processing_counters.dep_counts,
                node_bodies_processed_count: processing_counters.body_counts,
                node_transactions_processed_count: processing_counters.txs_counts,
                node_chain_blocks_processed_count: processing_counters.chain_block_counts,
                node_mass_processed_count: processing_counters.mass_counts,
                // ---
                node_database_blocks_count: consensus_stats.block_counts.block_count,
                node_database_headers_count: consensus_stats.block_counts.header_count,
                // ---
                network_mempool_size: self.mining_manager.transaction_count_sample(TransactionQuery::TransactionsOnly),
                network_tip_hashes_count: consensus_stats.num_tips.try_into().unwrap_or(u32::MAX),
                network_difficulty: self.consensus_converter.get_difficulty_ratio(consensus_stats.virtual_stats.bits),
                network_past_median_time: consensus_stats.virtual_stats.past_median_time,
                network_virtual_parent_hashes_count: consensus_stats.virtual_stats.num_parents,
                network_virtual_daa_score: consensus_stats.virtual_stats.daa_score,
            })
        } else {
            None
        };

        let storage_metrics = req.storage_metrics.then_some(StorageMetrics { storage_size_bytes: 0 });

        let custom_metrics: Option<HashMap<String, CustomMetricValue>> = None;

        let server_time = unix_now();

        let response = GetMetricsResponse {
            server_time,
            process_metrics,
            connection_metrics,
            bandwidth_metrics,
            consensus_metrics,
            storage_metrics,
            custom_metrics,
        };

        Ok(response)
    }

    #[namespace(Namespace::Metrics)]
    async fn get_system_info_call(
        &self,
        _connection: Option<&DynRpcConnection>,
        _request: GetSystemInfoRequest,
    ) -> RpcResult<GetSystemInfoResponse> {
        let response = GetSystemInfoResponse {
            version: self.system_info.version.clone(),
            system_id: self.system_info.system_id.clone(),
            git_hash: self.system_info.git_short_hash.clone(),
            cpu_physical_cores: self.system_info.cpu_physical_cores,
            total_memory: self.system_info.total_memory,
            fd_limit: self.system_info.fd_limit,
            proxy_socket_limit_per_cpu_core: self.system_info.proxy_socket_limit_per_cpu_core,
        };

        Ok(response)
    }

    #[namespace(Namespace::General)]
    async fn get_server_info_call(
        &self,
        _connection: Option<&DynRpcConnection>,
        _request: GetServerInfoRequest,
    ) -> RpcResult<GetServerInfoResponse> {
        let session = self.consensus_manager.consensus().unguarded_session();
        let is_synced: bool = self.has_sufficient_peer_connectivity() && session.async_is_nearly_synced().await;
        let virtual_daa_score = session.get_virtual_daa_score();

        Ok(GetServerInfoResponse {
            rpc_api_version: RPC_API_VERSION,
            rpc_api_revision: RPC_API_REVISION,
            server_version: version().to_string(),
            network_id: self.config.net,
            has_utxo_index: self.config.utxoindex,
            is_synced,
            virtual_daa_score,
        })
    }

    #[namespace(Namespace::DAG)]
    async fn get_sync_status_call(
        &self,
        _connection: Option<&DynRpcConnection>,
        _request: GetSyncStatusRequest,
    ) -> RpcResult<GetSyncStatusResponse> {
        let session = self.consensus_manager.consensus().unguarded_session();
        let is_synced: bool = self.has_sufficient_peer_connectivity() && session.async_is_nearly_synced().await;
        Ok(GetSyncStatusResponse { is_synced })
    }

    // ~~~~~~~~~~~~~~~~~~~~~~~~~~~~~~~~~~~~~~~~~~~~~~~~
    // Notification API

    /// Register a new listener and returns an id identifying it.
    fn register_new_listener(&self, connection: ChannelConnection) -> ListenerId {
        self.notifier.register_new_listener(connection, ListenerLifespan::Dynamic)
    }

    /// Unregister an existing listener.
    ///
    /// Stop all notifications for this listener, unregister the id and its associated connection.
    async fn unregister_listener(&self, id: ListenerId) -> RpcResult<()> {
        self.notifier.unregister_listener(id)?;
        Ok(())
    }

    /// Start sending notifications of some type to a listener.
    async fn start_notify(&self, id: ListenerId, scope: Scope) -> RpcResult<()> {
        let namespace = self.namespaces.get_scope_namespace(&scope);
        if !self.namespaces.is_enabled(&namespace) {
            return Err(RpcError::UnauthorizedMethod(namespace.to_string()));
        }

        match scope {
            Scope::UtxosChanged(ref utxos_changed_scope) if !self.config.unsafe_rpc && utxos_changed_scope.addresses.is_empty() => {
                // The subscription to blanket UtxosChanged notifications is restricted to unsafe mode only
                // since the notifications yielded are highly resource intensive.
                //
                // Please note that unsubscribing to blanket UtxosChanged is always allowed and cancels
                // the whole subscription no matter if blanket or targeting specified addresses.

                warn!("RPC subscription to blanket UtxosChanged called while node in safe RPC mode -- ignoring.");
                Err(RpcError::UnavailableInSafeMode)
            }
            _ => {
                self.notifier.clone().start_notify(id, scope).await?;
                Ok(())
            }
        }
    }

    /// Stop sending notifications of some type to a listener.
    async fn stop_notify(&self, id: ListenerId, scope: Scope) -> RpcResult<()> {
        self.notifier.clone().stop_notify(id, scope).await?;
        Ok(())
    }
}

// It might be necessary to opt this out in the context of wasm32

impl AsyncService for RpcCoreService {
    fn ident(self: Arc<Self>) -> &'static str {
        Self::IDENT
    }

    fn start(self: Arc<Self>) -> AsyncServiceFuture {
        trace!("{} starting", Self::IDENT);
        let service = self.clone();

        // Prepare a shutdown signal receiver
        let shutdown_signal = self.shutdown.listener.clone();

        // Launch the service and wait for a shutdown signal
        Box::pin(async move {
            service.clone().start_impl();
            shutdown_signal.await;
            match service.join().await {
                Ok(_) => Ok(()),
                Err(err) => {
                    warn!("Error while stopping {}: {}", Self::IDENT, err);
                    Err(AsyncServiceError::Service(err.to_string()))
                }
            }
        })
    }

    fn signal_exit(self: Arc<Self>) {
        trace!("sending an exit signal to {}", Self::IDENT);
        self.shutdown.trigger.trigger();
    }

    fn stop(self: Arc<Self>) -> AsyncServiceFuture {
        Box::pin(async move {
            trace!("{} stopped", Self::IDENT);
            Ok(())
        })
    }
}<|MERGE_RESOLUTION|>--- conflicted
+++ resolved
@@ -825,9 +825,7 @@
         }
     }
 
-<<<<<<< HEAD
-    #[namespace(Namespace::General)]
-=======
+    #[namespace(Namespace::Wallet)]
     async fn get_utxo_return_address_call(
         &self,
         _connection: Option<&DynRpcConnection>,
@@ -855,7 +853,7 @@
         }
     }
 
->>>>>>> 47c10594
+    #[namespace(Namespace::General)]
     async fn ping_call(&self, _connection: Option<&DynRpcConnection>, _: PingRequest) -> RpcResult<PingResponse> {
         Ok(PingResponse {})
     }

use self::{
    error::{Error, Result},
    resolver::{id::IdResolver, queue::QueueResolver, DynResolver},
};
use async_channel::{Receiver, Sender};
use async_trait::async_trait;
pub use client_pool::ClientPool;
use connection_event::ConnectionEvent;
use futures::{future::FutureExt, pin_mut, select};
use kaspa_core::{debug, error, trace};
use kaspa_grpc_core::{
    channel::NotificationChannel,
    ops::KaspadPayloadOps,
    protowire::{kaspad_request, rpc_client::RpcClient, GetInfoRequestMessage, KaspadRequest, KaspadResponse},
    RPC_MAX_MESSAGE_SIZE,
};
use kaspa_notify::{
    collector::{Collector, CollectorFrom},
    error::{Error as NotifyError, Result as NotifyResult},
    events::{EventArray, EventType, EVENT_TYPE_ARRAY},
    listener::{ListenerId, ListenerLifespan},
    notifier::{DynNotify, Notifier},
    scope::Scope,
    subscriber::{Subscriber, SubscriptionManager},
    subscription::{
        array::ArrayBuilder, context::SubscriptionContext, Command, DynSubscription, MutateSingle, Mutation, MutationPolicies,
        UtxosChangedMutationPolicy,
    },
};
use kaspa_rpc_core::{
    api::rpc::RpcApi,
    error::RpcError,
    error::RpcResult,
    model::message::*,
    notify::{collector::RpcCoreConverter, connection::ChannelConnection, mode::NotificationMode},
    Notification,
};
use kaspa_utils::{channel::Channel, triggers::DuplexTrigger};
use kaspa_utils_tower::{
    counters::TowerConnectionCounters,
    middleware::{BodyExt, CountBytesBody, MapRequestBodyLayer, MapResponseBodyLayer, ServiceBuilder},
};
use regex::Regex;
use std::{
    sync::{
        atomic::{AtomicBool, Ordering},
        Arc,
    },
    time::Duration,
};
use tokio::sync::Mutex;
use tonic::codec::CompressionEncoding;
use tonic::Streaming;

mod connection_event;
pub mod error;
mod resolver;
#[macro_use]
mod route;

mod client_pool;

pub type GrpcClientCollector = CollectorFrom<RpcCoreConverter>;
pub type GrpcClientNotify = DynNotify<Notification>;
pub type GrpcClientNotifier = Notifier<Notification, ChannelConnection>;

type DirectSubscriptions = Mutex<EventArray<DynSubscription>>;

#[derive(Debug, Clone)]
pub struct GrpcClient {
    inner: Arc<Inner>,
    /// In multi listener mode, a full-featured Notifier
    notifier: Option<Arc<GrpcClientNotifier>>,
    /// In direct mode, a Collector relaying incoming notifications via a channel (see `self.notification_channel_receiver()`)
    collector: Option<Arc<GrpcClientCollector>>,
    subscriptions: Option<Arc<DirectSubscriptions>>,
    subscription_context: SubscriptionContext,
    policies: MutationPolicies,
    notification_mode: NotificationMode,
}

const GRPC_CLIENT: &str = "grpc-client";

impl GrpcClient {
    pub const DIRECT_MODE_LISTENER_ID: ListenerId = 0;

    pub async fn connect(url: String) -> Result<GrpcClient> {
        Self::connect_with_args(NotificationMode::Direct, url, None, false, None, false, None, Default::default()).await
    }

    /// Connects to a gRPC server.
    ///
    /// `notification_mode` determines how notifications are handled:
    ///
    /// - `MultiListeners` => Multiple listeners are supported via the [`RpcApi`] implementation.
    ///   Registering listeners is needed before subscribing to notifications.
    /// - `Direct` => A single listener receives the notification via a channel (see  `self.notification_channel_receiver()`).
    ///   Registering a listener is pointless and ignored.
    ///   Subscribing to notifications ignores the listener ID.
    ///
    /// `url`: the server to connect to
    ///
    /// `subscription_context`: it is advised to provide a clone of the same instance if multiple clients dealing with
    /// `UtxosChangedNotifications` are connected concurrently in order to optimize the memory footprint.
    ///
    /// `reconnect`: features an automatic reconnection to the server, reactivating all subscriptions on success.
    ///
    /// `connection_event_sender`: when provided will notify of connection and disconnection events via the channel.
    ///
    /// `override_handle_stop_notify`: legacy, should be removed in near future, always set to `false`.
    ///
    /// `timeout_duration`: request timeout duration
    ///
    /// `counters`: collects some bandwidth metrics
    pub async fn connect_with_args(
        notification_mode: NotificationMode,
        url: String,
        subscription_context: Option<SubscriptionContext>,
        reconnect: bool,
        connection_event_sender: Option<Sender<ConnectionEvent>>,
        override_handle_stop_notify: bool,
        timeout_duration: Option<u64>,
        counters: Arc<TowerConnectionCounters>,
    ) -> Result<GrpcClient> {
        let schema = Regex::new(r"^grpc://").unwrap();
        if !schema.is_match(&url) {
            return Err(Error::GrpcAddressSchema(url));
        }
        let inner = Inner::connect(
            url,
            connection_event_sender,
            override_handle_stop_notify,
            timeout_duration.unwrap_or(REQUEST_TIMEOUT_DURATION),
            counters,
        )
        .await?;
        let converter = Arc::new(RpcCoreConverter::new());
        let policies = MutationPolicies::new(UtxosChangedMutationPolicy::AddressSet);
        let subscription_context = subscription_context.unwrap_or_default();
        let (notifier, collector, subscriptions) = match notification_mode {
            NotificationMode::MultiListeners => {
                let enabled_events = EVENT_TYPE_ARRAY[..].into();
                let collector = Arc::new(GrpcClientCollector::new(GRPC_CLIENT, inner.notification_channel_receiver(), converter));
                let subscriber = Arc::new(Subscriber::new(GRPC_CLIENT, enabled_events, inner.clone(), 0));
                let notifier: GrpcClientNotifier = Notifier::new(
                    GRPC_CLIENT,
                    enabled_events,
                    vec![collector],
                    vec![subscriber],
                    subscription_context.clone(),
                    3,
                    policies,
                );
                (Some(Arc::new(notifier)), None, None)
            }
            NotificationMode::Direct => {
                let collector = GrpcClientCollector::new(GRPC_CLIENT, inner.notification_channel_receiver(), converter);
                let subscriptions = ArrayBuilder::single(Self::DIRECT_MODE_LISTENER_ID, None);
                (None, Some(Arc::new(collector)), Some(Arc::new(Mutex::new(subscriptions))))
            }
        };

        if reconnect {
            // Start the connection monitor
            inner.clone().spawn_connection_monitor(notifier.clone(), subscriptions.clone(), subscription_context.clone());
        }

        Ok(Self { inner, notifier, collector, subscriptions, subscription_context, policies, notification_mode })
    }

    #[inline(always)]
    pub fn notifier(&self) -> Option<Arc<GrpcClientNotifier>> {
        self.notifier.clone()
    }

    /// Starts RPC services.
    pub async fn start(&self, notify: Option<GrpcClientNotify>) {
        match &self.notification_mode {
            NotificationMode::MultiListeners => {
                assert!(notify.is_none(), "client is on multi-listeners mode");
                self.notifier.clone().unwrap().start();
            }
            NotificationMode::Direct => {
                if let Some(notify) = notify {
                    self.collector.as_ref().unwrap().clone().start(notify);
                }
            }
        }
    }

    /// Joins on RPC services.
    pub async fn join(&self) -> Result<()> {
        match &self.notification_mode {
            NotificationMode::MultiListeners => {
                self.notifier.as_ref().unwrap().join().await?;
            }
            NotificationMode::Direct => {
                if self.collector.as_ref().unwrap().is_started() {
                    self.collector.as_ref().unwrap().clone().join().await?;
                }
            }
        }
        Ok(())
    }

    pub fn is_connected(&self) -> bool {
        self.inner.is_connected()
    }

    pub fn handle_message_id(&self) -> bool {
        self.inner.handle_message_id()
    }

    pub fn handle_stop_notify(&self) -> bool {
        self.inner.handle_stop_notify()
    }

    pub async fn disconnect(&self) -> Result<()> {
        self.inner.disconnect().await?;
        Ok(())
    }

    pub fn notification_channel_receiver(&self) -> Receiver<Notification> {
        self.inner.notification_channel.receiver()
    }

    pub fn notification_mode(&self) -> NotificationMode {
        self.notification_mode
    }
}

#[async_trait]
impl RpcApi for GrpcClient {
    // this example illustrates the body of the function created by the route!() macro
    // async fn submit_block_call(&self, request: SubmitBlockRequest) -> RpcResult<SubmitBlockResponse> {
    //     self.inner.call(KaspadPayloadOps::SubmitBlock, request).await?.as_ref().try_into()
    // }

    route!(ping_call, Ping);
    route!(get_sync_status_call, GetSyncStatus);
    route!(get_server_info_call, GetServerInfo);
    route!(get_metrics_call, GetMetrics);
    route!(get_connections_call, GetConnections);
    route!(get_system_info_call, GetSystemInfo);
    route!(submit_block_call, SubmitBlock);
    route!(get_block_template_call, GetBlockTemplate);
    route!(get_block_call, GetBlock);
    route!(get_info_call, GetInfo);
    route!(get_current_network_call, GetCurrentNetwork);
    route!(get_peer_addresses_call, GetPeerAddresses);
    route!(get_sink_call, GetSink);
    route!(get_mempool_entry_call, GetMempoolEntry);
    route!(get_mempool_entries_call, GetMempoolEntries);
    route!(get_connected_peer_info_call, GetConnectedPeerInfo);
    route!(add_peer_call, AddPeer);
    route!(submit_transaction_call, SubmitTransaction);
    route!(submit_transaction_replacement_call, SubmitTransactionReplacement);
    route!(get_subnetwork_call, GetSubnetwork);
    route!(get_virtual_chain_from_block_call, GetVirtualChainFromBlock);
    route!(get_blocks_call, GetBlocks);
    route!(get_block_count_call, GetBlockCount);
    route!(get_block_dag_info_call, GetBlockDagInfo);
    route!(resolve_finality_conflict_call, ResolveFinalityConflict);
    route!(shutdown_call, Shutdown);
    route!(get_headers_call, GetHeaders);
    route!(get_utxos_by_addresses_call, GetUtxosByAddresses);
    route!(get_balance_by_address_call, GetBalanceByAddress);
    route!(get_balances_by_addresses_call, GetBalancesByAddresses);
    route!(get_sink_blue_score_call, GetSinkBlueScore);
    route!(ban_call, Ban);
    route!(unban_call, Unban);
    route!(estimate_network_hashes_per_second_call, EstimateNetworkHashesPerSecond);
    route!(get_mempool_entries_by_addresses_call, GetMempoolEntriesByAddresses);
    route!(get_coin_supply_call, GetCoinSupply);
    route!(get_daa_score_timestamp_estimate_call, GetDaaScoreTimestampEstimate);
    route!(get_fee_estimate_call, GetFeeEstimate);
    route!(get_fee_estimate_experimental_call, GetFeeEstimateExperimental);
    route!(get_current_block_color_call, GetCurrentBlockColor);
    route!(get_utxo_return_address_call, GetUtxoReturnAddress);
<<<<<<< HEAD
    route!(get_transaction_data_call, GetTransactionData);
=======
    route!(get_virtual_chain_from_block_v2_call, GetVirtualChainFromBlockV2);
>>>>>>> 2ccc9e4c

    // ~~~~~~~~~~~~~~~~~~~~~~~~~~~~~~~~~~~~~~~~~~~~~~~~
    // Notification API

    /// Register a new listener and returns an id identifying it.
    fn register_new_listener(&self, connection: ChannelConnection) -> ListenerId {
        match self.notification_mode {
            NotificationMode::MultiListeners => {
                self.notifier.as_ref().unwrap().register_new_listener(connection, ListenerLifespan::Dynamic)
            }
            // In direct mode, listener registration/unregistration is ignored
            NotificationMode::Direct => Self::DIRECT_MODE_LISTENER_ID,
        }
    }

    /// Unregister an existing listener.
    ///
    /// Stop all notifications for this listener, unregister the id and its associated connection.
    async fn unregister_listener(&self, id: ListenerId) -> RpcResult<()> {
        match self.notification_mode {
            NotificationMode::MultiListeners => {
                self.notifier.as_ref().unwrap().unregister_listener(id)?;
            }
            // In direct mode, listener registration/unregistration is ignored
            NotificationMode::Direct => {}
        }
        Ok(())
    }

    /// Start sending notifications of some type to a listener.
    async fn start_notify(&self, id: ListenerId, scope: Scope) -> RpcResult<()> {
        match self.notification_mode {
            NotificationMode::MultiListeners => {
                self.notifier.clone().unwrap().try_start_notify(id, scope)?;
            }
            NotificationMode::Direct => {
                if self.inner.will_reconnect() {
                    let event = scope.event_type();
                    self.subscriptions.as_ref().unwrap().lock().await[event].mutate(
                        Mutation::new(Command::Start, scope.clone()),
                        self.policies,
                        &self.subscription_context,
                    )?;
                }
                self.inner.start_notify_to_client(scope).await?;
            }
        }
        Ok(())
    }

    /// Stop sending notifications of some type to a listener.
    async fn stop_notify(&self, id: ListenerId, scope: Scope) -> RpcResult<()> {
        if self.handle_stop_notify() {
            match self.notification_mode {
                NotificationMode::MultiListeners => {
                    self.notifier.clone().unwrap().try_stop_notify(id, scope)?;
                }
                NotificationMode::Direct => {
                    if self.inner.will_reconnect() {
                        let event = scope.event_type();
                        self.subscriptions.as_ref().unwrap().lock().await[event].mutate(
                            Mutation::new(Command::Stop, scope.clone()),
                            self.policies,
                            &self.subscription_context,
                        )?;
                    }
                    self.inner.stop_notify_to_client(scope).await?;
                }
            }
            Ok(())
        } else {
            Err(RpcError::UnsupportedFeature)
        }
    }
}

pub const CONNECT_TIMEOUT_DURATION: u64 = 20_000;
pub const REQUEST_TIMEOUT_DURATION: u64 = 5_000;
pub const TIMEOUT_MONITORING_INTERVAL: u64 = 10_000;
pub const RECONNECT_INTERVAL: u64 = 2_000;

type KaspadRequestSender = async_channel::Sender<KaspadRequest>;
type KaspadRequestReceiver = async_channel::Receiver<KaspadRequest>;

#[derive(Debug, Default)]
struct ServerFeatures {
    pub handle_stop_notify: bool,
    pub handle_message_id: bool,
}

/// A struct to handle messages flowing to (requests) and from (responses) a protowire server.
/// Incoming responses are associated to pending requests based on their matching operation
/// type and, for some operations like [`ClientApiOps::GetBlock`], on their properties.
///
/// Data flow:
/// ```
/// //   KaspadRequest -> request_send -> stream -> KaspadResponse
/// ```
///
/// Execution flow:
/// ```
/// // | call ---------------------------------------------------->|
/// //                                  | response_receiver_task ->|
/// ```
///
///
/// #### Further development
///
/// TODO:
///
/// Carry any subscribe call result up to the initial GrpcClient::start_notify execution.
/// For now, GrpcClient::start_notify only gets a result reflecting the call to
/// Notifier::try_send_dispatch. This is not complete.
///
/// Investigate a possible bottleneck in handle_response with the processing of pendings.
/// If this is the case, some concurrent alternative should be considered.
///
/// Design/flow:
///
/// Currently call is blocking until response_receiver_task or timeout_task do solve the pending.
/// So actual concurrency must happen higher in the code.
/// Is there a better way to handle the flow?
///
#[derive(Debug)]
struct Inner {
    url: String,

    server_features: ServerFeatures,

    // Pushing incoming notifications forward
    notification_channel: NotificationChannel,

    // Sending to server
    request_sender: KaspadRequestSender,
    request_receiver: KaspadRequestReceiver,

    // Receiving from server
    receiver_is_running: AtomicBool,
    receiver_shutdown: DuplexTrigger,

    /// Matching responses with pending requests
    resolver: DynResolver,

    // Pending timeout cleaning task
    timeout_is_running: AtomicBool,
    timeout_shutdown: DuplexTrigger,
    timeout_timer_interval: u64,
    timeout_duration: u64,

    // Connection monitor allowing to reconnect automatically to the server
    connector_is_running: AtomicBool,
    connector_shutdown: DuplexTrigger,
    connector_timer_interval: u64,

    // Connection event channel
    connection_event_sender: Option<Sender<ConnectionEvent>>,

    // temporary hack to override the handle_stop_notify flag
    override_handle_stop_notify: bool,

    // bandwidth counters
    counters: Arc<TowerConnectionCounters>,
}

impl Inner {
    fn new(
        url: String,
        server_features: ServerFeatures,
        request_sender: KaspadRequestSender,
        request_receiver: KaspadRequestReceiver,
        connection_event_sender: Option<Sender<ConnectionEvent>>,
        override_handle_stop_notify: bool,
        timeout_duration: u64,
        counters: Arc<TowerConnectionCounters>,
    ) -> Self {
        let resolver: DynResolver = match server_features.handle_message_id {
            true => Arc::new(IdResolver::new()),
            false => Arc::new(QueueResolver::new()),
        };
        let notification_channel = Channel::default();
        Self {
            url,
            server_features,
            notification_channel,
            request_sender,
            request_receiver,
            resolver,
            receiver_is_running: AtomicBool::new(false),
            receiver_shutdown: DuplexTrigger::new(),
            timeout_is_running: AtomicBool::new(false),
            timeout_shutdown: DuplexTrigger::new(),
            timeout_duration,
            timeout_timer_interval: TIMEOUT_MONITORING_INTERVAL,
            connector_is_running: AtomicBool::new(false),
            connector_shutdown: DuplexTrigger::new(),
            connector_timer_interval: RECONNECT_INTERVAL,
            connection_event_sender,
            override_handle_stop_notify,
            counters,
        }
    }

    // TODO - remove the override (discuss how to handle this in relation to the golang client)
    async fn connect(
        url: String,
        connection_event_sender: Option<Sender<ConnectionEvent>>,
        override_handle_stop_notify: bool,
        timeout_duration: u64,
        counters: Arc<TowerConnectionCounters>,
    ) -> Result<Arc<Self>> {
        // Request channel
        let (request_sender, request_receiver) = async_channel::unbounded();

        // Try to connect to the server
        let (stream, server_features) =
            Inner::try_connect(url.clone(), request_sender.clone(), request_receiver.clone(), timeout_duration, counters.clone())
                .await?;

        // create the inner object
        let inner = Arc::new(Inner::new(
            url,
            server_features,
            request_sender,
            request_receiver,
            connection_event_sender,
            override_handle_stop_notify,
            timeout_duration,
            counters,
        ));

        // Start the request timeout cleaner
        inner.clone().spawn_request_timeout_monitor();

        // Start the response receiving task
        inner.clone().spawn_response_receiver_task(stream);

        trace!("GRPC client: connected");
        Ok(inner)
    }

    #[allow(unused_variables)]
    async fn try_connect(
        url: String,
        request_sender: KaspadRequestSender,
        request_receiver: KaspadRequestReceiver,
        request_timeout: u64,
        counters: Arc<TowerConnectionCounters>,
    ) -> Result<(Streaming<KaspadResponse>, ServerFeatures)> {
        // gRPC endpoint
        #[cfg(not(feature = "heap"))]
        let channel =
            tonic::transport::Channel::builder(url.parse::<tonic::transport::Uri>().map_err(|e| Error::String(e.to_string()))?)
                .timeout(tokio::time::Duration::from_millis(request_timeout))
                .connect_timeout(tokio::time::Duration::from_millis(CONNECT_TIMEOUT_DURATION))
                .connect()
                .await?;

        #[cfg(feature = "heap")]
        let channel =
            tonic::transport::Channel::builder(url.parse::<tonic::transport::Uri>().map_err(|e| Error::String(e.to_string()))?)
                .connect()
                .await?;

        let bytes_rx = &counters.bytes_rx;
        let bytes_tx = &counters.bytes_tx;
        let channel = ServiceBuilder::new()
            .layer(MapResponseBodyLayer::new(move |body| CountBytesBody::new(body, bytes_rx.clone())))
            .layer(MapRequestBodyLayer::new(move |body| CountBytesBody::new(body, bytes_tx.clone()).boxed_unsync()))
            .service(channel);

        // Build the gRPC client with an interceptor setting the request timeout
        #[cfg(not(feature = "heap"))]
        let request_timeout = tokio::time::Duration::from_millis(request_timeout);
        #[cfg(not(feature = "heap"))]
        let mut client = RpcClient::with_interceptor(channel, move |mut req: tonic::Request<()>| {
            req.set_timeout(request_timeout);
            Ok(req)
        });

        #[cfg(feature = "heap")]
        let mut client = RpcClient::new(channel);

        client = client
            .send_compressed(CompressionEncoding::Gzip)
            .accept_compressed(CompressionEncoding::Gzip)
            .max_decoding_message_size(RPC_MAX_MESSAGE_SIZE);

        // Prepare a request receiver stream
        let stream_receiver = request_receiver.clone();
        let request_stream = async_stream::stream! {
            while let Ok(item) = stream_receiver.recv().await {
                yield item;
            }
        };

        // Actual KaspadRequest to KaspadResponse stream
        let mut stream: Streaming<KaspadResponse> = client.message_stream(request_stream).await?.into_inner();

        // Collect server capabilities as stated in GetInfoResponse
        let mut server_features = ServerFeatures::default();
        request_sender.send(GetInfoRequestMessage {}.into()).await?;
        match stream.message().await? {
            Some(ref msg) => {
                trace!("GRPC client: try_connect - GetInfo got a response");
                let response: RpcResult<GetInfoResponse> = msg.try_into();
                if let Ok(response) = response {
                    server_features.handle_stop_notify = response.has_notify_command;
                    server_features.handle_message_id = response.has_message_id;
                }
            }
            None => {
                debug!("GRPC client: try_connect - stream closed by the server");
                return Err(Error::String("GRPC stream was closed by the server".to_string()));
            }
        }

        Ok((stream, server_features))
    }

    async fn reconnect(
        self: Arc<Self>,
        notifier: Option<Arc<GrpcClientNotifier>>,
        subscriptions: Option<Arc<DirectSubscriptions>>,
        subscription_context: &SubscriptionContext,
    ) -> RpcResult<()> {
        assert_ne!(
            notifier.is_some(),
            subscriptions.is_some(),
            "exclusively either a notifier in MultiListener mode or subscriptions in Direct mode"
        );
        // TODO: verify if server feature have changed since first connection

        // Try to connect to the server
        let (stream, _) = Inner::try_connect(
            self.url.clone(),
            self.request_sender.clone(),
            self.request_receiver.clone(),
            self.timeout_duration,
            self.counters.clone(),
        )
        .await?;

        // Start the response receiving task
        self.clone().spawn_response_receiver_task(stream);

        // Re-register the compounded subscription state of the notifier in MultiListener mode
        if let Some(notifier) = notifier.as_ref() {
            notifier.try_renew_subscriptions()?;
        }

        // Re-register the subscriptions state in Direct mode
        if let Some(subscriptions) = subscriptions.as_ref() {
            let subscriptions = subscriptions.lock().await;
            for event in EVENT_TYPE_ARRAY {
                if subscriptions[event].active() {
                    self.clone().start_notify_to_client(subscriptions[event].scope(subscription_context)).await?;
                }
            }
        }

        debug!("GRPC client: reconnected");
        Ok(())
    }

    pub fn notification_channel_receiver(&self) -> Receiver<Notification> {
        self.notification_channel.receiver()
    }

    fn send_connection_event(&self, event: ConnectionEvent) {
        if let Some(ref connection_event_sender) = self.connection_event_sender {
            if let Err(err) = connection_event_sender.try_send(event) {
                debug!("Send connection event error: {err}");
            }
        }
    }

    fn is_connected(&self) -> bool {
        self.receiver_is_running.load(Ordering::SeqCst)
    }

    fn will_reconnect(&self) -> bool {
        self.connector_is_running.load(Ordering::SeqCst)
    }

    #[inline(always)]
    fn handle_message_id(&self) -> bool {
        self.server_features.handle_message_id
    }

    #[inline(always)]
    fn handle_stop_notify(&self) -> bool {
        // TODO - remove this
        if self.override_handle_stop_notify {
            true
        } else {
            self.server_features.handle_stop_notify
        }
    }

    #[inline(always)]
    fn resolver(&self) -> DynResolver {
        self.resolver.clone()
    }

    async fn call(&self, op: KaspadPayloadOps, request: impl Into<KaspadRequest>) -> Result<KaspadResponse> {
        // Calls are only allowed if the client is connected to the server
        if self.is_connected() {
            let id = u64::from_le_bytes(rand::random::<[u8; 8]>());
            let mut request: KaspadRequest = request.into();
            request.id = id;

            trace!("GRPC client: resolver call: {:?}", request);
            if request.payload.is_some() {
                let receiver = self.resolver().register_request(op, &request);
                self.request_sender.send(request).await.map_err(|_| Error::ChannelRecvError)?;
                receiver.await?
            } else {
                Err(Error::MissingRequestPayload)
            }
        } else {
            Err(Error::NotConnected)
        }
    }

    /// Launch a task that periodically checks pending requests and deletes those that have
    /// waited longer than a predefined delay.
    fn spawn_request_timeout_monitor(self: Arc<Self>) {
        // Note: self is a cloned Arc here so that it can be used in the spawned task.

        // The task can only be spawned once
        if self.timeout_is_running.compare_exchange(false, true, Ordering::SeqCst, Ordering::SeqCst).is_err() {
            trace!("GRPC client: timeout task - spawn request ignored since already spawned");
            return;
        }

        tokio::spawn(async move {
            trace!("GRPC client: timeout task - started");
            let shutdown = self.timeout_shutdown.request.listener.clone().fuse();
            pin_mut!(shutdown);

            loop {
                let timeout_timer_interval = Duration::from_millis(self.timeout_timer_interval);
                let delay = tokio::time::sleep(timeout_timer_interval).fuse();
                pin_mut!(delay);

                select! {
                    _ = shutdown => { break; },
                    _ = delay => {
                        trace!("GRPC client: timeout task - running");
                        let timeout = Duration::from_millis(self.timeout_duration);
                        self.resolver().remove_expired_requests(timeout);
                    },
                }
            }
            self.timeout_is_running.store(false, Ordering::SeqCst);
            self.timeout_shutdown.response.trigger.trigger();

            trace!("GRPC client: timeout task - terminated");
        });
    }

    /// Launch a task receiving and handling response messages sent by the server.
    fn spawn_response_receiver_task(self: Arc<Self>, mut stream: Streaming<KaspadResponse>) {
        // Note: self is a cloned Arc here so that it can be used in the spawned task.

        // The task can only be spawned once
        if self.receiver_is_running.compare_exchange(false, true, Ordering::SeqCst, Ordering::SeqCst).is_err() {
            trace!("GRPC client: response receiver task - spawn ignored since already spawned");
            return;
        }

        // Send connection event
        self.send_connection_event(ConnectionEvent::Connected);

        tokio::spawn(async move {
            trace!("GRPC client: response receiver task - started");
            loop {
                let shutdown = self.receiver_shutdown.request.listener.clone();
                pin_mut!(shutdown);

                tokio::select! {
                    biased;

                    _ = shutdown => {
                        break;
                    }

                    message = stream.message() => {
                        match message {
                            Ok(msg) => {
                                match msg {
                                    Some(response) => {
                                        self.handle_response(response);
                                    },
                                    None =>{
                                        debug!("GRPC client: response receiver task - the connection to the server is closed");

                                        // A reconnection is needed
                                        break;
                                    }
                                }
                            },
                            Err(err) => {
                                debug!("GRPC client: response receiver task - the response receiver gets an error from the server: {:?}", err);

                                // TODO: ignore cases not requiring a reconnection

                                // A reconnection is needed
                                break;
                            }
                        }
                    }
                }
            }
            // Mark as not connected
            self.receiver_is_running.store(false, Ordering::SeqCst);
            self.send_connection_event(ConnectionEvent::Disconnected);

            // Close the notification channel so that notifiers/collectors/subscribers can be joined on
            if !self.will_reconnect() {
                self.notification_channel.close();
            }

            if self.receiver_shutdown.request.listener.is_triggered() {
                self.receiver_shutdown.response.trigger.trigger();
            }

            trace!("GRPC client: response receiver task - terminated");
        });
    }

    /// Launch a task that periodically checks if the connection to the server is alive
    /// and if not that tries to reconnect to the server.
    fn spawn_connection_monitor(
        self: Arc<Self>,
        notifier: Option<Arc<GrpcClientNotifier>>,
        subscriptions: Option<Arc<DirectSubscriptions>>,
        subscription_context: SubscriptionContext,
    ) {
        // Note: self is a cloned Arc here so that it can be used in the spawned task.

        // The task can only be spawned once
        if self.connector_is_running.compare_exchange(false, true, Ordering::SeqCst, Ordering::SeqCst).is_err() {
            trace!("GRPC client: connection monitor task - spawn ignored since already spawned");
            return;
        }

        tokio::spawn(async move {
            trace!("GRPC client: connection monitor task - started");
            let shutdown = self.connector_shutdown.request.listener.clone().fuse();
            pin_mut!(shutdown);
            loop {
                let connector_timer_interval = Duration::from_millis(self.connector_timer_interval);
                let delay = tokio::time::sleep(connector_timer_interval).fuse();
                pin_mut!(delay);
                select! {
                    _ = shutdown => { break; },
                    _ = delay => {
                        trace!("GRPC client: connection monitor task - running");
                        if !self.is_connected() {
                            match self.clone().reconnect(notifier.clone(), subscriptions.clone(), &subscription_context).await {
                                Ok(_) => {
                                    trace!("GRPC client: reconnection to server succeeded");
                                },
                                Err(err) => {
                                    trace!("GRPC client: reconnection to server failed with error {err:?}");
                                }
                            }
                        }
                    },
                }
            }
            self.connector_is_running.store(false, Ordering::SeqCst);
            self.connector_shutdown.response.trigger.trigger();
            trace!("GRPC client: connection monitor task - terminating");
        });
    }

    fn handle_response(&self, response: KaspadResponse) {
        if response.is_notification() {
            trace!("GRPC client: handle_response received a notification");
            match Notification::try_from(&response) {
                Ok(notification) => {
                    let event: EventType = (&notification).into();
                    trace!("GRPC client: handle_response received notification: {:?}", event);

                    // Here we ignore any returned error
                    match self.notification_channel.try_send(notification) {
                        Ok(_) => {}
                        Err(err) => {
                            error!("GRPC client: error while trying to send a notification to the notifier: {:?}", err);
                        }
                    }
                }
                Err(err) => {
                    error!("GRPC client: handle_response error converting response into notification: {:?}", err);
                }
            }
        } else if response.payload.is_some() {
            self.resolver().handle_response(response);
        }
    }

    async fn disconnect(&self) -> Result<()> {
        self.stop_connector_monitor().await?;
        self.stop_timeout_monitor().await?;
        self.stop_response_receiver_task().await?;
        self.request_receiver.close();
        trace!("GRPC client: disconnected");
        Ok(())
    }

    async fn stop_response_receiver_task(&self) -> Result<()> {
        if self.receiver_is_running.compare_exchange(true, false, Ordering::SeqCst, Ordering::SeqCst).is_ok() {
            self.receiver_shutdown.request.trigger.trigger();
            self.receiver_shutdown.response.listener.clone().await;
        }
        Ok(())
    }

    async fn stop_timeout_monitor(&self) -> Result<()> {
        if self.timeout_is_running.compare_exchange(true, false, Ordering::SeqCst, Ordering::SeqCst).is_ok() {
            self.timeout_shutdown.request.trigger.trigger();
            self.timeout_shutdown.response.listener.clone().await;
        }
        Ok(())
    }

    async fn stop_connector_monitor(&self) -> Result<()> {
        if self.connector_is_running.compare_exchange(true, false, Ordering::SeqCst, Ordering::SeqCst).is_ok() {
            self.connector_shutdown.request.trigger.trigger();
            self.connector_shutdown.response.listener.clone().await;
        }
        Ok(())
    }

    /// Start sending notifications of some type to the client.
    async fn start_notify_to_client(&self, scope: Scope) -> RpcResult<()> {
        let request = kaspad_request::Payload::from_notification_type(&scope, Command::Start);
        self.call((&request).into(), request).await?;
        Ok(())
    }

    /// Stop sending notifications of some type to the client.
    async fn stop_notify_to_client(&self, scope: Scope) -> RpcResult<()> {
        if self.handle_stop_notify() {
            let request = kaspad_request::Payload::from_notification_type(&scope, Command::Stop);
            self.call((&request).into(), request).await?;
        }
        Ok(())
    }
}

#[async_trait]
impl SubscriptionManager for Inner {
    async fn start_notify(&self, _: ListenerId, scope: Scope) -> NotifyResult<()> {
        trace!("GRPC client: start_notify: {:?}", scope);
        self.start_notify_to_client(scope).await.map_err(|err| NotifyError::General(err.to_string()))?;
        Ok(())
    }

    async fn stop_notify(&self, _: ListenerId, scope: Scope) -> NotifyResult<()> {
        if self.handle_stop_notify() {
            trace!("GRPC client: stop_notify: {:?}", scope);
            self.stop_notify_to_client(scope).await.map_err(|err| NotifyError::General(err.to_string()))?;
        } else {
            trace!("GRPC client: stop_notify ignored because not supported by the server: {:?}", scope);
        }
        Ok(())
    }
}<|MERGE_RESOLUTION|>--- conflicted
+++ resolved
@@ -277,11 +277,7 @@
     route!(get_fee_estimate_experimental_call, GetFeeEstimateExperimental);
     route!(get_current_block_color_call, GetCurrentBlockColor);
     route!(get_utxo_return_address_call, GetUtxoReturnAddress);
-<<<<<<< HEAD
-    route!(get_transaction_data_call, GetTransactionData);
-=======
     route!(get_virtual_chain_from_block_v2_call, GetVirtualChainFromBlockV2);
->>>>>>> 2ccc9e4c
 
     // ~~~~~~~~~~~~~~~~~~~~~~~~~~~~~~~~~~~~~~~~~~~~~~~~
     // Notification API

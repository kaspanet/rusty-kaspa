use self::{
    error::{Error, Result},
    resolver::{id::IdResolver, queue::QueueResolver, DynResolver},
};
use async_channel::{Receiver, Sender};
use async_trait::async_trait;
use connection_event::ConnectionEvent;
use futures::{
    future::FutureExt, // for `.fuse()`
    pin_mut,
    select,
};
use kaspa_core::{debug, trace};
use kaspa_grpc_core::{
    channel::NotificationChannel,
    protowire::{kaspad_request, rpc_client::RpcClient, GetInfoRequestMessage, KaspadRequest, KaspadResponse},
    RPC_MAX_MESSAGE_SIZE,
};
use kaspa_notify::{
    collector::{Collector, CollectorFrom},
    error::{Error as NotifyError, Result as NotifyResult},
    events::{EventType, EVENT_TYPE_ARRAY},
    listener::ListenerId,
    notifier::{DynNotify, Notifier},
    scope::Scope,
    subscriber::{Subscriber, SubscriptionManager},
    subscription::Command,
};
use kaspa_rpc_core::{
    api::ops::RpcApiOps,
    api::rpc::RpcApi,
    error::RpcError,
    error::RpcResult,
    model::message::*,
    notify::{collector::RpcCoreConverter, connection::ChannelConnection, mode::NotificationMode},
    Notification,
};
use kaspa_utils::{channel::Channel, triggers::DuplexTrigger};
use regex::Regex;
use std::{
    sync::{
        atomic::{AtomicBool, Ordering},
        Arc,
    },
    time::Duration,
};
use tonic::Streaming;
use tonic::{codec::CompressionEncoding, transport::Endpoint};

mod connection_event;
pub mod error;
mod resolver;
#[macro_use]
mod route;

pub type GrpcClientCollector = CollectorFrom<RpcCoreConverter>;
pub type GrpcClientNotify = DynNotify<Notification>;

#[derive(Debug)]
pub struct GrpcClient {
    inner: Arc<Inner>,
    /// In multi listener mode, a full-featured Notifier
    notifier: Option<Arc<Notifier<Notification, ChannelConnection>>>,
    /// In direct mode, a Collector relaying incoming notifications to any provided DynNotify
    collector: Option<Arc<GrpcClientCollector>>,
    notification_mode: NotificationMode,
}

const GRPC_CLIENT: &str = "grpc-client";

impl GrpcClient {
    pub async fn connect(
        notification_mode: NotificationMode,
        url: String,
        reconnect: bool,
        connection_event_sender: Option<Sender<ConnectionEvent>>,
        override_handle_stop_notify: bool,
        timeout_duration: Option<u64>,
    ) -> Result<GrpcClient> {
        let schema = Regex::new(r"^grpc://").unwrap();
        if !schema.is_match(&url) {
            return Err(Error::GrpcAddressSchema(url));
        }
<<<<<<< HEAD
        let inner = Inner::connect(url, reconnect, connection_event_sender, override_handle_stop_notify).await?;
=======
        let notify_channel = NotificationChannel::default();
        let inner = Inner::connect(
            address,
            reconnect,
            notify_channel.sender(),
            connection_event_sender,
            override_handle_stop_notify,
            timeout_duration.unwrap_or(REQUEST_TIMEOUT_DURATION),
        )
        .await?;
        let core_events = EVENT_TYPE_ARRAY[..].into();
        let converter = Arc::new(RpcCoreConverter::new());
        let collector = Arc::new(RpcCoreCollector::new(notify_channel.receiver(), converter));
        let subscriber = Arc::new(Subscriber::new(core_events, inner.clone(), 0));
>>>>>>> a9c01b02

        let converter = Arc::new(RpcCoreConverter::new());
        let (notifier, collector) = match notification_mode {
            NotificationMode::MultiListeners => {
                let enabled_events = EVENT_TYPE_ARRAY[..].into();
                let collector = Arc::new(GrpcClientCollector::new(inner.notification_channel_receiver(), converter));
                let subscriber = Arc::new(Subscriber::new(enabled_events, inner.clone(), 0));
                let notifier: Notifier<Notification, ChannelConnection> =
                    Notifier::new(enabled_events, vec![collector], vec![subscriber], 10, GRPC_CLIENT);
                (Some(Arc::new(notifier)), None)
            }
            NotificationMode::Direct => {
                let collector = GrpcClientCollector::new(inner.notification_channel_receiver(), converter);
                (None, Some(Arc::new(collector)))
            }
        };

        Ok(Self { inner, notifier, collector, notification_mode })
    }

    #[inline(always)]
    pub fn notifier(&self) -> Option<Arc<Notifier<Notification, ChannelConnection>>> {
        self.notifier.clone()
    }

    /// Starts RPC services.
    pub async fn start(&self, notify: Option<GrpcClientNotify>) {
        match &self.notification_mode {
            NotificationMode::MultiListeners => {
                self.notifier.clone().unwrap().start();
            }
            NotificationMode::Direct => {
                if let Some(notify) = notify {
                    self.collector.as_ref().unwrap().clone().start(notify);
                }
            }
        }
    }

    /// Stops RPC services.
    pub async fn stop(&self) -> Result<()> {
        match &self.notification_mode {
            NotificationMode::MultiListeners => {
                self.notifier.as_ref().unwrap().stop().await?;
            }
            NotificationMode::Direct => {
                if let Some(collector) = &self.collector {
                    if collector.is_started() {
                        collector.clone().stop().await?;
                    }
                }
            }
        }
        Ok(())
    }

    pub fn is_connected(&self) -> bool {
        self.inner.is_connected()
    }

    pub fn handle_message_id(&self) -> bool {
        self.inner.handle_message_id()
    }

    pub fn handle_stop_notify(&self) -> bool {
        self.inner.handle_stop_notify()
    }

    pub async fn disconnect(&self) -> Result<()> {
        self.inner.disconnect().await?;
        Ok(())
    }

    pub fn notification_channel_receiver(&self) -> Receiver<Notification> {
        self.inner.notification_channel.receiver()
    }

    pub fn notification_mode(&self) -> NotificationMode {
        self.notification_mode
    }
}

#[async_trait]
impl RpcApi for GrpcClient {
    // this example illustrates the body of the function created by the route!() macro
    // async fn submit_block_call(&self, request: SubmitBlockRequest) -> RpcResult<SubmitBlockResponse> {
    //     self.inner.call(RpcApiOps::SubmitBlock, request).await?.as_ref().try_into()
    // }

    route!(ping_call, Ping);
    route!(get_process_metrics_call, GetProcessMetrics);
    route!(submit_block_call, SubmitBlock);
    route!(get_block_template_call, GetBlockTemplate);
    route!(get_block_call, GetBlock);
    route!(get_info_call, GetInfo);
    route!(get_current_network_call, GetCurrentNetwork);
    route!(get_peer_addresses_call, GetPeerAddresses);
    route!(get_selected_tip_hash_call, GetSelectedTipHash);
    route!(get_mempool_entry_call, GetMempoolEntry);
    route!(get_mempool_entries_call, GetMempoolEntries);
    route!(get_connected_peer_info_call, GetConnectedPeerInfo);
    route!(add_peer_call, AddPeer);
    route!(submit_transaction_call, SubmitTransaction);
    route!(get_subnetwork_call, GetSubnetwork);
    route!(get_virtual_chain_from_block_call, GetVirtualChainFromBlock);
    route!(get_blocks_call, GetBlocks);
    route!(get_block_count_call, GetBlockCount);
    route!(get_block_dag_info_call, GetBlockDagInfo);
    route!(resolve_finality_conflict_call, ResolveFinalityConflict);
    route!(shutdown_call, Shutdown);
    route!(get_headers_call, GetHeaders);
    route!(get_utxos_by_addresses_call, GetUtxosByAddresses);
    route!(get_balance_by_address_call, GetBalanceByAddress);
    route!(get_balances_by_addresses_call, GetBalancesByAddresses);
    route!(get_sink_blue_score_call, GetSinkBlueScore);
    route!(ban_call, Ban);
    route!(unban_call, Unban);
    route!(estimate_network_hashes_per_second_call, EstimateNetworkHashesPerSecond);
    route!(get_mempool_entries_by_addresses_call, GetMempoolEntriesByAddresses);
    route!(get_coin_supply_call, GetCoinSupply);

    // ~~~~~~~~~~~~~~~~~~~~~~~~~~~~~~~~~~~~~~~~~~~~~~~~
    // Notification API

    /// Register a new listener and returns an id identifying it.
    fn register_new_listener(&self, connection: ChannelConnection) -> ListenerId {
        match self.notification_mode {
            NotificationMode::MultiListeners => self.notifier.as_ref().unwrap().register_new_listener(connection),
            NotificationMode::Direct => ListenerId::default(),
        }
    }

    /// Unregister an existing listener.
    ///
    /// Stop all notifications for this listener, unregister the id and its associated connection.
    async fn unregister_listener(&self, id: ListenerId) -> RpcResult<()> {
        match self.notification_mode {
            NotificationMode::MultiListeners => {
                self.notifier.as_ref().unwrap().unregister_listener(id)?;
            }
            NotificationMode::Direct => {}
        }
        Ok(())
    }

    /// Start sending notifications of some type to a listener.
    async fn start_notify(&self, id: ListenerId, scope: Scope) -> RpcResult<()> {
        match self.notification_mode {
            NotificationMode::MultiListeners => {
                self.notifier.clone().unwrap().try_start_notify(id, scope)?;
            }
            NotificationMode::Direct => {
                self.inner.start_notify_to_client(scope).await?;
            }
        }
        Ok(())
    }

    /// Stop sending notifications of some type to a listener.
    async fn stop_notify(&self, id: ListenerId, scope: Scope) -> RpcResult<()> {
        if self.handle_stop_notify() {
            match self.notification_mode {
                NotificationMode::MultiListeners => {
                    self.notifier.clone().unwrap().try_stop_notify(id, scope)?;
                }
                NotificationMode::Direct => {
                    self.inner.stop_notify_to_client(scope).await?;
                }
            }
            Ok(())
        } else {
            Err(RpcError::UnsupportedFeature)
        }
    }
}

pub const CONNECT_TIMEOUT_DURATION: u64 = 20_000;
pub const KEEP_ALIVE_DURATION: u64 = 5_000;
pub const REQUEST_TIMEOUT_DURATION: u64 = 5_000;
pub const TIMEOUT_MONITORING_INTERVAL: u64 = 10_000;
pub const RECONNECT_INTERVAL: u64 = 2_000;

type KaspadRequestSender = async_channel::Sender<KaspadRequest>;
type KaspadRequestReceiver = async_channel::Receiver<KaspadRequest>;

#[derive(Debug, Default)]
struct ServerFeatures {
    pub handle_stop_notify: bool,
    pub handle_message_id: bool,
}

/// A struct to handle messages flowing to (requests) and from (responses) a protowire server.
/// Incoming responses are associated to pending requests based on their matching operation
/// type and, for some operations like [`ClientApiOps::GetBlock`], on their properties.
///
/// Data flow:
/// ```
/// //   KaspadRequest -> request_send -> stream -> KaspadResponse
/// ```
///
/// Execution flow:
/// ```
/// // | call ---------------------------------------------------->|
/// //                                  | response_receiver_task ->|
/// ```
///
///
/// #### Further development
///
/// TODO:
///
/// Carry any subscribe call result up to the initial GrpcClient::start_notify execution.
/// For now, GrpcClient::start_notify only gets a result reflecting the call to
/// Notifier::try_send_dispatch. This is not complete.
///
/// Investigate a possible bottleneck in handle_response with the processing of pendings.
/// If this is the case, some concurrent alternative should be considered.
///
/// Design/flow:
///
/// Currently call is blocking until response_receiver_task or timeout_task do solve the pending.
/// So actual concurrency must happen higher in the code.
/// Is there a better way to handle the flow?
///
#[derive(Debug)]
struct Inner {
    address: String,

    server_features: ServerFeatures,

    // Pushing incoming notifications forward
    notification_channel: NotificationChannel,

    // Sending to server
    request_sender: KaspadRequestSender,
    request_receiver: KaspadRequestReceiver,

    // Receiving from server
    receiver_is_running: AtomicBool,
    receiver_shutdown: DuplexTrigger,

    /// Matching responses with pending requests
    resolver: DynResolver,

    // Pending timeout cleaning task
    timeout_is_running: AtomicBool,
    timeout_shutdown: DuplexTrigger,
    timeout_timer_interval: u64,
    timeout_duration: u64,

    // Connection monitor allowing to reconnect automatically to the server
    connector_is_running: AtomicBool,
    connector_shutdown: DuplexTrigger,
    connector_timer_interval: u64,

    // Connection event channel
    connection_event_sender: Option<Sender<ConnectionEvent>>,

    // temporary hack to override the handle_stop_notify flag
    override_handle_stop_notify: bool,
}

impl Inner {
    fn new(
        url: String,
        server_features: ServerFeatures,
        request_sender: KaspadRequestSender,
        request_receiver: KaspadRequestReceiver,
        connection_event_sender: Option<Sender<ConnectionEvent>>,
        override_handle_stop_notify: bool,
        timeout_duration: u64,
    ) -> Self {
        let resolver: DynResolver = match server_features.handle_message_id {
            true => Arc::new(IdResolver::new()),
            false => Arc::new(QueueResolver::new()),
        };
        let notification_channel = Channel::default();
        Self {
            address: url,
            server_features,
            notification_channel,
            request_sender,
            request_receiver,
            resolver,
            receiver_is_running: AtomicBool::new(false),
            receiver_shutdown: DuplexTrigger::new(),
            timeout_is_running: AtomicBool::new(false),
            timeout_shutdown: DuplexTrigger::new(),
            timeout_duration,
            timeout_timer_interval: TIMEOUT_MONITORING_INTERVAL,
            connector_is_running: AtomicBool::new(false),
            connector_shutdown: DuplexTrigger::new(),
            connector_timer_interval: RECONNECT_INTERVAL,
            connection_event_sender,
            override_handle_stop_notify,
        }
    }

    // TODO - remove the override (discuss how to handle this in relation to the golang client)
    async fn connect(
        url: String,
        reconnect: bool,
        connection_event_sender: Option<Sender<ConnectionEvent>>,
        override_handle_stop_notify: bool,
        timeout_duration: u64,
    ) -> Result<Arc<Self>> {
        // Request channel
        let (request_sender, request_receiver) = async_channel::unbounded();

        // Try to connect to the server
<<<<<<< HEAD
        let (stream, server_features) = Inner::try_connect(url.clone(), request_sender.clone(), request_receiver.clone()).await?;
=======
        let (stream, server_features) =
            Inner::try_connect(address.clone(), request_sender.clone(), request_receiver.clone(), timeout_duration).await?;
>>>>>>> a9c01b02

        // create the inner object
        let inner = Arc::new(Inner::new(
            url,
            server_features,
            request_sender,
            request_receiver,
            connection_event_sender,
            override_handle_stop_notify,
            timeout_duration,
        ));

        // Start the request timeout cleaner
        inner.clone().spawn_request_timeout_monitor();

        // Start the response receiving task
        inner.clone().spawn_response_receiver_task(stream);

        if reconnect {
            // Start the connection monitor
            inner.clone().spawn_connection_monitor();
        }

        Ok(inner)
    }

    async fn try_connect(
        address: String,
        request_sender: KaspadRequestSender,
        request_receiver: KaspadRequestReceiver,
        request_timeout: u64,
    ) -> Result<(Streaming<KaspadResponse>, ServerFeatures)> {
        // gRPC endpoint
        let channel = Endpoint::from_shared(address.clone())?
            .timeout(tokio::time::Duration::from_millis(request_timeout))
            .connect_timeout(tokio::time::Duration::from_millis(CONNECT_TIMEOUT_DURATION))
            .tcp_keepalive(Some(tokio::time::Duration::from_millis(KEEP_ALIVE_DURATION)))
            .connect()
            .await?;

        let mut client = RpcClient::new(channel)
            .send_compressed(CompressionEncoding::Gzip)
            .accept_compressed(CompressionEncoding::Gzip)
            .max_decoding_message_size(RPC_MAX_MESSAGE_SIZE);

        // Force the opening of the stream when connected to a go kaspad server.
        // This is also needed for querying server capabilities.
        request_sender.send(GetInfoRequestMessage {}.into()).await?;

        // Prepare a request receiver stream
        let stream_receiver = request_receiver.clone();
        let request_stream = async_stream::stream! {
            while let Ok(item) = stream_receiver.recv().await {
                yield item;
            }
        };

        // Actual KaspadRequest to KaspadResponse stream
        let mut stream: Streaming<KaspadResponse> = client.message_stream(request_stream).await?.into_inner();

        // Collect server capabilities as stated in GetInfoResponse
        let mut server_features = ServerFeatures::default();
        match stream.message().await? {
            Some(ref msg) => {
                trace!("GetInfo got response {:?}", msg);
                let response: RpcResult<GetInfoResponse> = msg.try_into();
                if let Ok(response) = response {
                    server_features.handle_stop_notify = response.has_notify_command;
                    server_features.handle_message_id = response.has_message_id;
                }
            }
            None => {
                return Err(Error::String("gRPC stream was closed by the server".to_string()));
            }
        }

        Ok((stream, server_features))
    }

    async fn reconnect(self: Arc<Self>) -> Result<()> {
        // TODO: verify if server feature have changed since first connection
        // TODO: re-register to notifications

        // Try to connect to the server
        let (stream, _) = Inner::try_connect(
            self.address.clone(),
            self.request_sender.clone(),
            self.request_receiver.clone(),
            self.timeout_duration,
        )
        .await?;

        // Start the response receiving task
        self.spawn_response_receiver_task(stream);

        Ok(())
    }

    pub fn notification_channel_receiver(&self) -> Receiver<Notification> {
        self.notification_channel.receiver()
    }

    fn send_connection_event(&self, event: ConnectionEvent) {
        if let Some(ref connection_event_sender) = self.connection_event_sender {
            if let Err(err) = connection_event_sender.try_send(event) {
                debug!("Send connection event error: {err}");
            }
        }
    }

    fn is_connected(&self) -> bool {
        self.receiver_is_running.load(Ordering::SeqCst)
    }

    #[inline(always)]
    fn handle_message_id(&self) -> bool {
        self.server_features.handle_message_id
    }

    #[inline(always)]
    fn handle_stop_notify(&self) -> bool {
        // TODO - remove this
        if self.override_handle_stop_notify {
            true
        } else {
            self.server_features.handle_stop_notify
        }
    }

    #[inline(always)]
    fn resolver(&self) -> DynResolver {
        self.resolver.clone()
    }

    async fn call(&self, op: RpcApiOps, request: impl Into<KaspadRequest>) -> Result<KaspadResponse> {
        // Calls are only allowed if the client is connected to the server
        if self.is_connected() {
            let id = u64::from_le_bytes(rand::random::<[u8; 8]>());
            let mut request: KaspadRequest = request.into();
            request.id = id;

            trace!("resolver call: {:?}", request);
            if request.payload.is_some() {
                let receiver = self.resolver().register_request(op, &request);
                self.request_sender.send(request).await.map_err(|_| Error::ChannelRecvError)?;
                receiver.await?
            } else {
                Err(Error::MissingRequestPayload)
            }
        } else {
            Err(Error::NotConnected)
        }
    }

    /// Launch a task that periodically checks pending requests and deletes those that have
    /// waited longer than a predefined delay.
    fn spawn_request_timeout_monitor(self: Arc<Self>) {
        // Note: self is a cloned Arc here so that it can be used in the spawned task.

        // The task can only be spawned once
        if self.timeout_is_running.compare_exchange(false, true, Ordering::SeqCst, Ordering::SeqCst).is_err() {
            trace!("[GrpcClient] spawn request timeout monitor ignored since already spawned");
            return;
        }

        tokio::spawn(async move {
            let shutdown = self.timeout_shutdown.request.listener.clone().fuse();
            pin_mut!(shutdown);

            loop {
                let timeout_timer_interval = Duration::from_millis(self.timeout_timer_interval);
                let delay = tokio::time::sleep(timeout_timer_interval).fuse();
                pin_mut!(delay);

                select! {
                    _ = shutdown => { break; },
                    _ = delay => {
                        trace!("[GrpcClient] running timeout task");
                        let timeout = Duration::from_millis(self.timeout_duration);
                        self.resolver().remove_expired_requests(timeout);
                    },
                }
            }

            trace!("[GrpcClient] terminating timeout task");
            self.timeout_is_running.store(false, Ordering::SeqCst);
            self.timeout_shutdown.response.trigger.trigger();
        });
    }

    /// Launch a task receiving and handling response messages sent by the server.
    fn spawn_response_receiver_task(self: Arc<Self>, mut stream: Streaming<KaspadResponse>) {
        // Note: self is a cloned Arc here so that it can be used in the spawned task.

        // The task can only be spawned once
        if self.receiver_is_running.compare_exchange(false, true, Ordering::SeqCst, Ordering::SeqCst).is_err() {
            trace!("[GrpcClient] spawn response receiver task ignored since already spawned");
            return;
        }

        // Send connection event
        self.send_connection_event(ConnectionEvent::Connected);

        tokio::spawn(async move {
            loop {
                trace!("[GrpcClient] response receiver loop");

                let shutdown = self.receiver_shutdown.request.listener.clone();
                pin_mut!(shutdown);

                tokio::select! {
                    _ = shutdown => {
                        break;
                    }
                    message = stream.message() => {
                        match message {
                            Ok(msg) => {
                                match msg {
                                    Some(response) => {
                                        self.handle_response(response);
                                    },
                                    None =>{
                                        trace!("[GrpcClient] the connection to the server is closed");

                                        // A reconnection is needed
                                        break;
                                    }
                                }
                            },
                            Err(err) => {
                                trace!("[GrpcClient] the response receiver gets an error from the server: {:?}", err);
                            }
                        }
                    }
                }
            }
            trace!("[GrpcClient] terminating response receiver");

            // Mark as not connected
            self.receiver_is_running.store(false, Ordering::SeqCst);
            self.send_connection_event(ConnectionEvent::Disconnected);

            if self.receiver_shutdown.request.listener.is_triggered() {
                self.receiver_shutdown.response.trigger.trigger();
            }
        });
    }

    /// Launch a task that periodically checks if the connection to the server is alive
    /// and if not that tries to reconnect to the server.
    fn spawn_connection_monitor(self: Arc<Self>) {
        // Note: self is a cloned Arc here so that it can be used in the spawned task.

        // The task can only be spawned once
        if self.connector_is_running.compare_exchange(false, true, Ordering::SeqCst, Ordering::SeqCst).is_err() {
            trace!("[GrpcClient] spawn connection monitor ignored since already spawned");
            return;
        }

        tokio::spawn(async move {
            let shutdown = self.connector_shutdown.request.listener.clone().fuse();
            pin_mut!(shutdown);
            loop {
                let connector_timer_interval = Duration::from_millis(self.connector_timer_interval);
                let delay = tokio::time::sleep(connector_timer_interval).fuse();
                pin_mut!(delay);
                select! {
                    _ = shutdown => { break; },
                    _ = delay => {
                        trace!("[GrpcClient] running connection monitor task");
                        if !self.is_connected() {
                            match self.clone().reconnect().await {
                                Ok(_) => {
                                    trace!("[GrpcClient] reconnection to server succeeded");
                                },
                                Err(err) => {
                                    trace!("[GrpcClient] reconnection to server failed with error {err:?}");
                                }
                            }
                        }
                    },
                }
            }
            trace!("[GrpcClient] terminating connection monitor");
            self.connector_is_running.store(false, Ordering::SeqCst);
            self.connector_shutdown.response.trigger.trigger();
        });
    }

    fn handle_response(&self, response: KaspadResponse) {
        if response.is_notification() {
            trace!("[GrpcClient] handle_response received a notification");
            match Notification::try_from(&response) {
                Ok(notification) => {
                    let event: EventType = (&notification).into();
                    trace!("[GrpcClient] handle_response received notification: {:?}", event);

                    // Here we ignore any returned error
                    match self.notification_channel.try_send(notification) {
                        Ok(_) => {}
                        Err(err) => {
                            trace!("[GrpcClient] error while trying to send a notification to the notifier: {:?}", err);
                        }
                    }
                }
                Err(err) => {
                    trace!("[GrpcClient] handle_response error converting response into notification: {:?}", err);
                }
            }
        } else if response.payload.is_some() {
            self.resolver().handle_response(response);
        }
    }

    async fn disconnect(&self) -> Result<()> {
        self.stop_timeout_monitor().await?;
        self.stop_response_receiver_task().await?;
        self.stop_connector_monitor().await?;
        Ok(())
    }

    async fn stop_response_receiver_task(&self) -> Result<()> {
        if self.receiver_is_running.compare_exchange(true, false, Ordering::SeqCst, Ordering::SeqCst).is_ok() {
            self.receiver_shutdown.request.trigger.trigger();
            self.receiver_shutdown.response.listener.clone().await;
        }
        Ok(())
    }

    async fn stop_timeout_monitor(&self) -> Result<()> {
        if self.timeout_is_running.compare_exchange(true, false, Ordering::SeqCst, Ordering::SeqCst).is_ok() {
            self.timeout_shutdown.request.trigger.trigger();
            self.timeout_shutdown.response.listener.clone().await;
        }
        Ok(())
    }

    async fn stop_connector_monitor(&self) -> Result<()> {
        if self.connector_is_running.compare_exchange(true, false, Ordering::SeqCst, Ordering::SeqCst).is_ok() {
            self.connector_shutdown.request.trigger.trigger();
            self.connector_shutdown.response.listener.clone().await;
        }
        Ok(())
    }

    /// Start sending notifications of some type to the client.
    async fn start_notify_to_client(&self, scope: Scope) -> RpcResult<()> {
        let request = kaspad_request::Payload::from_notification_type(&scope, Command::Start);
        self.call((&request).into(), request).await?;
        Ok(())
    }

    /// Stop sending notifications of some type to the client.
    async fn stop_notify_to_client(&self, scope: Scope) -> RpcResult<()> {
        if self.handle_stop_notify() {
            let request = kaspad_request::Payload::from_notification_type(&scope, Command::Stop);
            self.call((&request).into(), request).await?;
        }
        Ok(())
    }
}

#[async_trait]
impl SubscriptionManager for Inner {
    async fn start_notify(&self, _: ListenerId, scope: Scope) -> NotifyResult<()> {
        trace!("[GrpcClient] start_notify: {:?}", scope);
        self.start_notify_to_client(scope).await.map_err(|err| NotifyError::General(err.to_string()))?;
        Ok(())
    }

    async fn stop_notify(&self, _: ListenerId, scope: Scope) -> NotifyResult<()> {
        if self.handle_stop_notify() {
            trace!("[GrpcClient] stop_notify: {:?}", scope);
            self.stop_notify_to_client(scope).await.map_err(|err| NotifyError::General(err.to_string()))?;
        } else {
            trace!("[GrpcClient] stop_notify ignored because not supported by the server: {:?}", scope);
        }
        Ok(())
    }
}<|MERGE_RESOLUTION|>--- conflicted
+++ resolved
@@ -81,24 +81,14 @@
         if !schema.is_match(&url) {
             return Err(Error::GrpcAddressSchema(url));
         }
-<<<<<<< HEAD
-        let inner = Inner::connect(url, reconnect, connection_event_sender, override_handle_stop_notify).await?;
-=======
-        let notify_channel = NotificationChannel::default();
         let inner = Inner::connect(
-            address,
+            url,
             reconnect,
-            notify_channel.sender(),
             connection_event_sender,
             override_handle_stop_notify,
             timeout_duration.unwrap_or(REQUEST_TIMEOUT_DURATION),
         )
         .await?;
-        let core_events = EVENT_TYPE_ARRAY[..].into();
-        let converter = Arc::new(RpcCoreConverter::new());
-        let collector = Arc::new(RpcCoreCollector::new(notify_channel.receiver(), converter));
-        let subscriber = Arc::new(Subscriber::new(core_events, inner.clone(), 0));
->>>>>>> a9c01b02
 
         let converter = Arc::new(RpcCoreConverter::new());
         let (notifier, collector) = match notification_mode {
@@ -409,12 +399,8 @@
         let (request_sender, request_receiver) = async_channel::unbounded();
 
         // Try to connect to the server
-<<<<<<< HEAD
-        let (stream, server_features) = Inner::try_connect(url.clone(), request_sender.clone(), request_receiver.clone()).await?;
-=======
         let (stream, server_features) =
-            Inner::try_connect(address.clone(), request_sender.clone(), request_receiver.clone(), timeout_duration).await?;
->>>>>>> a9c01b02
+            Inner::try_connect(url.clone(), request_sender.clone(), request_receiver.clone(), timeout_duration).await?;
 
         // create the inner object
         let inner = Arc::new(Inner::new(

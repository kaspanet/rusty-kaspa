use self::{
    error::{Error, Result},
    resolver::{id::IdResolver, queue::QueueResolver, DynResolver},
};
use async_channel::{Receiver, Sender};
use async_trait::async_trait;
use connection_event::ConnectionEvent;
use futures::{
    future::FutureExt, // for `.fuse()`
    pin_mut,
    select,
};
use kaspa_core::{debug, trace};
use kaspa_grpc_core::{
    channel::NotificationChannel,
    protowire::{kaspad_request, rpc_client::RpcClient, GetInfoRequestMessage, KaspadRequest, KaspadResponse},
    RPC_MAX_MESSAGE_SIZE,
};
use kaspa_notify::{
    collector::{Collector, CollectorFrom},
    error::{Error as NotifyError, Result as NotifyResult},
<<<<<<< HEAD
    events::{EventType, EVENT_TYPE_ARRAY},
=======
    events::{EventArray, EventType, EVENT_TYPE_ARRAY},
>>>>>>> 2168e148
    listener::ListenerId,
    notifier::{DynNotify, Notifier},
    scope::Scope,
    subscriber::{Subscriber, SubscriptionManager},
    subscription::{array::ArrayBuilder, Command, Mutation, SingleSubscription},
};
use kaspa_rpc_core::{
    api::ops::RpcApiOps,
    api::rpc::RpcApi,
    error::RpcError,
    error::RpcResult,
    model::message::*,
    notify::{collector::RpcCoreConverter, connection::ChannelConnection, mode::NotificationMode},
    Notification,
};
use kaspa_utils::{channel::Channel, triggers::DuplexTrigger};
use regex::Regex;
use std::{
    sync::{
        atomic::{AtomicBool, Ordering},
        Arc,
    },
    time::Duration,
};
use tokio::sync::Mutex;
use tonic::Streaming;
use tonic::{codec::CompressionEncoding, transport::Endpoint};

mod connection_event;
pub mod error;
mod resolver;
#[macro_use]
mod route;

pub type GrpcClientCollector = CollectorFrom<RpcCoreConverter>;
pub type GrpcClientNotify = DynNotify<Notification>;
<<<<<<< HEAD
=======
pub type GrpcClientNotifier = Notifier<Notification, ChannelConnection>;

type DirectSubscriptions = Mutex<EventArray<SingleSubscription>>;
>>>>>>> 2168e148

#[derive(Debug)]
pub struct GrpcClient {
    inner: Arc<Inner>,
    /// In multi listener mode, a full-featured Notifier
<<<<<<< HEAD
    notifier: Option<Arc<Notifier<Notification, ChannelConnection>>>,
    /// In direct mode, a Collector relaying incoming notifications to any provided DynNotify
    collector: Option<Arc<GrpcClientCollector>>,
=======
    notifier: Option<Arc<GrpcClientNotifier>>,
    /// In direct mode, a Collector relaying incoming notifications to any provided DynNotify
    collector: Option<Arc<GrpcClientCollector>>,
    subscriptions: Option<Arc<DirectSubscriptions>>,
>>>>>>> 2168e148
    notification_mode: NotificationMode,
}

const GRPC_CLIENT: &str = "grpc-client";

impl GrpcClient {
    pub async fn connect(
        notification_mode: NotificationMode,
        url: String,
        reconnect: bool,
        connection_event_sender: Option<Sender<ConnectionEvent>>,
        override_handle_stop_notify: bool,
        timeout_duration: Option<u64>,
    ) -> Result<GrpcClient> {
        let schema = Regex::new(r"^grpc://").unwrap();
        if !schema.is_match(&url) {
            return Err(Error::GrpcAddressSchema(url));
        }
        let inner = Inner::connect(
            url,
<<<<<<< HEAD
            reconnect,
=======
>>>>>>> 2168e148
            connection_event_sender,
            override_handle_stop_notify,
            timeout_duration.unwrap_or(REQUEST_TIMEOUT_DURATION),
        )
        .await?;
<<<<<<< HEAD

        let converter = Arc::new(RpcCoreConverter::new());
        let (notifier, collector) = match notification_mode {
            NotificationMode::MultiListeners => {
                let enabled_events = EVENT_TYPE_ARRAY[..].into();
                let collector = Arc::new(GrpcClientCollector::new(inner.notification_channel_receiver(), converter));
                let subscriber = Arc::new(Subscriber::new(enabled_events, inner.clone(), 0));
                let notifier: Notifier<Notification, ChannelConnection> =
                    Notifier::new(enabled_events, vec![collector], vec![subscriber], 10, GRPC_CLIENT);
                (Some(Arc::new(notifier)), None)
            }
            NotificationMode::Direct => {
                let collector = GrpcClientCollector::new(inner.notification_channel_receiver(), converter);
                (None, Some(Arc::new(collector)))
            }
        };

        Ok(Self { inner, notifier, collector, notification_mode })
    }

    #[inline(always)]
    pub fn notifier(&self) -> Option<Arc<Notifier<Notification, ChannelConnection>>> {
=======
        let converter = Arc::new(RpcCoreConverter::new());
        let (notifier, collector, subscriptions) = match notification_mode {
            NotificationMode::MultiListeners => {
                let enabled_events = EVENT_TYPE_ARRAY[..].into();
                let collector = Arc::new(GrpcClientCollector::new(inner.notification_channel_receiver(), converter));
                let subscriber = Arc::new(Subscriber::new(enabled_events, inner.clone(), 0));
                let notifier: GrpcClientNotifier = Notifier::new(enabled_events, vec![collector], vec![subscriber], 10, GRPC_CLIENT);
                (Some(Arc::new(notifier)), None, None)
            }
            NotificationMode::Direct => {
                let collector = GrpcClientCollector::new(inner.notification_channel_receiver(), converter);
                let subscriptions = ArrayBuilder::single();
                (None, Some(Arc::new(collector)), Some(Arc::new(Mutex::new(subscriptions))))
            }
        };

        if reconnect {
            // Start the connection monitor
            inner.clone().spawn_connection_monitor(notifier.clone(), subscriptions.clone());
        }

        Ok(Self { inner, notifier, collector, subscriptions, notification_mode })
    }

    #[inline(always)]
    pub fn notifier(&self) -> Option<Arc<GrpcClientNotifier>> {
>>>>>>> 2168e148
        self.notifier.clone()
    }

    /// Starts RPC services.
    pub async fn start(&self, notify: Option<GrpcClientNotify>) {
        match &self.notification_mode {
            NotificationMode::MultiListeners => {
                self.notifier.clone().unwrap().start();
            }
            NotificationMode::Direct => {
                if let Some(notify) = notify {
                    self.collector.as_ref().unwrap().clone().start(notify);
                }
            }
        }
    }

    /// Stops RPC services.
    pub async fn stop(&self) -> Result<()> {
        match &self.notification_mode {
            NotificationMode::MultiListeners => {
                self.notifier.as_ref().unwrap().stop().await?;
            }
            NotificationMode::Direct => {
<<<<<<< HEAD
                if let Some(collector) = &self.collector {
                    if collector.is_started() {
                        collector.clone().stop().await?;
                    }
=======
                if self.collector.as_ref().unwrap().is_started() {
                    self.collector.as_ref().unwrap().clone().stop().await?;
>>>>>>> 2168e148
                }
            }
        }
        Ok(())
    }

    pub fn is_connected(&self) -> bool {
        self.inner.is_connected()
    }

    pub fn handle_message_id(&self) -> bool {
        self.inner.handle_message_id()
    }

    pub fn handle_stop_notify(&self) -> bool {
        self.inner.handle_stop_notify()
    }

    pub async fn disconnect(&self) -> Result<()> {
        self.inner.disconnect().await?;
        Ok(())
    }

    pub fn notification_channel_receiver(&self) -> Receiver<Notification> {
        self.inner.notification_channel.receiver()
    }

    pub fn notification_mode(&self) -> NotificationMode {
        self.notification_mode
    }
}

#[async_trait]
impl RpcApi for GrpcClient {
    // this example illustrates the body of the function created by the route!() macro
    // async fn submit_block_call(&self, request: SubmitBlockRequest) -> RpcResult<SubmitBlockResponse> {
    //     self.inner.call(RpcApiOps::SubmitBlock, request).await?.as_ref().try_into()
    // }

    route!(ping_call, Ping);
    route!(get_process_metrics_call, GetProcessMetrics);
    route!(submit_block_call, SubmitBlock);
    route!(get_block_template_call, GetBlockTemplate);
    route!(get_block_call, GetBlock);
    route!(get_info_call, GetInfo);
    route!(get_current_network_call, GetCurrentNetwork);
    route!(get_peer_addresses_call, GetPeerAddresses);
    route!(get_selected_tip_hash_call, GetSelectedTipHash);
    route!(get_mempool_entry_call, GetMempoolEntry);
    route!(get_mempool_entries_call, GetMempoolEntries);
    route!(get_connected_peer_info_call, GetConnectedPeerInfo);
    route!(add_peer_call, AddPeer);
    route!(submit_transaction_call, SubmitTransaction);
    route!(get_subnetwork_call, GetSubnetwork);
    route!(get_virtual_chain_from_block_call, GetVirtualChainFromBlock);
    route!(get_blocks_call, GetBlocks);
    route!(get_block_count_call, GetBlockCount);
    route!(get_block_dag_info_call, GetBlockDagInfo);
    route!(resolve_finality_conflict_call, ResolveFinalityConflict);
    route!(shutdown_call, Shutdown);
    route!(get_headers_call, GetHeaders);
    route!(get_utxos_by_addresses_call, GetUtxosByAddresses);
    route!(get_balance_by_address_call, GetBalanceByAddress);
    route!(get_balances_by_addresses_call, GetBalancesByAddresses);
    route!(get_sink_blue_score_call, GetSinkBlueScore);
    route!(ban_call, Ban);
    route!(unban_call, Unban);
    route!(estimate_network_hashes_per_second_call, EstimateNetworkHashesPerSecond);
    route!(get_mempool_entries_by_addresses_call, GetMempoolEntriesByAddresses);
    route!(get_coin_supply_call, GetCoinSupply);

    // ~~~~~~~~~~~~~~~~~~~~~~~~~~~~~~~~~~~~~~~~~~~~~~~~
    // Notification API

    /// Register a new listener and returns an id identifying it.
    fn register_new_listener(&self, connection: ChannelConnection) -> ListenerId {
        match self.notification_mode {
            NotificationMode::MultiListeners => self.notifier.as_ref().unwrap().register_new_listener(connection),
            NotificationMode::Direct => ListenerId::default(),
        }
    }

    /// Unregister an existing listener.
    ///
    /// Stop all notifications for this listener, unregister the id and its associated connection.
    async fn unregister_listener(&self, id: ListenerId) -> RpcResult<()> {
        match self.notification_mode {
            NotificationMode::MultiListeners => {
                self.notifier.as_ref().unwrap().unregister_listener(id)?;
            }
            NotificationMode::Direct => {}
        }
        Ok(())
    }

    /// Start sending notifications of some type to a listener.
    async fn start_notify(&self, id: ListenerId, scope: Scope) -> RpcResult<()> {
        match self.notification_mode {
            NotificationMode::MultiListeners => {
                self.notifier.clone().unwrap().try_start_notify(id, scope)?;
            }
            NotificationMode::Direct => {
<<<<<<< HEAD
=======
                let event: EventType = (&scope).into();
                self.subscriptions.as_ref().unwrap().lock().await[event].mutate(Mutation::new(Command::Start, scope.clone()));
>>>>>>> 2168e148
                self.inner.start_notify_to_client(scope).await?;
            }
        }
        Ok(())
    }

    /// Stop sending notifications of some type to a listener.
    async fn stop_notify(&self, id: ListenerId, scope: Scope) -> RpcResult<()> {
        if self.handle_stop_notify() {
            match self.notification_mode {
                NotificationMode::MultiListeners => {
                    self.notifier.clone().unwrap().try_stop_notify(id, scope)?;
                }
                NotificationMode::Direct => {
<<<<<<< HEAD
=======
                    let event: EventType = (&scope).into();
                    self.subscriptions.as_ref().unwrap().lock().await[event].mutate(Mutation::new(Command::Stop, scope.clone()));
>>>>>>> 2168e148
                    self.inner.stop_notify_to_client(scope).await?;
                }
            }
            Ok(())
        } else {
            Err(RpcError::UnsupportedFeature)
        }
    }
}

pub const CONNECT_TIMEOUT_DURATION: u64 = 20_000;
pub const KEEP_ALIVE_DURATION: u64 = 5_000;
pub const REQUEST_TIMEOUT_DURATION: u64 = 5_000;
pub const TIMEOUT_MONITORING_INTERVAL: u64 = 10_000;
pub const RECONNECT_INTERVAL: u64 = 2_000;

type KaspadRequestSender = async_channel::Sender<KaspadRequest>;
type KaspadRequestReceiver = async_channel::Receiver<KaspadRequest>;

#[derive(Debug, Default)]
struct ServerFeatures {
    pub handle_stop_notify: bool,
    pub handle_message_id: bool,
}

/// A struct to handle messages flowing to (requests) and from (responses) a protowire server.
/// Incoming responses are associated to pending requests based on their matching operation
/// type and, for some operations like [`ClientApiOps::GetBlock`], on their properties.
///
/// Data flow:
/// ```
/// //   KaspadRequest -> request_send -> stream -> KaspadResponse
/// ```
///
/// Execution flow:
/// ```
/// // | call ---------------------------------------------------->|
/// //                                  | response_receiver_task ->|
/// ```
///
///
/// #### Further development
///
/// TODO:
///
/// Carry any subscribe call result up to the initial GrpcClient::start_notify execution.
/// For now, GrpcClient::start_notify only gets a result reflecting the call to
/// Notifier::try_send_dispatch. This is not complete.
///
/// Investigate a possible bottleneck in handle_response with the processing of pendings.
/// If this is the case, some concurrent alternative should be considered.
///
/// Design/flow:
///
/// Currently call is blocking until response_receiver_task or timeout_task do solve the pending.
/// So actual concurrency must happen higher in the code.
/// Is there a better way to handle the flow?
///
#[derive(Debug)]
struct Inner {
    url: String,

    server_features: ServerFeatures,

    // Pushing incoming notifications forward
    notification_channel: NotificationChannel,

    // Sending to server
    request_sender: KaspadRequestSender,
    request_receiver: KaspadRequestReceiver,

    // Receiving from server
    receiver_is_running: AtomicBool,
    receiver_shutdown: DuplexTrigger,

    /// Matching responses with pending requests
    resolver: DynResolver,

    // Pending timeout cleaning task
    timeout_is_running: AtomicBool,
    timeout_shutdown: DuplexTrigger,
    timeout_timer_interval: u64,
    timeout_duration: u64,

    // Connection monitor allowing to reconnect automatically to the server
    connector_is_running: AtomicBool,
    connector_shutdown: DuplexTrigger,
    connector_timer_interval: u64,

    // Connection event channel
    connection_event_sender: Option<Sender<ConnectionEvent>>,

    // temporary hack to override the handle_stop_notify flag
    override_handle_stop_notify: bool,
}

impl Inner {
    fn new(
        url: String,
        server_features: ServerFeatures,
        request_sender: KaspadRequestSender,
        request_receiver: KaspadRequestReceiver,
        connection_event_sender: Option<Sender<ConnectionEvent>>,
        override_handle_stop_notify: bool,
        timeout_duration: u64,
    ) -> Self {
        let resolver: DynResolver = match server_features.handle_message_id {
            true => Arc::new(IdResolver::new()),
            false => Arc::new(QueueResolver::new()),
        };
        let notification_channel = Channel::default();
        Self {
<<<<<<< HEAD
            address: url,
=======
            url,
>>>>>>> 2168e148
            server_features,
            notification_channel,
            request_sender,
            request_receiver,
            resolver,
            receiver_is_running: AtomicBool::new(false),
            receiver_shutdown: DuplexTrigger::new(),
            timeout_is_running: AtomicBool::new(false),
            timeout_shutdown: DuplexTrigger::new(),
            timeout_duration,
            timeout_timer_interval: TIMEOUT_MONITORING_INTERVAL,
            connector_is_running: AtomicBool::new(false),
            connector_shutdown: DuplexTrigger::new(),
            connector_timer_interval: RECONNECT_INTERVAL,
            connection_event_sender,
            override_handle_stop_notify,
        }
    }

    // TODO - remove the override (discuss how to handle this in relation to the golang client)
    async fn connect(
        url: String,
<<<<<<< HEAD
        reconnect: bool,
=======
>>>>>>> 2168e148
        connection_event_sender: Option<Sender<ConnectionEvent>>,
        override_handle_stop_notify: bool,
        timeout_duration: u64,
    ) -> Result<Arc<Self>> {
        // Request channel
        let (request_sender, request_receiver) = async_channel::unbounded();

        // Try to connect to the server
        let (stream, server_features) =
            Inner::try_connect(url.clone(), request_sender.clone(), request_receiver.clone(), timeout_duration).await?;

        // create the inner object
        let inner = Arc::new(Inner::new(
            url,
            server_features,
            request_sender,
            request_receiver,
            connection_event_sender,
            override_handle_stop_notify,
            timeout_duration,
        ));

        // Start the request timeout cleaner
        inner.clone().spawn_request_timeout_monitor();

        // Start the response receiving task
        inner.clone().spawn_response_receiver_task(stream);

        Ok(inner)
    }

    async fn try_connect(
        url: String,
        request_sender: KaspadRequestSender,
        request_receiver: KaspadRequestReceiver,
        request_timeout: u64,
    ) -> Result<(Streaming<KaspadResponse>, ServerFeatures)> {
        // gRPC endpoint
        let channel = Endpoint::from_shared(url.clone())?
            .timeout(tokio::time::Duration::from_millis(request_timeout))
            .connect_timeout(tokio::time::Duration::from_millis(CONNECT_TIMEOUT_DURATION))
            .tcp_keepalive(Some(tokio::time::Duration::from_millis(KEEP_ALIVE_DURATION)))
            .connect()
            .await?;

        let mut client = RpcClient::new(channel)
            .send_compressed(CompressionEncoding::Gzip)
            .accept_compressed(CompressionEncoding::Gzip)
            .max_decoding_message_size(RPC_MAX_MESSAGE_SIZE);

        // Force the opening of the stream when connected to a go kaspad server.
        // This is also needed for querying server capabilities.
        request_sender.send(GetInfoRequestMessage {}.into()).await?;

        // Prepare a request receiver stream
        let stream_receiver = request_receiver.clone();
        let request_stream = async_stream::stream! {
            while let Ok(item) = stream_receiver.recv().await {
                yield item;
            }
        };

        // Actual KaspadRequest to KaspadResponse stream
        let mut stream: Streaming<KaspadResponse> = client.message_stream(request_stream).await?.into_inner();

        // Collect server capabilities as stated in GetInfoResponse
        let mut server_features = ServerFeatures::default();
        match stream.message().await? {
            Some(ref msg) => {
                trace!("GetInfo got response {:?}", msg);
                let response: RpcResult<GetInfoResponse> = msg.try_into();
                if let Ok(response) = response {
                    server_features.handle_stop_notify = response.has_notify_command;
                    server_features.handle_message_id = response.has_message_id;
                }
            }
            None => {
                return Err(Error::String("gRPC stream was closed by the server".to_string()));
            }
        }

        Ok((stream, server_features))
    }

    async fn reconnect(
        self: Arc<Self>,
        notifier: Option<Arc<GrpcClientNotifier>>,
        subscriptions: Option<Arc<DirectSubscriptions>>,
    ) -> RpcResult<()> {
        assert_ne!(
            notifier.is_some(),
            subscriptions.is_some(),
            "exclusively either a notifier in MultiListener mode or subscriptions in Direct mode"
        );
        // TODO: verify if server feature have changed since first connection

        // Try to connect to the server
        let (stream, _) =
            Inner::try_connect(self.url.clone(), self.request_sender.clone(), self.request_receiver.clone(), self.timeout_duration)
                .await?;

        // Start the response receiving task
        self.clone().spawn_response_receiver_task(stream);

        // Re-register the compounded subscription state of the notifier in MultiListener mode
        if let Some(notifier) = notifier.as_ref() {
            notifier.try_renew_subscriptions()?;
        }

        // Re-register the subscriptions state in Direct mode
        if let Some(subscriptions) = subscriptions.as_ref() {
            let subscriptions = subscriptions.lock().await;
            for event in EVENT_TYPE_ARRAY {
                if subscriptions[event].active() {
                    self.clone().start_notify_to_client(subscriptions[event].scope()).await?;
                }
            }
        }

        Ok(())
    }

    pub fn notification_channel_receiver(&self) -> Receiver<Notification> {
        self.notification_channel.receiver()
    }

    fn send_connection_event(&self, event: ConnectionEvent) {
        if let Some(ref connection_event_sender) = self.connection_event_sender {
            if let Err(err) = connection_event_sender.try_send(event) {
                debug!("Send connection event error: {err}");
            }
        }
    }

    fn is_connected(&self) -> bool {
        self.receiver_is_running.load(Ordering::SeqCst)
    }

    #[inline(always)]
    fn handle_message_id(&self) -> bool {
        self.server_features.handle_message_id
    }

    #[inline(always)]
    fn handle_stop_notify(&self) -> bool {
        // TODO - remove this
        if self.override_handle_stop_notify {
            true
        } else {
            self.server_features.handle_stop_notify
        }
    }

    #[inline(always)]
    fn resolver(&self) -> DynResolver {
        self.resolver.clone()
    }

    async fn call(&self, op: RpcApiOps, request: impl Into<KaspadRequest>) -> Result<KaspadResponse> {
        // Calls are only allowed if the client is connected to the server
        if self.is_connected() {
            let id = u64::from_le_bytes(rand::random::<[u8; 8]>());
            let mut request: KaspadRequest = request.into();
            request.id = id;

            trace!("resolver call: {:?}", request);
            if request.payload.is_some() {
                let receiver = self.resolver().register_request(op, &request);
                self.request_sender.send(request).await.map_err(|_| Error::ChannelRecvError)?;
                receiver.await?
            } else {
                Err(Error::MissingRequestPayload)
            }
        } else {
            Err(Error::NotConnected)
        }
    }

    /// Launch a task that periodically checks pending requests and deletes those that have
    /// waited longer than a predefined delay.
    fn spawn_request_timeout_monitor(self: Arc<Self>) {
        // Note: self is a cloned Arc here so that it can be used in the spawned task.

        // The task can only be spawned once
        if self.timeout_is_running.compare_exchange(false, true, Ordering::SeqCst, Ordering::SeqCst).is_err() {
            trace!("[GrpcClient] spawn request timeout monitor ignored since already spawned");
            return;
        }

        tokio::spawn(async move {
            let shutdown = self.timeout_shutdown.request.listener.clone().fuse();
            pin_mut!(shutdown);

            loop {
                let timeout_timer_interval = Duration::from_millis(self.timeout_timer_interval);
                let delay = tokio::time::sleep(timeout_timer_interval).fuse();
                pin_mut!(delay);

                select! {
                    _ = shutdown => { break; },
                    _ = delay => {
                        trace!("[GrpcClient] running timeout task");
                        let timeout = Duration::from_millis(self.timeout_duration);
                        self.resolver().remove_expired_requests(timeout);
                    },
                }
            }

            trace!("[GrpcClient] terminating timeout task");
            self.timeout_is_running.store(false, Ordering::SeqCst);
            self.timeout_shutdown.response.trigger.trigger();
        });
    }

    /// Launch a task receiving and handling response messages sent by the server.
    fn spawn_response_receiver_task(self: Arc<Self>, mut stream: Streaming<KaspadResponse>) {
        // Note: self is a cloned Arc here so that it can be used in the spawned task.

        // The task can only be spawned once
        if self.receiver_is_running.compare_exchange(false, true, Ordering::SeqCst, Ordering::SeqCst).is_err() {
            trace!("[GrpcClient] spawn response receiver task ignored since already spawned");
            return;
        }

        // Send connection event
        self.send_connection_event(ConnectionEvent::Connected);

        tokio::spawn(async move {
            loop {
                trace!("[GrpcClient] response receiver loop");

                let shutdown = self.receiver_shutdown.request.listener.clone();
                pin_mut!(shutdown);

                tokio::select! {
                    _ = shutdown => {
                        break;
                    }
                    message = stream.message() => {
                        match message {
                            Ok(msg) => {
                                match msg {
                                    Some(response) => {
                                        self.handle_response(response);
                                    },
                                    None =>{
                                        trace!("[GrpcClient] the connection to the server is closed");

                                        // A reconnection is needed
                                        break;
                                    }
                                }
                            },
                            Err(err) => {
                                trace!("[GrpcClient] the response receiver gets an error from the server: {:?}", err);
                            }
                        }
                    }
                }
            }
            trace!("[GrpcClient] terminating response receiver");

            // Mark as not connected
            self.receiver_is_running.store(false, Ordering::SeqCst);
            self.send_connection_event(ConnectionEvent::Disconnected);

            if self.receiver_shutdown.request.listener.is_triggered() {
                self.receiver_shutdown.response.trigger.trigger();
            }
        });
    }

    /// Launch a task that periodically checks if the connection to the server is alive
    /// and if not that tries to reconnect to the server.
    fn spawn_connection_monitor(
        self: Arc<Self>,
        notifier: Option<Arc<GrpcClientNotifier>>,
        subscriptions: Option<Arc<DirectSubscriptions>>,
    ) {
        // Note: self is a cloned Arc here so that it can be used in the spawned task.

        // The task can only be spawned once
        if self.connector_is_running.compare_exchange(false, true, Ordering::SeqCst, Ordering::SeqCst).is_err() {
            trace!("[GrpcClient] spawn connection monitor ignored since already spawned");
            return;
        }

        tokio::spawn(async move {
            let shutdown = self.connector_shutdown.request.listener.clone().fuse();
            pin_mut!(shutdown);
            loop {
                let connector_timer_interval = Duration::from_millis(self.connector_timer_interval);
                let delay = tokio::time::sleep(connector_timer_interval).fuse();
                pin_mut!(delay);
                select! {
                    _ = shutdown => { break; },
                    _ = delay => {
                        trace!("[GrpcClient] running connection monitor task");
                        if !self.is_connected() {
                            match self.clone().reconnect(notifier.clone(), subscriptions.clone()).await {
                                Ok(_) => {
                                    trace!("[GrpcClient] reconnection to server succeeded");
                                },
                                Err(err) => {
                                    trace!("[GrpcClient] reconnection to server failed with error {err:?}");
                                }
                            }
                        }
                    },
                }
            }
            trace!("[GrpcClient] terminating connection monitor");
            self.connector_is_running.store(false, Ordering::SeqCst);
            self.connector_shutdown.response.trigger.trigger();
        });
    }

    fn handle_response(&self, response: KaspadResponse) {
        if response.is_notification() {
            trace!("[GrpcClient] handle_response received a notification");
            match Notification::try_from(&response) {
                Ok(notification) => {
                    let event: EventType = (&notification).into();
                    trace!("[GrpcClient] handle_response received notification: {:?}", event);

                    // Here we ignore any returned error
                    match self.notification_channel.try_send(notification) {
                        Ok(_) => {}
                        Err(err) => {
                            trace!("[GrpcClient] error while trying to send a notification to the notifier: {:?}", err);
                        }
                    }
                }
                Err(err) => {
                    trace!("[GrpcClient] handle_response error converting response into notification: {:?}", err);
                }
            }
        } else if response.payload.is_some() {
            self.resolver().handle_response(response);
        }
    }

    async fn disconnect(&self) -> Result<()> {
        self.stop_timeout_monitor().await?;
        self.stop_response_receiver_task().await?;
        self.stop_connector_monitor().await?;
        Ok(())
    }

    async fn stop_response_receiver_task(&self) -> Result<()> {
        if self.receiver_is_running.compare_exchange(true, false, Ordering::SeqCst, Ordering::SeqCst).is_ok() {
            self.receiver_shutdown.request.trigger.trigger();
            self.receiver_shutdown.response.listener.clone().await;
        }
        Ok(())
    }

    async fn stop_timeout_monitor(&self) -> Result<()> {
        if self.timeout_is_running.compare_exchange(true, false, Ordering::SeqCst, Ordering::SeqCst).is_ok() {
            self.timeout_shutdown.request.trigger.trigger();
            self.timeout_shutdown.response.listener.clone().await;
        }
        Ok(())
    }

    async fn stop_connector_monitor(&self) -> Result<()> {
        if self.connector_is_running.compare_exchange(true, false, Ordering::SeqCst, Ordering::SeqCst).is_ok() {
            self.connector_shutdown.request.trigger.trigger();
            self.connector_shutdown.response.listener.clone().await;
        }
        Ok(())
    }

    /// Start sending notifications of some type to the client.
    async fn start_notify_to_client(&self, scope: Scope) -> RpcResult<()> {
        let request = kaspad_request::Payload::from_notification_type(&scope, Command::Start);
        self.call((&request).into(), request).await?;
        Ok(())
    }

    /// Stop sending notifications of some type to the client.
    async fn stop_notify_to_client(&self, scope: Scope) -> RpcResult<()> {
        if self.handle_stop_notify() {
            let request = kaspad_request::Payload::from_notification_type(&scope, Command::Stop);
            self.call((&request).into(), request).await?;
        }
        Ok(())
    }
}

#[async_trait]
impl SubscriptionManager for Inner {
    async fn start_notify(&self, _: ListenerId, scope: Scope) -> NotifyResult<()> {
        trace!("[GrpcClient] start_notify: {:?}", scope);
        self.start_notify_to_client(scope).await.map_err(|err| NotifyError::General(err.to_string()))?;
        Ok(())
    }

    async fn stop_notify(&self, _: ListenerId, scope: Scope) -> NotifyResult<()> {
        if self.handle_stop_notify() {
            trace!("[GrpcClient] stop_notify: {:?}", scope);
            self.stop_notify_to_client(scope).await.map_err(|err| NotifyError::General(err.to_string()))?;
        } else {
            trace!("[GrpcClient] stop_notify ignored because not supported by the server: {:?}", scope);
        }
        Ok(())
    }
}<|MERGE_RESOLUTION|>--- conflicted
+++ resolved
@@ -19,11 +19,7 @@
 use kaspa_notify::{
     collector::{Collector, CollectorFrom},
     error::{Error as NotifyError, Result as NotifyResult},
-<<<<<<< HEAD
-    events::{EventType, EVENT_TYPE_ARRAY},
-=======
     events::{EventArray, EventType, EVENT_TYPE_ARRAY},
->>>>>>> 2168e148
     listener::ListenerId,
     notifier::{DynNotify, Notifier},
     scope::Scope,
@@ -60,27 +56,18 @@
 
 pub type GrpcClientCollector = CollectorFrom<RpcCoreConverter>;
 pub type GrpcClientNotify = DynNotify<Notification>;
-<<<<<<< HEAD
-=======
 pub type GrpcClientNotifier = Notifier<Notification, ChannelConnection>;
 
 type DirectSubscriptions = Mutex<EventArray<SingleSubscription>>;
->>>>>>> 2168e148
 
 #[derive(Debug)]
 pub struct GrpcClient {
     inner: Arc<Inner>,
     /// In multi listener mode, a full-featured Notifier
-<<<<<<< HEAD
-    notifier: Option<Arc<Notifier<Notification, ChannelConnection>>>,
-    /// In direct mode, a Collector relaying incoming notifications to any provided DynNotify
-    collector: Option<Arc<GrpcClientCollector>>,
-=======
     notifier: Option<Arc<GrpcClientNotifier>>,
     /// In direct mode, a Collector relaying incoming notifications to any provided DynNotify
     collector: Option<Arc<GrpcClientCollector>>,
     subscriptions: Option<Arc<DirectSubscriptions>>,
->>>>>>> 2168e148
     notification_mode: NotificationMode,
 }
 
@@ -101,39 +88,11 @@
         }
         let inner = Inner::connect(
             url,
-<<<<<<< HEAD
-            reconnect,
-=======
->>>>>>> 2168e148
             connection_event_sender,
             override_handle_stop_notify,
             timeout_duration.unwrap_or(REQUEST_TIMEOUT_DURATION),
         )
         .await?;
-<<<<<<< HEAD
-
-        let converter = Arc::new(RpcCoreConverter::new());
-        let (notifier, collector) = match notification_mode {
-            NotificationMode::MultiListeners => {
-                let enabled_events = EVENT_TYPE_ARRAY[..].into();
-                let collector = Arc::new(GrpcClientCollector::new(inner.notification_channel_receiver(), converter));
-                let subscriber = Arc::new(Subscriber::new(enabled_events, inner.clone(), 0));
-                let notifier: Notifier<Notification, ChannelConnection> =
-                    Notifier::new(enabled_events, vec![collector], vec![subscriber], 10, GRPC_CLIENT);
-                (Some(Arc::new(notifier)), None)
-            }
-            NotificationMode::Direct => {
-                let collector = GrpcClientCollector::new(inner.notification_channel_receiver(), converter);
-                (None, Some(Arc::new(collector)))
-            }
-        };
-
-        Ok(Self { inner, notifier, collector, notification_mode })
-    }
-
-    #[inline(always)]
-    pub fn notifier(&self) -> Option<Arc<Notifier<Notification, ChannelConnection>>> {
-=======
         let converter = Arc::new(RpcCoreConverter::new());
         let (notifier, collector, subscriptions) = match notification_mode {
             NotificationMode::MultiListeners => {
@@ -160,7 +119,6 @@
 
     #[inline(always)]
     pub fn notifier(&self) -> Option<Arc<GrpcClientNotifier>> {
->>>>>>> 2168e148
         self.notifier.clone()
     }
 
@@ -185,15 +143,8 @@
                 self.notifier.as_ref().unwrap().stop().await?;
             }
             NotificationMode::Direct => {
-<<<<<<< HEAD
-                if let Some(collector) = &self.collector {
-                    if collector.is_started() {
-                        collector.clone().stop().await?;
-                    }
-=======
                 if self.collector.as_ref().unwrap().is_started() {
                     self.collector.as_ref().unwrap().clone().stop().await?;
->>>>>>> 2168e148
                 }
             }
         }
@@ -296,11 +247,8 @@
                 self.notifier.clone().unwrap().try_start_notify(id, scope)?;
             }
             NotificationMode::Direct => {
-<<<<<<< HEAD
-=======
                 let event: EventType = (&scope).into();
                 self.subscriptions.as_ref().unwrap().lock().await[event].mutate(Mutation::new(Command::Start, scope.clone()));
->>>>>>> 2168e148
                 self.inner.start_notify_to_client(scope).await?;
             }
         }
@@ -315,11 +263,8 @@
                     self.notifier.clone().unwrap().try_stop_notify(id, scope)?;
                 }
                 NotificationMode::Direct => {
-<<<<<<< HEAD
-=======
                     let event: EventType = (&scope).into();
                     self.subscriptions.as_ref().unwrap().lock().await[event].mutate(Mutation::new(Command::Stop, scope.clone()));
->>>>>>> 2168e148
                     self.inner.stop_notify_to_client(scope).await?;
                 }
             }
@@ -432,11 +377,7 @@
         };
         let notification_channel = Channel::default();
         Self {
-<<<<<<< HEAD
-            address: url,
-=======
             url,
->>>>>>> 2168e148
             server_features,
             notification_channel,
             request_sender,
@@ -459,10 +400,6 @@
     // TODO - remove the override (discuss how to handle this in relation to the golang client)
     async fn connect(
         url: String,
-<<<<<<< HEAD
-        reconnect: bool,
-=======
->>>>>>> 2168e148
         connection_event_sender: Option<Sender<ConnectionEvent>>,
         override_handle_stop_notify: bool,
         timeout_duration: u64,

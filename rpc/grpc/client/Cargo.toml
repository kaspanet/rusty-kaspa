[package]
name = "kaspa-grpc-client"
description = "Kaspa gRPC client"
version.workspace = true
edition.workspace = true
authors.workspace = true
include.workspace = true
license.workspace = true

[dependencies]
kaspa-core.workspace = true
kaspa-grpc-core.workspace = true
kaspa-notify.workspace = true
kaspa-rpc-core.workspace = true
kaspa-utils.workspace = true
kaspa-utils-tower.workspace = true

async-channel.workspace = true
async-stream.workspace = true
async-trait.workspace = true
faster-hex.workspace = true
futures.workspace = true
h2.workspace = true
log.workspace = true
paste.workspace = true
prost.workspace = true
rand.workspace = true
regex.workspace = true
thiserror.workspace = true
tokio = { workspace = true, features = [
    "rt-multi-thread",
    "macros",
    "sync",
    "time",
] }
tokio-stream.workspace = true
tonic = { workspace = true, features = ["gzip"] }
triggered.workspace = true
<<<<<<< HEAD

[features]
heap = []
=======
futures-util.workspace = true
>>>>>>> f604a698
<|MERGE_RESOLUTION|>--- conflicted
+++ resolved
@@ -36,10 +36,7 @@
 tokio-stream.workspace = true
 tonic = { workspace = true, features = ["gzip"] }
 triggered.workspace = true
-<<<<<<< HEAD
+futures-util.workspace = true
 
 [features]
-heap = []
-=======
-futures-util.workspace = true
->>>>>>> f604a698
+heap = []
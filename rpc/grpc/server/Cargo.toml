--- conflicted
+++ resolved
@@ -15,35 +15,21 @@
 kaspa-rpc-macros.workspace = true
 kaspa-rpc-service.workspace = true
 kaspa-utils.workspace = true
-thiserror.workspace = true
 
-<<<<<<< HEAD
-=======
-faster-hex.workspace = true
->>>>>>> acadd875
 async-channel.workspace = true
 async-stream.workspace = true
 async-trait.workspace = true
 faster-hex.workspace = true
 futures.workspace = true
 h2.workspace = true
+itertools.workspace = true
 log.workspace = true
 once_cell.workspace = true
-<<<<<<< HEAD
 parking_lot.workspace = true
 paste.workspace = true
 prost.workspace = true
 rand.workspace = true
-=======
-uuid.workspace = true
-async-trait.workspace = true
-futures.workspace = true
-itertools.workspace = true
-
-tonic = { workspace = true, features = ["tls", "gzip"] }
-prost.workspace = true
-h2.workspace = true
->>>>>>> acadd875
+thiserror.workspace = true
 tokio = { workspace = true, features = ["rt-multi-thread", "macros", "sync", "time"] }
 tokio-stream.workspace = true
 tonic = { workspace = true, features = ["gzip"] }

--- conflicted
+++ resolved
@@ -230,19 +230,19 @@
         Err(RpcError::NotImplemented)
     }
 
-<<<<<<< HEAD
-    async fn get_current_block_color_call(&self, _request: GetCurrentBlockColorRequest) -> RpcResult<GetCurrentBlockColorResponse> {
-        Err(RpcError::NotImplemented)
-    }
-
-    async fn get_block_count_call(&self, _request: GetBlockCountRequest) -> RpcResult<GetBlockCountResponse> {
-=======
+    async fn get_current_block_color_call(
+        &self,
+        _connection: Option<&DynRpcConnection>,
+        _request: GetCurrentBlockColorRequest,
+    ) -> RpcResult<GetCurrentBlockColorResponse> {
+        Err(RpcError::NotImplemented)
+    }
+
     async fn get_block_count_call(
         &self,
         _connection: Option<&DynRpcConnection>,
         _request: GetBlockCountRequest,
     ) -> RpcResult<GetBlockCountResponse> {
->>>>>>> 1c1a6927
         Err(RpcError::NotImplemented)
     }
 

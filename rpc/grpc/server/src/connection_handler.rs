--- conflicted
+++ resolved
@@ -19,13 +19,9 @@
     notify::{channel::NotificationChannel, connection::ChannelConnection},
     Notification, RpcResult,
 };
-<<<<<<< HEAD
 use kaspa_utils::tcp_limiter::Wrapper;
 use kaspa_utils::{networking::NetAddress, tcp_limiter::Limit};
-=======
-use kaspa_utils::networking::NetAddress;
 use std::fmt::Debug;
->>>>>>> acadd875
 use std::{
     pin::Pin,
     sync::{
@@ -34,17 +30,11 @@
     },
     time::Duration,
 };
-<<<<<<< HEAD
+use tokio::sync::mpsc::{channel as mpsc_channel, Sender as MpscSender};
 use tokio::{
     net::TcpListener,
-    sync::mpsc::channel as mpsc_channel,
-    sync::oneshot::{channel as oneshot_channel, Sender as OneshotSender},
-=======
-use tokio::sync::mpsc::{channel as mpsc_channel, Sender as MpscSender};
-use tokio::{
     sync::oneshot::{channel as oneshot_channel, Sender as OneshotSender},
     time::timeout,
->>>>>>> acadd875
 };
 use tokio_stream::{wrappers::ReceiverStream, StreamExt};
 use tonic::{codec::CompressionEncoding, transport::Server as TonicServer, Request, Response};
@@ -106,11 +96,7 @@
     }
 
     /// Launches a gRPC server listener loop
-<<<<<<< HEAD
-    pub(crate) fn serve(self: &Arc<Self>, serve_address: NetAddress, tcp_limit: Option<Arc<Limit>>) -> OneshotSender<()> {
-=======
-    pub(crate) fn serve(&self, serve_address: NetAddress) -> OneshotSender<()> {
->>>>>>> acadd875
+    pub(crate) fn serve(&self, serve_address: NetAddress, tcp_limit: Option<Arc<Limit>>) -> OneshotSender<()> {
         let (termination_sender, termination_receiver) = oneshot_channel::<()>();
         let (signal_sender, signal_receiver) = oneshot_channel::<()>();
         let connection_handler = self.clone();
@@ -123,7 +109,6 @@
                 .send_compressed(CompressionEncoding::Gzip)
                 .max_decoding_message_size(RPC_MAX_MESSAGE_SIZE);
 
-<<<<<<< HEAD
             let builder = TonicServer::builder().add_service(protowire_server);
             let serve_result = if let Some(limit) = tcp_limit {
                 let listener = TcpListener::bind(serve_address.to_string()).await.unwrap();
@@ -133,24 +118,24 @@
                 });
                 builder
                     // TODO: check whether we should set tcp_keepalive
-                    .serve_with_incoming_shutdown(tcp_stream, termination_receiver.map(drop))
+                    .serve_with_incoming_shutdown(
+                        tcp_stream,
+                        signal_receiver.map(|_| {
+                        debug!("GRPC, Server received the shutdown signal");
+                        })
+                    )
                     .await
             } else {
                 // TODO: check whether we should set tcp_keepalive
-                builder.serve_with_shutdown(serve_address.into(), termination_receiver.map(drop)).await
+                builder
+                    .serve_with_shutdown(
+                        serve_address.into(),
+                        signal_receiver.map(|_| {
+                            debug!("GRPC, Server received the shutdown signal");
+                        }),
+                    )
+                    .await
             };
-=======
-            // TODO: check whether we should set tcp_keepalive
-            let serve_result = TonicServer::builder()
-                .add_service(protowire_server)
-                .serve_with_shutdown(
-                    serve_address.into(),
-                    signal_receiver.map(|_| {
-                        debug!("GRPC, Server received the shutdown signal");
-                    }),
-                )
-                .await;
->>>>>>> acadd875
 
             match serve_result {
                 Ok(_) => info!("GRPC Server stopped on: {}", serve_address),

use crate::{
    error::{GrpcServerError, GrpcServerResult},
    manager::Manager,
};
use kaspa_core::debug;
use kaspa_grpc_core::protowire::{kaspad_request::Payload, *};
use kaspa_notify::{
    connection::Connection as ConnectionT,
    error::Error as NotificationError,
    listener::ListenerId,
    notifier::Notifier,
    scope::{
        BlockAddedScope, FinalityConflictResolvedScope, FinalityConflictScope, NewBlockTemplateScope,
        PruningPointUtxoSetOverrideScope, Scope, SinkBlueScoreChangedScope, UtxosChangedScope, VirtualChainChangedScope,
        VirtualDaaScoreChangedScope,
    },
    subscriber::SubscriptionManager,
};
use kaspa_rpc_core::{api::rpc::DynRpcService, Notification};
use once_cell::unsync::Lazy;
use parking_lot::Mutex;
use std::{fmt::Display, io::ErrorKind, net::SocketAddr, sync::Arc};
use tokio::select;
use tokio::sync::{
    mpsc::Sender as MpscSender,
    oneshot::{channel as oneshot_channel, Sender as OneshotSender},
};
use tonic::Streaming;
use uuid::Uuid;

pub type GrpcSender = MpscSender<StatusResult<KaspadResponse>>;
pub type StatusResult<T> = Result<T, tonic::Status>;
pub type ConnectionId = Uuid;

#[derive(Debug)]
struct Inner {
<<<<<<< HEAD
    connection_id: ConnectionId,
=======
    /// The internal id of this client
    id: Uuid,
>>>>>>> 9f23f97c

    /// The socket address of this client
    net_address: SocketAddr,

    /// The outgoing route for sending messages to this client
    outgoing_route: GrpcSender,

    /// The manager of active connections
    manager: Manager,

    /// Used on connection close to signal the connection receive loop to exit
    shutdown_signal: Mutex<Option<OneshotSender<()>>>,
}

#[derive(Clone, Debug)]
pub struct Connection {
    inner: Arc<Inner>,
}

impl Display for Connection {
    fn fmt(&self, f: &mut std::fmt::Formatter<'_>) -> std::fmt::Result {
        write!(f, "{}@{}", self.inner.connection_id, self.inner.net_address)
    }
}

impl Connection {
    pub fn new(
        connection_id: ConnectionId,
        net_address: SocketAddr,
        core_service: DynRpcService,
        manager: Manager,
        notifier: Arc<Notifier<Notification, Connection>>,
        mut incoming_stream: Streaming<KaspadRequest>,
        outgoing_route: GrpcSender,
    ) -> Self {
        let (shutdown_sender, mut shutdown_receiver) = oneshot_channel();
        let connection = Self {
            inner: Arc::new(Inner {
<<<<<<< HEAD
                connection_id,
=======
                id: Uuid::new_v4(),
>>>>>>> 9f23f97c
                net_address,
                outgoing_route,
                manager,
                shutdown_signal: Mutex::new(Some(shutdown_sender)),
            }),
        };
        let connection_clone = connection.clone();
        let outgoing_route = connection.inner.outgoing_route.clone();
        // Start the connection receive loop
        debug!("GRPC: Connection receive loop - starting for client {}", connection);
        tokio::spawn(async move {
            let listener_id: Lazy<ListenerId, _> = Lazy::new(|| notifier.clone().register_new_listener(connection.clone()));
            loop {
                select! {
                    biased; // We use biased polling so that the shutdown signal is always checked first

                    _ = &mut shutdown_receiver => {
                        debug!("GRPC: Connection receive loop - shutdown signal received, exiting connection receive loop, client-id: {}", connection.identity());
                        break;
                    }

                    res = incoming_stream.message() => match res {
                        Ok(Some(request)) => {
                            //trace!("GRPC: request: {:?}, client-id: {}", request, connection.identity());

                            let response = match request.is_subscription() {
                                true => {
                                    // Initialize the listener id locally to ensure thread safety
                                    let listener_id = *listener_id;
                                    Self::handle_subscription(request, listener_id, &notifier).await
                                },
                                false => Self::handle_request(request, &core_service).await,
                            };
                            match response {
                                Ok(response) => {
                                    match outgoing_route.send(Ok(response)).await {
                                        Ok(()) => {},
                                        Err(e) => {
                                            debug!("GRPC: Connection receive loop - send error {} for client: {}", e, connection);
                                            break;
                                        },
                                    }
                                }
                                Err(e) => {
                                    debug!("GRPC: Connection receive loop - request handling error {} for client: {}", e, connection);
                                    break;
                                }
                            }

                        }
                        Ok(None) => {
                            debug!("GRPC: Connection receive loop - incoming stream ended from client {}", connection);
                            break;
                        }
                        Err(err) => {
                            {
                                if let Some(io_err) = match_for_io_error(&err) {
                                    if io_err.kind() == ErrorKind::BrokenPipe {
                                        debug!("GRPC: Connection receive loop - client {} disconnected, broken pipe", connection);
                                        break;
                                    }
                                }
                                debug!("GRPC: Connection receive loop - network error: {} from client {}", err, connection);
                            }
                            break;
                        }
                    }
                }
            }
            debug!("GRPC: Connection receive loop - terminated for client {}", connection);
            if let Ok(listener_id) = Lazy::into_value(listener_id) {
                let _ = notifier.unregister_listener(listener_id);
            }
            connection.close();
        });

        connection_clone
    }

    pub fn ptr_eq(this: &Self, other: &Self) -> bool {
        Arc::ptr_eq(&this.inner, &other.inner)
    }

    pub fn net_address(&self) -> SocketAddr {
        self.inner.net_address
    }

<<<<<<< HEAD
    pub fn identity(&self) -> ConnectionId {
        self.inner.connection_id
=======
    pub fn identity(&self) -> Uuid {
        self.inner.id
>>>>>>> 9f23f97c
    }

    async fn handle_request(request: KaspadRequest, core_service: &DynRpcService) -> GrpcServerResult<KaspadResponse> {
        let mut response: KaspadResponse = if let Some(payload) = request.payload {
            match payload {
                Payload::GetMetricsRequest(ref request) => match request.try_into() {
                    Ok(request) => core_service.get_metrics_call(request).await.into(),
                    Err(err) => GetMetricsResponseMessage::from(err).into(),
                },
                Payload::PingRequest(ref request) => match request.try_into() {
                    Ok(request) => core_service.ping_call(request).await.into(),
                    Err(err) => PingResponseMessage::from(err).into(),
                },
                Payload::GetCoinSupplyRequest(ref request) => match request.try_into() {
                    Ok(request) => core_service.get_coin_supply_call(request).await.into(),
                    Err(err) => GetCoinSupplyResponseMessage::from(err).into(),
                },
                Payload::GetMempoolEntriesByAddressesRequest(ref request) => match request.try_into() {
                    Ok(request) => core_service.get_mempool_entries_by_addresses_call(request).await.into(),
                    Err(err) => GetMempoolEntriesByAddressesResponseMessage::from(err).into(),
                },
                Payload::GetBalancesByAddressesRequest(ref request) => match request.try_into() {
                    Ok(request) => core_service.get_balances_by_addresses_call(request).await.into(),
                    Err(err) => GetBalancesByAddressesResponseMessage::from(err).into(),
                },
                Payload::GetBalanceByAddressRequest(ref request) => match request.try_into() {
                    Ok(request) => core_service.get_balance_by_address_call(request).await.into(),
                    Err(err) => GetBalanceByAddressResponseMessage::from(err).into(),
                },
                Payload::EstimateNetworkHashesPerSecondRequest(ref request) => match request.try_into() {
                    Ok(request) => core_service.estimate_network_hashes_per_second_call(request).await.into(),
                    Err(err) => EstimateNetworkHashesPerSecondResponseMessage::from(err).into(),
                },
                Payload::UnbanRequest(ref request) => match request.try_into() {
                    Ok(request) => core_service.unban_call(request).await.into(),
                    Err(err) => UnbanResponseMessage::from(err).into(),
                },
                Payload::BanRequest(ref request) => match request.try_into() {
                    Ok(request) => core_service.ban_call(request).await.into(),
                    Err(err) => BanResponseMessage::from(err).into(),
                },
                Payload::GetSinkBlueScoreRequest(ref request) => match request.try_into() {
                    Ok(request) => core_service.get_sink_blue_score_call(request).await.into(),
                    Err(err) => GetSinkBlueScoreResponseMessage::from(err).into(),
                },
                Payload::GetUtxosByAddressesRequest(ref request) => match request.try_into() {
                    Ok(request) => core_service.get_utxos_by_addresses_call(request).await.into(),
                    Err(err) => GetUtxosByAddressesResponseMessage::from(err).into(),
                },
                Payload::GetHeadersRequest(ref request) => match request.try_into() {
                    Ok(request) => core_service.get_headers_call(request).await.into(),
                    Err(err) => ShutdownResponseMessage::from(err).into(),
                },
                Payload::ShutdownRequest(ref request) => match request.try_into() {
                    Ok(request) => core_service.shutdown_call(request).await.into(),
                    Err(err) => ShutdownResponseMessage::from(err).into(),
                },
                Payload::GetMempoolEntriesRequest(ref request) => match request.try_into() {
                    Ok(request) => core_service.get_mempool_entries_call(request).await.into(),
                    Err(err) => GetMempoolEntriesResponseMessage::from(err).into(),
                },
                Payload::ResolveFinalityConflictRequest(ref request) => match request.try_into() {
                    Ok(request) => core_service.resolve_finality_conflict_call(request).await.into(),
                    Err(err) => ResolveFinalityConflictResponseMessage::from(err).into(),
                },
                Payload::GetBlockDagInfoRequest(ref request) => match request.try_into() {
                    Ok(request) => core_service.get_block_dag_info_call(request).await.into(),
                    Err(err) => GetBlockDagInfoResponseMessage::from(err).into(),
                },
                Payload::GetBlockCountRequest(ref request) => match request.try_into() {
                    Ok(request) => core_service.get_block_count_call(request).await.into(),
                    Err(err) => GetBlockCountResponseMessage::from(err).into(),
                },
                Payload::GetBlocksRequest(ref request) => match request.try_into() {
                    Ok(request) => core_service.get_blocks_call(request).await.into(),
                    Err(err) => GetBlocksResponseMessage::from(err).into(),
                },
                Payload::GetVirtualChainFromBlockRequest(ref request) => match request.try_into() {
                    Ok(request) => core_service.get_virtual_chain_from_block_call(request).await.into(),
                    Err(err) => GetVirtualChainFromBlockResponseMessage::from(err).into(),
                },
                Payload::GetSubnetworkRequest(ref request) => match request.try_into() {
                    Ok(request) => core_service.get_subnetwork_call(request).await.into(),
                    Err(err) => GetSubnetworkResponseMessage::from(err).into(),
                },
                Payload::SubmitTransactionRequest(ref request) => match request.try_into() {
                    Ok(request) => core_service.submit_transaction_call(request).await.into(),
                    Err(err) => SubmitTransactionResponseMessage::from(err).into(),
                },
                Payload::AddPeerRequest(ref request) => match request.try_into() {
                    Ok(request) => core_service.add_peer_call(request).await.into(),
                    Err(err) => AddPeerResponseMessage::from(err).into(),
                },
                Payload::GetConnectedPeerInfoRequest(ref request) => match request.try_into() {
                    Ok(request) => core_service.get_connected_peer_info_call(request).await.into(),
                    Err(err) => GetConnectedPeerInfoResponseMessage::from(err).into(),
                },
                Payload::GetMempoolEntryRequest(ref request) => match request.try_into() {
                    Ok(request) => core_service.get_mempool_entry_call(request).await.into(),
                    Err(err) => GetMempoolEntryResponseMessage::from(err).into(),
                },
                Payload::GetSelectedTipHashRequest(ref request) => match request.try_into() {
                    Ok(request) => core_service.get_selected_tip_hash_call(request).await.into(),
                    Err(err) => GetSelectedTipHashResponseMessage::from(err).into(),
                },
                Payload::GetPeerAddressesRequest(ref request) => match request.try_into() {
                    Ok(request) => core_service.get_peer_addresses_call(request).await.into(),
                    Err(err) => GetPeerAddressesResponseMessage::from(err).into(),
                },
                Payload::GetCurrentNetworkRequest(ref request) => match request.try_into() {
                    Ok(request) => core_service.get_current_network_call(request).await.into(),
                    Err(err) => GetCurrentNetworkResponseMessage::from(err).into(),
                },
                Payload::SubmitBlockRequest(ref request) => match request.try_into() {
                    Ok(request) => core_service.submit_block_call(request).await.into(),
                    Err(err) => SubmitBlockResponseMessage::from(err).into(),
                },
                Payload::GetBlockTemplateRequest(ref request) => match request.try_into() {
                    Ok(request) => core_service.get_block_template_call(request).await.into(),
                    Err(err) => GetBlockTemplateResponseMessage::from(err).into(),
                },

                Payload::GetBlockRequest(ref request) => match request.try_into() {
                    Ok(request) => core_service.get_block_call(request).await.into(),
                    Err(err) => GetBlockResponseMessage::from(err).into(),
                },

                Payload::GetInfoRequest(ref request) => match request.try_into() {
                    Ok(request) => core_service.get_info_call(request).await.into(),
                    Err(err) => GetInfoResponseMessage::from(err).into(),
                },

                _ => {
                    return Err(GrpcServerError::InvalidRequestPayload);
                }
            }
        } else {
            return Err(GrpcServerError::InvalidRequestPayload);
        };
        response.id = request.id;

        Ok(response)
    }

    async fn handle_subscription(
        request: KaspadRequest,
        listener_id: ListenerId,
        notifier: &Arc<Notifier<Notification, Connection>>,
    ) -> GrpcServerResult<KaspadResponse> {
        let mut response: KaspadResponse = if let Some(payload) = request.payload {
            match payload {
                Payload::NotifyBlockAddedRequest(ref request) => match kaspa_rpc_core::NotifyBlockAddedRequest::try_from(request) {
                    Ok(request) => {
                        let listener_id = listener_id;
                        let result = notifier
                            .clone()
                            .execute_subscribe_command(listener_id, Scope::BlockAdded(BlockAddedScope::default()), request.command)
                            .await;
                        NotifyBlockAddedResponseMessage::from(result).into()
                    }
                    Err(err) => NotifyBlockAddedResponseMessage::from(err).into(),
                },

                Payload::NotifyVirtualChainChangedRequest(ref request) => {
                    match kaspa_rpc_core::NotifyVirtualChainChangedRequest::try_from(request) {
                        Ok(request) => {
                            let listener_id = listener_id;
                            let result = notifier
                                .clone()
                                .execute_subscribe_command(
                                    listener_id,
                                    Scope::VirtualChainChanged(VirtualChainChangedScope::new(
                                        request.include_accepted_transaction_ids,
                                    )),
                                    request.command,
                                )
                                .await;
                            NotifyVirtualChainChangedResponseMessage::from(result).into()
                        }
                        Err(err) => NotifyVirtualChainChangedResponseMessage::from(err).into(),
                    }
                }

                Payload::NotifyFinalityConflictRequest(ref request) => {
                    match kaspa_rpc_core::NotifyFinalityConflictRequest::try_from(request) {
                        Ok(request) => {
                            let listener_id = listener_id;
                            let result = notifier
                                .clone()
                                .execute_subscribe_command(
                                    listener_id,
                                    Scope::FinalityConflict(FinalityConflictScope::default()),
                                    request.command,
                                )
                                .await
                                .and(
                                    notifier
                                        .clone()
                                        .execute_subscribe_command(
                                            listener_id,
                                            Scope::FinalityConflictResolved(FinalityConflictResolvedScope::default()),
                                            request.command,
                                        )
                                        .await,
                                );
                            NotifyFinalityConflictResponseMessage::from(result).into()
                        }
                        Err(err) => NotifyFinalityConflictResponseMessage::from(err).into(),
                    }
                }

                Payload::NotifyUtxosChangedRequest(ref request) => {
                    match kaspa_rpc_core::NotifyUtxosChangedRequest::try_from(request) {
                        Ok(request) => {
                            let listener_id = listener_id;
                            let result = notifier
                                .clone()
                                .execute_subscribe_command(
                                    listener_id,
                                    Scope::UtxosChanged(UtxosChangedScope::new(request.addresses)),
                                    request.command,
                                )
                                .await;
                            NotifyUtxosChangedResponseMessage::from(result).into()
                        }
                        Err(err) => NotifyUtxosChangedResponseMessage::from(err).into(),
                    }
                }

                Payload::NotifySinkBlueScoreChangedRequest(ref request) => {
                    match kaspa_rpc_core::NotifySinkBlueScoreChangedRequest::try_from(request) {
                        Ok(request) => {
                            let listener_id = listener_id;
                            let result = notifier
                                .clone()
                                .execute_subscribe_command(
                                    listener_id,
                                    Scope::SinkBlueScoreChanged(SinkBlueScoreChangedScope::default()),
                                    request.command,
                                )
                                .await;
                            NotifySinkBlueScoreChangedResponseMessage::from(result).into()
                        }
                        Err(err) => NotifySinkBlueScoreChangedResponseMessage::from(err).into(),
                    }
                }

                Payload::NotifyVirtualDaaScoreChangedRequest(ref request) => {
                    match kaspa_rpc_core::NotifyVirtualDaaScoreChangedRequest::try_from(request) {
                        Ok(request) => {
                            let listener_id = listener_id;
                            let result = notifier
                                .clone()
                                .execute_subscribe_command(
                                    listener_id,
                                    Scope::VirtualDaaScoreChanged(VirtualDaaScoreChangedScope::default()),
                                    request.command,
                                )
                                .await;
                            NotifyVirtualDaaScoreChangedResponseMessage::from(result).into()
                        }
                        Err(err) => NotifyVirtualDaaScoreChangedResponseMessage::from(err).into(),
                    }
                }

                Payload::NotifyPruningPointUtxoSetOverrideRequest(ref request) => {
                    match kaspa_rpc_core::NotifyPruningPointUtxoSetOverrideRequest::try_from(request) {
                        Ok(request) => {
                            let listener_id = listener_id;
                            let result = notifier
                                .clone()
                                .execute_subscribe_command(
                                    listener_id,
                                    Scope::PruningPointUtxoSetOverride(PruningPointUtxoSetOverrideScope::default()),
                                    request.command,
                                )
                                .await;
                            NotifyPruningPointUtxoSetOverrideResponseMessage::from(result).into()
                        }
                        Err(err) => NotifyPruningPointUtxoSetOverrideResponseMessage::from(err).into(),
                    }
                }

                Payload::NotifyNewBlockTemplateRequest(ref request) => {
                    match kaspa_rpc_core::NotifyNewBlockTemplateRequest::try_from(request) {
                        Ok(request) => {
                            let listener_id = listener_id;
                            let result = notifier
                                .clone()
                                .execute_subscribe_command(
                                    listener_id,
                                    Scope::NewBlockTemplate(NewBlockTemplateScope::default()),
                                    request.command,
                                )
                                .await;
                            NotifyNewBlockTemplateResponseMessage::from(result).into()
                        }
                        Err(err) => NotifyNewBlockTemplateResponseMessage::from(err).into(),
                    }
                }

                Payload::StopNotifyingUtxosChangedRequest(ref request) => {
                    let notify_request = NotifyUtxosChangedRequestMessage::from(request);
                    let response: StopNotifyingUtxosChangedResponseMessage =
                        match kaspa_rpc_core::NotifyUtxosChangedRequest::try_from(&notify_request) {
                            Ok(request) => {
                                let listener_id = listener_id;
                                let result = notifier
                                    .clone()
                                    .execute_subscribe_command(
                                        listener_id,
                                        Scope::UtxosChanged(UtxosChangedScope::new(request.addresses)),
                                        request.command,
                                    )
                                    .await;
                                NotifyUtxosChangedResponseMessage::from(result).into()
                            }
                            Err(err) => NotifyUtxosChangedResponseMessage::from(err).into(),
                        };
                    KaspadResponse { id: 0, payload: Some(kaspad_response::Payload::StopNotifyingUtxosChangedResponse(response)) }
                }

                Payload::StopNotifyingPruningPointUtxoSetOverrideRequest(ref request) => {
                    let notify_request = NotifyPruningPointUtxoSetOverrideRequestMessage::from(request);
                    let response: StopNotifyingPruningPointUtxoSetOverrideResponseMessage =
                        match kaspa_rpc_core::NotifyPruningPointUtxoSetOverrideRequest::try_from(&notify_request) {
                            Ok(request) => {
                                let listener_id = listener_id;
                                let result = notifier
                                    .clone()
                                    .execute_subscribe_command(
                                        listener_id,
                                        Scope::PruningPointUtxoSetOverride(PruningPointUtxoSetOverrideScope::default()),
                                        request.command,
                                    )
                                    .await;
                                NotifyPruningPointUtxoSetOverrideResponseMessage::from(result).into()
                            }
                            Err(err) => NotifyPruningPointUtxoSetOverrideResponseMessage::from(err).into(),
                        };
                    KaspadResponse {
                        id: 0,
                        payload: Some(kaspad_response::Payload::StopNotifyingPruningPointUtxoSetOverrideResponse(response)),
                    }
                }

                _ => {
                    return Err(GrpcServerError::InvalidSubscriptionPayload);
                }
            }
        } else {
            return Err(GrpcServerError::InvalidSubscriptionPayload);
        };
        response.id = request.id;

        Ok(response)
    }
}

fn match_for_io_error(err_status: &tonic::Status) -> Option<&std::io::Error> {
    let mut err: &(dyn std::error::Error + 'static) = err_status;

    loop {
        if let Some(io_err) = err.downcast_ref::<std::io::Error>() {
            return Some(io_err);
        }

        // h2::Error do not expose std::io::Error with `source()`
        // https://github.com/hyperium/h2/pull/462
        if let Some(h2_err) = err.downcast_ref::<h2::Error>() {
            if let Some(io_err) = h2_err.get_io() {
                return Some(io_err);
            }
        }

        err = match err.source() {
            Some(err) => err,
            None => return None,
        };
    }
}

#[derive(Clone, Debug, Hash, Eq, PartialEq, Default)]
pub enum GrpcEncoding {
    #[default]
    ProtowireResponse = 0,
}

impl ConnectionT for Connection {
    type Notification = Notification;
    type Message = Arc<StatusResult<KaspadResponse>>;
    type Encoding = GrpcEncoding;
    type Error = super::error::GrpcServerError;

    fn encoding(&self) -> Self::Encoding {
        GrpcEncoding::ProtowireResponse
    }

    fn into_message(notification: &kaspa_rpc_core::Notification, _: &Self::Encoding) -> Self::Message {
        Arc::new(Ok((notification).into()))
    }

    fn send(&self, message: Self::Message) -> Result<(), Self::Error> {
        match !self.is_closed() {
            true => Ok(self.inner.outgoing_route.try_send((*message).clone())?),
            false => Err(NotificationError::ConnectionClosed.into()),
        }
    }

    fn close(&self) -> bool {
        if let Some(signal) = self.inner.shutdown_signal.lock().take() {
            let _ = signal.send(());
        } else {
            // This means the connection was already closed.
            // The typical case is the manager terminating all connections.
            return false;
        }
        self.inner.manager.unregister(self.clone());
        true
    }

    fn is_closed(&self) -> bool {
        self.inner.shutdown_signal.lock().is_none()
    }
}<|MERGE_RESOLUTION|>--- conflicted
+++ resolved
@@ -34,12 +34,7 @@
 
 #[derive(Debug)]
 struct Inner {
-<<<<<<< HEAD
     connection_id: ConnectionId,
-=======
-    /// The internal id of this client
-    id: Uuid,
->>>>>>> 9f23f97c
 
     /// The socket address of this client
     net_address: SocketAddr,
@@ -67,7 +62,6 @@
 
 impl Connection {
     pub fn new(
-        connection_id: ConnectionId,
         net_address: SocketAddr,
         core_service: DynRpcService,
         manager: Manager,
@@ -78,11 +72,7 @@
         let (shutdown_sender, mut shutdown_receiver) = oneshot_channel();
         let connection = Self {
             inner: Arc::new(Inner {
-<<<<<<< HEAD
-                connection_id,
-=======
-                id: Uuid::new_v4(),
->>>>>>> 9f23f97c
+                connection_id: Uuid::new_v4(),
                 net_address,
                 outgoing_route,
                 manager,
@@ -170,13 +160,8 @@
         self.inner.net_address
     }
 
-<<<<<<< HEAD
     pub fn identity(&self) -> ConnectionId {
         self.inner.connection_id
-=======
-    pub fn identity(&self) -> Uuid {
-        self.inner.id
->>>>>>> 9f23f97c
     }
 
     async fn handle_request(request: KaspadRequest, core_service: &DynRpcService) -> GrpcServerResult<KaspadResponse> {

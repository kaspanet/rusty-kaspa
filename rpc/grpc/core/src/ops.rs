--- conflicted
+++ resolved
@@ -84,14 +84,11 @@
     GetServerInfo,
     GetSyncStatus,
     GetDaaScoreTimestampEstimate,
-<<<<<<< HEAD
     GetTransactionData,
-=======
     GetFeeEstimate,
     GetFeeEstimateExperimental,
     GetCurrentBlockColor,
     GetUtxoReturnAddress,
->>>>>>> 4ab0017f
 
     // Subscription commands for starting/stopping notifications
     NotifyBlockAdded,

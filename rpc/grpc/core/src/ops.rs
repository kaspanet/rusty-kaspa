use crate::protowire::{kaspad_request::Payload as RequestPayload, kaspad_response::Payload as ResponsePayload, *};
use kaspa_rpc_core::RpcError;
use workflow_core::enums::Describe;

macro_rules! payload_type_enum {
    ($(#[$meta:meta])* $vis:vis enum $name:ident {
    $($(#[$variant_meta:meta])* $variant_name:ident $(= $zero:literal)?,)*
    }) => {
        paste::paste! {
            $(#[$meta])*
            $vis enum $name {
                $($(#[$variant_meta])* $variant_name $(= $zero)?),*
            }

            impl $name {
                pub fn to_error_response(&self, error: RpcError) -> ResponsePayload {
                    match self {
                        $($name::$variant_name => [<$variant_name ResponseMessage>]::from(error).into()),*
                    }
                }
            }

            impl std::convert::From<&RequestPayload> for $name {
                fn from(value: &RequestPayload) -> Self {
                    match value {
                        $(RequestPayload::[<$variant_name Request>](_) => $name::$variant_name),*
                    }
                }
            }

            impl TryFrom<&ResponsePayload> for $name {
                type Error = ();

                fn try_from(value: &ResponsePayload) -> Result<Self, Self::Error> {
                    match value {
                        $(ResponsePayload::[<$variant_name Response>](_) => Ok($name::$variant_name)),*,
                        _ => Err(())
                    }
                }
            }

        }
    }
}

payload_type_enum! {
#[repr(u8)]
#[derive(Describe, Debug, Copy, Clone, Eq, Hash, PartialEq)]
pub enum KaspadPayloadOps {
    SubmitBlock = 0,
    GetBlockTemplate,
    GetCurrentNetwork,
    GetBlock,
    GetBlocks,
    GetInfo,
    Shutdown,
    GetPeerAddresses,
    GetSink,
    GetMempoolEntry,
    GetMempoolEntries,
    GetConnectedPeerInfo,
    AddPeer,
    SubmitTransaction,
    SubmitTransactionReplacement,
    GetSubnetwork,
    GetVirtualChainFromBlock,
    GetBlockCount,
    GetBlockDagInfo,
    ResolveFinalityConflict,
    GetHeaders,
    GetUtxosByAddresses,
    GetBalanceByAddress,
    GetBalancesByAddresses,
    GetSinkBlueScore,
    Ban,
    Unban,
    EstimateNetworkHashesPerSecond,
    GetMempoolEntriesByAddresses,
    GetCoinSupply,
    Ping,
    GetMetrics,
    GetConnections,
    GetSystemInfo,
    GetServerInfo,
    GetSyncStatus,
    GetDaaScoreTimestampEstimate,
    GetFeeEstimate,
    GetFeeEstimateExperimental,
    GetCurrentBlockColor,
    GetUtxoReturnAddress,
<<<<<<< HEAD
=======
    GetVirtualChainFromBlockV2,
>>>>>>> 8b370fc6

    // Subscription commands for starting/stopping notifications
    NotifyBlockAdded,
    NotifyNewBlockTemplate,
    NotifyFinalityConflict,
    NotifyUtxosChanged,
    NotifySinkBlueScoreChanged,
    NotifyPruningPointUtxoSetOverride,
    NotifyVirtualDaaScoreChanged,
    NotifyVirtualChainChanged,

    // Legacy stop subscription commands
    StopNotifyingUtxosChanged,
    StopNotifyingPruningPointUtxoSetOverride,

    // Please note:
    // Notification payloads existing in ResponsePayload are not considered valid ops.
    // The conversion from a notification ResponsePayload into KaspadPayloadOps fails.
}
}<|MERGE_RESOLUTION|>--- conflicted
+++ resolved
@@ -88,10 +88,7 @@
     GetFeeEstimateExperimental,
     GetCurrentBlockColor,
     GetUtxoReturnAddress,
-<<<<<<< HEAD
-=======
     GetVirtualChainFromBlockV2,
->>>>>>> 8b370fc6
 
     // Subscription commands for starting/stopping notifications
     NotifyBlockAdded,
